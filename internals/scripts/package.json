{
  "name": "@internals/scripts",
  "private": true,
  "type": "module",
  "version": "0.1.0",
  "description": "Scripts for managing the UpscalerJS Repo",
  "exports": {
    ".": "./dist/index.js"
  },
  "author": "Kevin Scott",
  "license": "MIT",
  "dependencies": {
    "@internals/common": "workspace:*",
    "typedoc": "^0.24.8"
  },
  "scripts": {
<<<<<<< HEAD
    "write:model-docs": "wireit",
=======
    "write:docs:check-tense": "wireit",
    "write:docs:guides": "wireit",
    "write:docs:models": "wireit",
    "write:docs:api": "wireit",
>>>>>>> 832eea0b
    "start:guide": "wireit",
    "update:npm-dependencies": "wireit",
    "build": "wireit",
    "test:run": "wireit",
    "test": "wireit"
  },
  "wireit": {
<<<<<<< HEAD
    "write:model-docs": {
      "command": "node ./dist/bin/write/model-docs.js",
=======
    "write:docs:check-tense": {
      "command": "node ./dist/bin/write/docs/check-tense.js",
>>>>>>> 832eea0b
      "dependencies": [
        "build"
      ]
    },
<<<<<<< HEAD
=======
    "write:docs:guides": {
      "command": "node ./dist/bin/write/docs/guides/index.js",
      "dependencies": [
        "build"
      ]
    },
    "write:docs:models": {
      "command": "node ./dist/bin/write/docs/models/index.js",
      "dependencies": [
        "build"
      ]
    },
    "write:docs:api": {
      "command": "node ./dist/bin/write/docs/api/index.js",
      "dependencies": [
        "../../packages/upscalerjs:build:browser:esm",
        "../../packages/upscalerjs:build:node",
        "build"
      ]
    },
>>>>>>> 832eea0b
    "start:guide": {
      "command": "node ./dist/bin/start/guide.js",
      "dependencies": [
        "build"
      ]
    },
    "update:npm-dependencies": {
      "command": "node ./dist/bin/update/npm-dependencies.js",
      "dependencies": [
        "build"
      ]
    },
    "build": {
      "command": "tsc -p ./tsconfig.json",
      "dependencies": [
        "../common:build"
      ],
      "files": [
        "src/**/*.ts",
        "src/**/*.mts",
        "!src/**/*.test.ts",
        "!src/**/*.test.mts",
        "package.json",
        "vite.config.ts",
        "tsconfig.json"
      ],
      "output": [
        "dist/**"
      ]
    },
    "test:run": {
      "command": "vitest run --config ./vite.config.ts",
      "dependencies": [
        "../common:build"
      ]
    },
    "test": {
      "command": "vitest --config ./vite.config.ts",
      "dependencies": [
        "../common:build"
      ]
    }
  },
  "engines": {
    "node": ">=20.0.0"
  },
  "devDependencies": {
    "vitest": "^0.34.2",
    "wireit": "latest"
  }
}<|MERGE_RESOLUTION|>--- conflicted
+++ resolved
@@ -14,14 +14,10 @@
     "typedoc": "^0.24.8"
   },
   "scripts": {
-<<<<<<< HEAD
-    "write:model-docs": "wireit",
-=======
     "write:docs:check-tense": "wireit",
     "write:docs:guides": "wireit",
     "write:docs:models": "wireit",
     "write:docs:api": "wireit",
->>>>>>> 832eea0b
     "start:guide": "wireit",
     "update:npm-dependencies": "wireit",
     "build": "wireit",
@@ -29,19 +25,12 @@
     "test": "wireit"
   },
   "wireit": {
-<<<<<<< HEAD
-    "write:model-docs": {
-      "command": "node ./dist/bin/write/model-docs.js",
-=======
     "write:docs:check-tense": {
       "command": "node ./dist/bin/write/docs/check-tense.js",
->>>>>>> 832eea0b
       "dependencies": [
         "build"
       ]
     },
-<<<<<<< HEAD
-=======
     "write:docs:guides": {
       "command": "node ./dist/bin/write/docs/guides/index.js",
       "dependencies": [
@@ -62,7 +51,6 @@
         "build"
       ]
     },
->>>>>>> 832eea0b
     "start:guide": {
       "command": "node ./dist/bin/start/guide.js",
       "dependencies": [
