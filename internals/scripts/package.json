{
  "name": "@internals/scripts",
  "private": true,
  "type": "module",
  "version": "0.1.0",
  "description": "Scripts for managing the UpscalerJS Repo",
  "exports": {
    ".": "./dist/index.js"
  },
  "author": "Kevin Scott",
  "license": "MIT",
  "dependencies": {
    "@internals/common": "workspace:*"
  },
  "scripts": {
<<<<<<< HEAD
    "start-example": "wireit",
    "write:model-docs": "wireit",
=======
    "start:guide": "wireit",
    "update:npm-dependencies": "wireit",
>>>>>>> b95bce82
    "build": "wireit",
    "test:run": "wireit",
    "test": "wireit"
  },
  "wireit": {
<<<<<<< HEAD
    "write:model-docs": {
      "command": "node ./dist/bin/write/model-docs.js",
=======
    "start:guide": {
      "command": "node ./dist/bin/start/guide.js",
>>>>>>> b95bce82
      "dependencies": [
        "build"
      ]
    },
<<<<<<< HEAD
    "start-example": {
      "command": "node ./dist/bin/start-example.js",
=======
    "update:npm-dependencies": {
      "command": "node ./dist/bin/update/npm-dependencies.js",
>>>>>>> b95bce82
      "dependencies": [
        "build"
      ]
    },
    "build": {
      "command": "tsc -p ./tsconfig.json",
      "dependencies": [
        "../common:build"
      ],
      "files": [
        "src/**/*.ts",
        "src/**/*.mts",
        "!src/**/*.test.ts",
        "!src/**/*.test.mts",
        "package.json",
        "vite.config.ts",
        "tsconfig.json"
      ],
      "output": [
        "dist/**"
      ]
    },
    "test:run": {
      "command": "vitest run --config ./vite.config.ts",
      "dependencies": [
        "../common:build"
      ]
    },
    "test": {
      "command": "vitest --config ./vite.config.ts",
      "dependencies": [
        "../common:build"
      ]
    }
  },
  "engines": {
    "node": ">=20.0.0"
  },
  "devDependencies": {
    "wireit": "latest",
    "vitest": "^0.34.2"
  }
}<|MERGE_RESOLUTION|>--- conflicted
+++ resolved
@@ -13,36 +13,28 @@
     "@internals/common": "workspace:*"
   },
   "scripts": {
-<<<<<<< HEAD
-    "start-example": "wireit",
     "write:model-docs": "wireit",
-=======
     "start:guide": "wireit",
     "update:npm-dependencies": "wireit",
->>>>>>> b95bce82
     "build": "wireit",
     "test:run": "wireit",
     "test": "wireit"
   },
   "wireit": {
-<<<<<<< HEAD
     "write:model-docs": {
       "command": "node ./dist/bin/write/model-docs.js",
-=======
-    "start:guide": {
-      "command": "node ./dist/bin/start/guide.js",
->>>>>>> b95bce82
       "dependencies": [
         "build"
       ]
     },
-<<<<<<< HEAD
-    "start-example": {
-      "command": "node ./dist/bin/start-example.js",
-=======
+    "start:guide": {
+      "command": "node ./dist/bin/start/guide.js",
+      "dependencies": [
+        "build"
+      ]
+    },
     "update:npm-dependencies": {
       "command": "node ./dist/bin/update/npm-dependencies.js",
->>>>>>> b95bce82
       "dependencies": [
         "build"
       ]
