--- conflicted
+++ resolved
@@ -4,11 +4,7 @@
   "description": "Wrapper for UpscalerJS",
   "main": "index.js",
   "dependencies": {
-<<<<<<< HEAD
-    "upscaler": "1.0.0-beta.3"
-=======
     "upscaler": "1.0.0-beta.5"
->>>>>>> 277d5197
   },
   "author": "",
   "license": "MIT"
