--- conflicted
+++ resolved
@@ -13,12 +13,7 @@
   version: string;
 }
 
-<<<<<<< HEAD
 type Range = [number, number];
-=======
-type CustomLayer = Parameters<typeof serialization.registerClass>[0];
-export type Range = [number, number,];
->>>>>>> 179b4bdc
 
 type CustomLayer = Parameters<typeof serialization.registerClass>[0];
 type MetaValue = string | number | Meta | null | undefined | boolean;
@@ -72,21 +67,12 @@
    */
   customOps?: CustomOp[];
   /**
-<<<<<<< HEAD
-   * Two numbers denoting the range in which the model expects number to be in the range of. Defaults to [0, 255].
-   */
-  inputRange?: Range;
-  /**
-   * Two numbers denoting the range in which the model is expected to output its predictions. Numbers may still fall outside of this range, but 
-   * UpscalerJS will use the range to multiply and clip the values appropriately. Defaults to [0, 255].
-=======
     * Two numbers denoting the range in which the model expects number to be in the range of. Defaults to [0, 255].
     */
   inputRange?: Range;
   /**
    * Two numbers denoting the range in which the model is expected to output its predictions. Numbers can still fall outside of this range, but 
    * UpscalerJS will use the range to clip the values appropriately. Defaults to [0, 255].
->>>>>>> 179b4bdc
    */
   outputRange?: Range;
   /**
