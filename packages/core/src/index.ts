--- conflicted
+++ resolved
@@ -63,7 +63,10 @@
    */
   customLayers?: CustomLayer[];
   /**
-<<<<<<< HEAD
+   * Custom ops for the model. You can learn more about custom ops [here](https://www.tensorflow.org/js/guide/custom_ops_kernels_gradients).
+   */
+  customOps?: CustomOp[];
+  /**
    * Two numbers denoting the range in which the model expects number to be in the range of. Defaults to [0, 255].
    */
   inputRange?: Range;
@@ -72,11 +75,6 @@
    * UpscalerJS will use the range to multiply and clip the values appropriately. Defaults to [0, 255].
    */
   outputRange?: Range;
-=======
-   * Custom ops for the model. You can learn more about custom ops [here](https://www.tensorflow.org/js/guide/custom_ops_kernels_gradients).
-   */
-  customOps?: CustomOp[];
->>>>>>> 80b5725f
   /**
    * @hidden
    */
