--- conflicted
+++ resolved
@@ -26,14 +26,6 @@
    * Path to a model.json file.
    */
   path: string;
-  /**
-<<<<<<< HEAD
-   * The type of the model. Can be 'graph' or 'layer'. Defaults to 'layer'
-=======
-   * The scale of the model. For super resolution models, should match the scale at which the model was trained.
->>>>>>> 9864447b
-   */
-  modelType?: ModelType;
   /**
    * The scale of the model. For super resolution models, should match the scale at which the model was trained.
    */
@@ -66,27 +58,15 @@
    * Custom layers for the model. You can learn more about custom layers [here](https://www.tensorflow.org/js/guide/models_and_layers#custom_layers).
    */
   customLayers?: CustomLayer[];
-<<<<<<< HEAD
-  /**
-   * Custom ops for the model. You can learn more about custom ops [here](https://www.tensorflow.org/js/guide/custom_ops_kernels_gradients).
-   */
-  customOps?: ({
-    name: string;
-    op: tf.OpExecutor;
-  })[];
   /**
    * Two numbers denoting the range in which the model is expected to output its predictions. Numbers may still fall outside of this range, but 
    * UpscalerJS will use the range to multiply and clip the values appropriately. Defaults to [0, 255].
    */
   outputRange?: [number, number];
-
   /**
    * Two numbers denoting the range in which the model expects number to be in the range of. Defaults to [0, 255].
    */
   inputRange?: [number, number];
-
-=======
->>>>>>> 9864447b
   /**
    * @hidden
    */
@@ -95,37 +75,4 @@
 
 export type ModelDefinitionFn = (tf: TF) => ModelDefinition;
 
-export type ModelDefinitionObjectOrFn = ModelDefinitionFn | ModelDefinition;
-
-<<<<<<< HEAD
-export type IsTensor<T extends tf.Tensor> = (pixels: Tensor) => pixels is T;
-=======
-export type IsTensor<T extends tfBrowser.Tensor> = (pixels: Tensor) => pixels is T;
->>>>>>> 9864447b
-export function makeIsNDimensionalTensor<T extends Tensor>(rank: number): IsTensor<T> {
-  function fn(pixels: Tensor): pixels is T {
-    try {
-      return pixels.shape.length === rank;
-    } catch (err) { }
-    return false;
-  }
-
-  return fn;
-}
-export const isFourDimensionalTensor = makeIsNDimensionalTensor<Tensor4D>(4);
-<<<<<<< HEAD
-export const isThreeDimensionalTensor = makeIsNDimensionalTensor<Tensor3D>(3);
-=======
-export const isThreeDimensionalTensor = makeIsNDimensionalTensor<Tensor3D>(3);
-export const isTensor = (input: unknown): input is tf.Tensor => input instanceof tf.Tensor;
-export const isString = (el: unknown): el is string => typeof el === 'string';
-
-export const isValidModelDefinition = (modelDefinition?: ModelDefinition): modelDefinition is ModelDefinition => {
-  if (modelDefinition === undefined) {
-    return false;
-  }
-  return Boolean(modelDefinition.path && modelDefinition.scale);
-};
-
-export const hasValidChannels = (tensor: tf.Tensor): boolean => tensor.shape.slice(-1)[0] === 3;
->>>>>>> 9864447b
+export type ModelDefinitionObjectOrFn = ModelDefinitionFn | ModelDefinition;