{
  "name": "@upscalerjs/core",
  "description": "Core library for UpscalerJS, dependency for upscaler and model packages. Not intended to be used directly.",
  "version": "1.0.0-beta.15",
  "main": "./dist/cjs/index.js",
  "types": "./dist/cjs/index.d.ts",
  "exports": {
    ".": {
      "require": "./dist/cjs/index.js",
      "import": "./dist/esm/index.js"
    }
  },
  "files": [
    "LICENSE",
    "dist/**/*"
  ],
  "wireit": {
    "test": {
      "command": "pnpm vitest -c vite.conf.ts"
    },
    "lint": {
      "command": "eslint -c .eslintrc.js src --ext .ts"
    },
    "prepublishOnly": {
      "command": "pnpm lint && pnpm test && pnpm build && pnpm validate"
    },
    "validate": {
      "command": "ts-node ../../scripts/package-scripts/validate-build.ts packages/core -c './dist/esm/index.d.ts' -c './dist/cjs/index.d.ts' "
    },
    "build": {
      "command": "pnpm build:esm && pnpm build:cjs && pnpm validate"
    },
    "build:esm": {
      "command": "pnpm --filter @upscalerjs/scripts build:core browser -o esm"
    },
    "build:cjs": {
      "command": "pnpm --filter @upscalerjs/scripts build:core node -o cjs"
    }
  },
  "scripts": {
    "test": "wireit",
    "lint": "wireit",
    "prepublishOnly": "wireit",
    "validate": "wireit",
    "build": "wireit",
    "build:esm": "wireit",
    "build:cjs": "wireit"
  },
  "dependencies": {
    "@tensorflow/tfjs-core": "~4.8.0"
  },
  "devDependencies": {
    "vitest": "^0.34.2",
<<<<<<< HEAD
    "wireit": "^0.14.0",
    "@types/jest": "^29.5.3"
=======
    "wireit": "^0.14.0"
>>>>>>> 0be9ee6b
  }
}<|MERGE_RESOLUTION|>--- conflicted
+++ resolved
@@ -51,11 +51,6 @@
   },
   "devDependencies": {
     "vitest": "^0.34.2",
-<<<<<<< HEAD
-    "wireit": "^0.14.0",
-    "@types/jest": "^29.5.3"
-=======
     "wireit": "^0.14.0"
->>>>>>> 0be9ee6b
   }
 }