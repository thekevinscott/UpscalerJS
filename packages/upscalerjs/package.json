--- conflicted
+++ resolved
@@ -97,29 +97,11 @@
     "build:browser:umd": "wireit",
     "build:node": "wireit",
     "build:node-gpu": "wireit",
-<<<<<<< HEAD
-    "scaffold": "ts-node ../../scripts/package-scripts/scaffold-dependencies.ts --src packages/upscalerjs --config packages/upscalerjs/scaffolder.ts",
-    "docs:serve": "docsify serve docs --port 3030",
-=======
     "scaffold:dependencies:browser": "ts-node ../../scripts/package-scripts/scaffold-dependencies.ts --src packages/upscalerjs --config packages/upscalerjs/scaffolder.ts browser",
     "scaffold:dependencies:node": "ts-node ../../scripts/package-scripts/scaffold-dependencies.ts --src packages/upscalerjs --config packages/upscalerjs/scaffolder.ts node",
->>>>>>> 0be9ee6b
     "preversion": "pnpm lint",
-    "prepublishOnly": "pnpm lint && pnpm test && pnpm build && pnpm validate",
+    "prepublishOnly": "pnpm lint && pnpm test && pnpm build && pnpm validate:build",
     "format": "echo 'Formatting code' && prettier --write \"src/**/*.ts\"",
-<<<<<<< HEAD
-    "lint": "pnpm lint:browser && pnpm lint:node",
-    "lint:fix": "pnpm lint:browser:fix && pnpm lint:node:fix",
-    "lint:browser": "pnpm scaffold 'browser' && eslint -c .eslintrc.js src --ext .ts --ignore-pattern '**/*.node.ts'",
-    "lint:browser:fix": "pnpm scaffold 'browser' && eslint -c .eslintrc.js src --ext .ts --ignore-pattern '**/*.node.ts' --fix",
-    "lint:node": "pnpm scaffold 'node' && eslint -c .eslintrc.js src --ext .ts --ignore-pattern '**/*.browser.ts'",
-    "lint:node:fix": "pnpm scaffold 'node' && eslint -c .eslintrc.js src --ext .ts --ignore-pattern '**/*.browser.ts' --fix",
-    "test:unit": "pnpm run test:unit:node && pnpm run test:unit:browser:jest && pnpm run test:unit:browser:playwright",
-    "test:unit:browser:playwright": "pnpm scaffold 'browser' && playwright-test --config playwright.config.json",
-    "test:unit:browser:vite": "pnpm scaffold 'browser' && vitest --config vite.browser.ts",
-    "test:unit:node": "pnpm scaffold 'node' && vitest --config vite.node.ts",
-    "validate": "pnpm --filter @upscalerjs/scripts validate packages/upscalerjs -c './dist/node/cjs/cjs.js' -c './dist/node/cjs/cjs.d.ts' -c './dist/node-gpu/cjs/cjs.js' -c './dist/node-gpu/cjs/cjs.d.ts' -c './dist/browser/esm/index.js' -c './dist/browser/esm/index.d.ts' -c './dist/browser/umd/upscaler.js' -c './dist/browser/umd/upscaler.min.js'"
-=======
     "lint": "wireit",
     "lint:fix": "wireit",
     "lint:browser": "wireit",
@@ -127,10 +109,9 @@
     "lint:node": "wireit",
     "lint:node:fix": "wireit",
     "test:unit:browser:playwright": "pnpm scaffold:dependencies:browser && playwright-test --config playwright.config.json",
-    "test:unit:browser:jest": "pnpm scaffold:dependencies:browser && jest --config jestconfig.browser.json",
-    "test:unit:node": "pnpm scaffold:dependencies:node && jest --config jestconfig.node.json",
+    "test:unit:browser:vite": "pnpm scaffold:dependencies:browser && vitest --config vite.browser.ts",
+    "test:unit:node": "pnpm scaffold:dependencies:node && vitest --config vite.node.ts",
     "validate:build": "pnpm --filter @upscalerjs/scripts validate:build packages/upscalerjs -c './dist/node/cjs/cjs.js' -c './dist/node/cjs/cjs.d.ts' -c './dist/node-gpu/cjs/cjs.js' -c './dist/node-gpu/cjs/cjs.d.ts' -c './dist/browser/esm/index.js' -c './dist/browser/esm/index.d.ts' -c './dist/browser/umd/upscaler.js' -c './dist/browser/umd/upscaler.min.js'"
->>>>>>> 0be9ee6b
   },
   "repository": {
     "type": "git",
