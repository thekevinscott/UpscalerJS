--- conflicted
+++ resolved
@@ -1,10 +1,6 @@
 {
   "name": "upscaler",
-<<<<<<< HEAD
   "version": "1.0.0",
-=======
-  "version": "0.12.2",
->>>>>>> 967f17b5
   "description": "Increase Image resolution with Tensorflow.js",
   "exports": {
     "./node": "./dist/node/cjs/cjs.js",
