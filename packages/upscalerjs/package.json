--- conflicted
+++ resolved
@@ -33,17 +33,10 @@
     "dist/**/*"
   ],
   "scripts": {
-<<<<<<< HEAD
-    "build": "rimraf dist && pnpm build:node && pnpm build:browser",
-    "build:browser": "rimraf dist/browser && mkdir -p dist/browser && pnpm scaffold:platform 'browser' && pnpm run build:umd && pnpm run build:esm && mv dist/esm dist/browser/esm",
+    "build": "rimraf dist && pnpm build:node-gpu && pnpm build:node && pnpm build:browser",
+    "build:browser": "rimraf dist/browser && mkdir -p dist/browser && pnpm scaffold:platform 'browser' && pnpm lerna run build:umd && pnpm lerna run build:esm && mv dist/esm dist/browser/esm",
     "build:node": "rimraf dist/node && mkdir -p dist/node && pnpm scaffold:platform 'node' && pnpm build:cjs && mv dist/cjs dist/node/cjs",
-    "build:node-gpu": "rimraf dist/node-gpu && mkdir -p dist/node-gpu && pnpm scaffold:platform 'node-gpu' && pnpm run build:cjs && mv dist/cjs dist/node-gpu/cjs",
-=======
-    "build": "rimraf dist && yarn build:node-gpu && yarn build:node && yarn build:browser",
-    "build:browser": "rimraf dist/browser && mkdir -p dist/browser && yarn scaffold:platform 'browser' && yarn lerna run build:umd && yarn lerna run build:esm && mv dist/esm dist/browser/esm",
-    "build:node": "rimraf dist/node && mkdir -p dist/node && yarn scaffold:platform 'node' && yarn build:cjs && mv dist/cjs dist/node/cjs",
-    "build:node-gpu": "rimraf dist/node-gpu && mkdir -p dist/node-gpu && yarn scaffold:platform 'node-gpu' && yarn lerna run build:cjs && mv dist/cjs dist/node-gpu/cjs",
->>>>>>> 38b1efa6
+    "build:node-gpu": "rimraf dist/node-gpu && mkdir -p dist/node-gpu && pnpm scaffold:platform 'node-gpu' && pnpm lerna run build:cjs && mv dist/cjs dist/node-gpu/cjs",
     "build:cjs": "tsc -p tsconfig.node.json --module commonjs --target es5 --outDir dist/cjs",
     "build:esm": "tsc -p tsconfig.browser.json --module esnext --moduleResolution node --target esnext --outDir dist/esm",
     "build:umd:tsc": "tsc -p tsconfig.browser.json --moduleResolution node --module es2015 --target es5 --outDir dist/tmp",
@@ -56,7 +49,6 @@
     "preversion": "pnpm lint",
     "prepublishOnly": "pnpm test && pnpm lint",
     "format": "echo 'Formatting code' && prettier --write \"src/**/*.ts\"",
-<<<<<<< HEAD
     "lint": "eslint -c .eslintrc.js src --ext .ts",
     "lint:fix": "eslint -c .eslintrc.js src --ext .ts --fix",
     "test": "pnpm run test:unit",
@@ -71,25 +63,6 @@
     "watch:browser": "chokidar \"src\" -c \"pnpm build:browser\" -i \"test.ts\" -i \"generated.ts\"",
     "watch:node": "chokidar \"src\" -c \"pnpm build:node\" -i \"test.ts\" -i \"generated.ts\"",
     "watch:node-gpu": "chokidar \"src\" -c \"pnpm build:node-gpu\" -i \"test.ts\" -i \"generated.ts\""
-=======
-    "lint": "yarn lint:browser && yarn lint:node",
-    "lint:browser": "yarn scaffold:platform browser && eslint -c .eslintrc.browser.js src --ext .ts",
-    "lint:browser:fix": "yarn lint:browser --fix",
-    "lint:node": "yarn scaffold:platform node && eslint -c .eslintrc.node.js src --ext .ts",
-    "lint:node:fix": "yarn lint:node --fix",
-    "test": "yarn run test:unit",
-    "test:unit": "yarn run test:unit:node && yarn run test:unit:browser:jest && yarn run test:unit:browser:playwright",
-    "test:unit:browser:playwright": "yarn scaffold:platform 'browser' && playwright-test src/*.browser.test.ts -r mocha -b firefox",
-    "test:unit:browser:jest": "yarn scaffold:platform 'browser' && jest --config jestconfig.browser.json",
-    "test:unit:node": "yarn scaffold:platform 'node' && jest --config jestconfig.node.json",
-    "watch": "chokidar \"src\" -c \"yarn build\" -i \"test.ts\" -i \"generated.ts\"",
-    "watch:esm": "chokidar \"src\" -c \"yarn build:esm\" -i \"test.ts\" -i \"generated.ts\"",
-    "watch:umd": "chokidar \"src\" -c \"yarn build:umd\" -i \"test.ts\" -i \"generated.ts\"",
-    "watch:cjs": "chokidar \"src\" -c \"yarn build:cjs\" -i \"test.ts\" -i \"generated.ts\"",
-    "watch:browser": "chokidar \"src\" -c \"yarn build:browser\" -i \"test.ts\" -i \"generated.ts\"",
-    "watch:node": "chokidar \"src\" -c \"yarn build:node\" -i \"test.ts\" -i \"generated.ts\"",
-    "watch:node-gpu": "chokidar \"src\" -c \"yarn build:node-gpu\" -i \"test.ts\" -i \"generated.ts\""
->>>>>>> 38b1efa6
   },
   "repository": {
     "type": "git",
