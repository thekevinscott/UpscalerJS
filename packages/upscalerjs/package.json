{
  "name": "upscaler",
  "version": "1.0.0-beta.0",
  "description": "Increase Image Resolution with Tensorflow.js",
  "exports": {
    "./node": "./dist/node/cjs/cjs.js",
    "./node-gpu": "./dist/node-gpu/cjs/cjs.js",
    ".": "./dist/browser/esm/index.js"
  },
  "engines": {
    "node": ">=16.0"
  },
  "module": "dist/browser/esm/index.js",
  "types": "dist/browser/esm/index.d.ts",
  "umd:main": "dist/browser/umd/upscaler.min.js",
  "keywords": [
    "super resolution",
    "image",
    "scale",
    "resize",
    "esrgan",
    "upscaling",
    "upscaler",
    "image enhancement",
    "image super resolution",
    "tensorflow.js",
    "tfjs"
  ],
  "files": [
    ".npmrc",
    "LICENSE",
    "CHANGELOG.md",
    "dist/**/*"
  ],
  "scripts": {
    "build": "rimraf dist && pnpm build:node-gpu && pnpm build:node && pnpm build:browser",
    "build:browser": "rimraf dist/browser && mkdir -p dist/browser && pnpm scaffold:platform 'browser' && pnpm build:umd && pnpm build:esm",
    "build:node": "rimraf dist/node && mkdir -p dist/node && pnpm scaffold:platform 'node' && pnpm build:cjs && mv dist/cjs dist/node/cjs",
    "build:node-gpu": "rimraf dist/node-gpu && mkdir -p dist/node-gpu && pnpm scaffold:platform 'node-gpu' && pnpm build:cjs && mv dist/cjs dist/node-gpu/cjs",
    "build:cjs": "tsc -p tsconfig.node.json --module commonjs --target es5 --outDir dist/cjs",
    "build:esm": "tsc -p tsconfig.browser.json --module esnext --target esnext --outDir dist/browser/esm",
    "build:umd:tsc": "rimraf dist/tmp && tsc -p tsconfig.browser.json --module es2015 --target es5 --outDir dist/tmp",
    "build:umd:rollup": "pnpm rollup -c rollup.config.js --failAfterWarnings",
    "build:umd:generate": "pnpm build:umd:tsc && pnpm build:umd:rollup",
    "build:umd:compress": "uglifyjs --source-map --comments --output dist/browser/umd/upscaler.min.js -- dist/browser/umd/upscaler.js",
    "build:umd": "pnpm build:umd:generate && pnpm build:umd:compress && rimraf dist/tmp",
    "scaffold:platform": "ts-node ../../scripts/package-scripts/scaffold-platform.ts --src packages/upscalerjs/src",
    "docs:serve": "docsify serve docs --port 3030",
    "preversion": "pnpm lint",
    "prepublishOnly": "pnpm test && pnpm lint",
    "format": "echo 'Formatting code' && prettier --write \"src/**/*.ts\"",
    "lint": "pnpm lint:browser && pnpm lint:node",
    "lint:fix": "pnpm lint:browser:fix && pnpm lint:node:fix",
    "lint:browser": "pnpm scaffold:platform 'browser' && eslint -c .eslintrc.js src --ext .ts --ignore-pattern **/*.node.ts",
    "lint:browser:fix": "pnpm scaffold:platform 'browser' && eslint -c .eslintrc.js src --ext .ts --ignore-pattern **/*.node.ts --fix",
    "lint:node": "pnpm scaffold:platform 'node' && eslint -c .eslintrc.js src --ext .ts --ignore-pattern **/*.browser.ts",
    "lint:node:fix": "pnpm scaffold:platform 'node' && eslint -c .eslintrc.js src --ext .ts --ignore-pattern **/*.browser.ts --fix",
    "test": "pnpm run test:unit",
    "test:unit": "pnpm run test:unit:node && pnpm run test:unit:browser:jest && pnpm run test:unit:browser:playwright",
    "test:unit:browser:playwright": "pnpm scaffold:platform 'browser' && playwright-test src/*.browser.test.ts -r mocha -b firefox",
    "test:unit:browser:jest": "pnpm scaffold:platform 'browser' && jest --config jestconfig.browser.json",
    "test:unit:node": "pnpm scaffold:platform 'node' && jest --config jestconfig.node.json",
    "watch": "chokidar \"src\" -c \"pnpm build\" -i \"test.ts\" -i \"generated.ts\"",
    "watch:esm": "chokidar \"src\" -c \"pnpm build:esm\" -i \"test.ts\" -i \"generated.ts\"",
    "watch:umd": "chokidar \"src\" -c \"pnpm build:umd\" -i \"test.ts\" -i \"generated.ts\"",
    "watch:cjs": "chokidar \"src\" -c \"pnpm build:cjs\" -i \"test.ts\" -i \"generated.ts\"",
    "watch:browser": "chokidar \"src\" -c \"pnpm build:browser\" -i \"test.ts\" -i \"generated.ts\"",
    "watch:node": "chokidar \"src\" -c \"pnpm build:node\" -i \"test.ts\" -i \"generated.ts\"",
    "watch:node-gpu": "chokidar \"src\" -c \"pnpm build:node-gpu\" -i \"test.ts\" -i \"generated.ts\""
  },
  "repository": {
    "type": "git",
    "url": "git+https://github.com/thekevinscott/UpscalerJS.git"
  },
  "author": "Kevin Scott",
  "license": "MIT",
  "bugs": {
    "url": "https://github.com/thekevinscott/UpscalerJS/issues"
  },
  "homepage": "https://github.com/thekevinscott/UpscalerJS#readme",
  "peerDependencies": {
    "@tensorflow/tfjs": "^3.18.0"
  },
  "dependencies": {
    "@upscalerjs/esrgan-slim": "workspace:*",
    "@upscalerjs/core": "workspace:*",
    "tensor-as-base64": "^0.3.0"
  },
  "gitHead": "cccae63a0a7aeccaa78d30e55a8e12ec72f5c19f",
  "devDependencies": {
<<<<<<< HEAD
    "@tensorflow/tfjs": "^3.12.0",
    "@tensorflow/tfjs-node": "^3.12.0",
    "@tensorflow/tfjs-node-gpu": "^3.12.0",
=======
    "seedrandom": "2.4.4",
    "@tensorflow/tfjs": "^3.18.0",
    "@tensorflow/tfjs-node": "^3.18.0",
    "@tensorflow/tfjs-node-gpu": "^3.18.0",
>>>>>>> 96571f7d
    "@typescript-eslint/eslint-plugin": "^5.11.0",
    "@typescript-eslint/parser": "^5.11.0",
    "chokidar": "^3.5.3",
    "eslint": "^8.8.0",
    "eslint-config-prettier": "^8.3.0",
    "eslint-plugin-jsdoc": "^37.8.2",
    "eslint-plugin-prefer-arrow": "^1.2.3"
  }
}<|MERGE_RESOLUTION|>--- conflicted
+++ resolved
@@ -88,16 +88,10 @@
   },
   "gitHead": "cccae63a0a7aeccaa78d30e55a8e12ec72f5c19f",
   "devDependencies": {
-<<<<<<< HEAD
-    "@tensorflow/tfjs": "^3.12.0",
-    "@tensorflow/tfjs-node": "^3.12.0",
-    "@tensorflow/tfjs-node-gpu": "^3.12.0",
-=======
     "seedrandom": "2.4.4",
     "@tensorflow/tfjs": "^3.18.0",
     "@tensorflow/tfjs-node": "^3.18.0",
     "@tensorflow/tfjs-node-gpu": "^3.18.0",
->>>>>>> 96571f7d
     "@typescript-eslint/eslint-plugin": "^5.11.0",
     "@typescript-eslint/parser": "^5.11.0",
     "chokidar": "^3.5.3",
