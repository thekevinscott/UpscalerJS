{
  "name": "upscaler",
  "version": "1.0.0-beta.17",
  "description": "Enhance Images with Javascript and AI. Increase resolution, retouch, denoise, and more. Open Source, Browser and Node Compatible, MIT License.",
  "exports": {
    "./node": {
      "types": "./dist/node/cjs/cjs.d.js",
      "require": "./dist/node/cjs/cjs.js"
    },
    "./node-gpu": {
      "types": "./dist/node-gpu/cjs/cjs.d.js",
      "require": "./dist/node-gpu/cjs/cjs.js"
    },
    ".": {
      "types": "./dist/browser/esm/index.d.js",
      "import": "./dist/browser/esm/index.js"
    }
  },
  "engines": {
    "node": ">=16.0"
  },
  "module": "dist/browser/esm/index.js",
  "types": "dist/browser/esm/index.d.ts",
  "umd:main": "dist/browser/umd/upscaler.min.js",
  "keywords": [
    "image enhancement",
    "super resolution",
    "upscaling",
    "tensorflow.js",
    "neural network",
    "ai",
    "retouching",
    "low light",
    "deblur",
    "denoise",
    "dehaze",
    "derain",
    "esrgan",
    "maxim"
  ],
  "files": [
    ".npmrc",
    "LICENSE",
    "CHANGELOG.md",
    "dist/**/*"
  ],
  "wireit": {
    "build": {
      "command": "pnpm build:only && pnpm validate:build",
      "dependencies": [
        "../core:build",
        "../../models/default-model:build"
      ]
    },
    "build:only": {
      "command": "pnpm build:node-gpu && pnpm build:node && pnpm build:browser"
    },
    "build:browser": {
      "command": "pnpm --filter @upscalerjs/scripts build:upscaler browser -o esm -o umd"
    },
    "build:browser:esm": {
      "command": "pnpm --filter @upscalerjs/scripts build:upscaler browser -o esm"
    },
    "build:browser:umd": {
      "command": "pnpm --filter @upscalerjs/scripts build:upscaler browser -o umd"
    },
    "build:node": {
      "command": "pnpm --filter @upscalerjs/scripts build:upscaler node -o cjs"
    },
    "build:node-gpu": {
      "command": "pnpm --filter @upscalerjs/scripts build:upscaler node-gpu -o cjs"
    }
  },
  "scripts": {
    "build": "wireit",
    "build:only": "wireit",
    "build:browser": "wireit",
    "build:browser:esm": "wireit",
    "build:browser:umd": "wireit",
    "build:node": "wireit",
    "build:node-gpu": "wireit",
    "scaffold": "ts-node ../../scripts/package-scripts/scaffold-dependencies.ts --src packages/upscalerjs --config packages/upscalerjs/scaffolder.ts",
    "docs:serve": "docsify serve docs --port 3030",
    "preversion": "pnpm lint",
    "prepublishOnly": "pnpm lint && pnpm test && pnpm build && pnpm validate",
    "format": "echo 'Formatting code' && prettier --write \"src/**/*.ts\"",
    "lint": "pnpm lint:browser && pnpm lint:node",
    "lint:fix": "pnpm lint:browser:fix && pnpm lint:node:fix",
    "lint:browser": "pnpm scaffold 'browser' && eslint -c .eslintrc.js src --ext .ts --ignore-pattern '**/*.node.ts'",
    "lint:browser:fix": "pnpm scaffold 'browser' && eslint -c .eslintrc.js src --ext .ts --ignore-pattern '**/*.node.ts' --fix",
    "lint:node": "pnpm scaffold 'node' && eslint -c .eslintrc.js src --ext .ts --ignore-pattern '**/*.browser.ts'",
    "lint:node:fix": "pnpm scaffold 'node' && eslint -c .eslintrc.js src --ext .ts --ignore-pattern '**/*.browser.ts' --fix",
    "test:unit": "pnpm run test:unit:node && pnpm run test:unit:browser:jest && pnpm run test:unit:browser:playwright",
<<<<<<< HEAD
    "test:unit:browser:playwright": "pnpm scaffold 'browser' && playwright-test --config playwright.config.json",
    "test:unit:browser:vite": "pnpm scaffold 'browser' && vitest --config vite.browser.ts",
    "test:unit:node": "pnpm scaffold 'node' && vitest --config vite.node.ts",
    "validate": "pnpm --filter @upscalerjs/scripts validate packages/upscalerjs -c './dist/node/cjs/cjs.js' -c './dist/node/cjs/cjs.d.ts' -c './dist/node-gpu/cjs/cjs.js' -c './dist/node-gpu/cjs/cjs.d.ts' -c './dist/browser/esm/index.js' -c './dist/browser/esm/index.d.ts' -c './dist/browser/umd/upscaler.js' -c './dist/browser/umd/upscaler.min.js'",
    "watch": "chokidar \"src\" -c \"pnpm build\" -i \"test.ts\" -i \"generated.ts\"",
    "watch:esm": "chokidar \"src\" -c \"pnpm build:esm\" -i \"test.ts\" -i \"generated.ts\"",
    "watch:umd": "chokidar \"src\" -c \"pnpm build:umd\" -i \"test.ts\" -i \"generated.ts\"",
    "watch:cjs": "chokidar \"src\" -c \"pnpm build:cjs\" -i \"test.ts\" -i \"generated.ts\"",
    "watch:browser": "chokidar \"src\" -c \"pnpm build:browser\" -i \"test.ts\" -i \"generated.ts\"",
    "watch:node": "chokidar \"src\" -c \"pnpm build:node\" -i \"test.ts\" -i \"generated.ts\"",
    "watch:node-gpu": "chokidar \"src\" -c \"pnpm build:node-gpu\" -i \"test.ts\" -i \"generated.ts\""
=======
    "test:unit:browser:playwright": "pnpm scaffold:dependencies 'browser' && playwright-test --config playwright.config.json",
    "test:unit:browser:jest": "pnpm scaffold:dependencies 'browser' && jest --config jestconfig.browser.json",
    "test:unit:node": "pnpm scaffold:dependencies 'node' && jest --config jestconfig.node.json",
    "validate:build": "pnpm --filter @upscalerjs/scripts validate:build packages/upscalerjs -c './dist/node/cjs/cjs.js' -c './dist/node/cjs/cjs.d.ts' -c './dist/node-gpu/cjs/cjs.js' -c './dist/node-gpu/cjs/cjs.d.ts' -c './dist/browser/esm/index.js' -c './dist/browser/esm/index.d.ts' -c './dist/browser/umd/upscaler.js' -c './dist/browser/umd/upscaler.min.js'"
>>>>>>> 211c614b
  },
  "repository": {
    "type": "git",
    "url": "git+https://github.com/thekevinscott/UpscalerJS.git"
  },
  "author": "Kevin Scott",
  "license": "MIT",
  "bugs": {
    "url": "https://github.com/thekevinscott/UpscalerJS/issues"
  },
  "homepage": "https://github.com/thekevinscott/UpscalerJS#readme",
  "peerDependencies": {
    "@tensorflow/tfjs": "~4.8.0"
  },
  "dependencies": {
    "@upscalerjs/core": "workspace:*",
    "@upscalerjs/default-model": "workspace:*",
    "wireit": "^0.14.0"
  },
  "devDependencies": {
    "@tensorflow/tfjs": "~4.8.0",
    "@tensorflow/tfjs-node": "~4.8.0",
    "@tensorflow/tfjs-node-gpu": "~4.8.0",
    "@types/jest": "^29.5.3",
    "seedrandom": "3.0.5",
    "vitest": "^0.34.5"
  }
}<|MERGE_RESOLUTION|>--- conflicted
+++ resolved
@@ -91,24 +91,10 @@
     "lint:node": "pnpm scaffold 'node' && eslint -c .eslintrc.js src --ext .ts --ignore-pattern '**/*.browser.ts'",
     "lint:node:fix": "pnpm scaffold 'node' && eslint -c .eslintrc.js src --ext .ts --ignore-pattern '**/*.browser.ts' --fix",
     "test:unit": "pnpm run test:unit:node && pnpm run test:unit:browser:jest && pnpm run test:unit:browser:playwright",
-<<<<<<< HEAD
     "test:unit:browser:playwright": "pnpm scaffold 'browser' && playwright-test --config playwright.config.json",
     "test:unit:browser:vite": "pnpm scaffold 'browser' && vitest --config vite.browser.ts",
     "test:unit:node": "pnpm scaffold 'node' && vitest --config vite.node.ts",
-    "validate": "pnpm --filter @upscalerjs/scripts validate packages/upscalerjs -c './dist/node/cjs/cjs.js' -c './dist/node/cjs/cjs.d.ts' -c './dist/node-gpu/cjs/cjs.js' -c './dist/node-gpu/cjs/cjs.d.ts' -c './dist/browser/esm/index.js' -c './dist/browser/esm/index.d.ts' -c './dist/browser/umd/upscaler.js' -c './dist/browser/umd/upscaler.min.js'",
-    "watch": "chokidar \"src\" -c \"pnpm build\" -i \"test.ts\" -i \"generated.ts\"",
-    "watch:esm": "chokidar \"src\" -c \"pnpm build:esm\" -i \"test.ts\" -i \"generated.ts\"",
-    "watch:umd": "chokidar \"src\" -c \"pnpm build:umd\" -i \"test.ts\" -i \"generated.ts\"",
-    "watch:cjs": "chokidar \"src\" -c \"pnpm build:cjs\" -i \"test.ts\" -i \"generated.ts\"",
-    "watch:browser": "chokidar \"src\" -c \"pnpm build:browser\" -i \"test.ts\" -i \"generated.ts\"",
-    "watch:node": "chokidar \"src\" -c \"pnpm build:node\" -i \"test.ts\" -i \"generated.ts\"",
-    "watch:node-gpu": "chokidar \"src\" -c \"pnpm build:node-gpu\" -i \"test.ts\" -i \"generated.ts\""
-=======
-    "test:unit:browser:playwright": "pnpm scaffold:dependencies 'browser' && playwright-test --config playwright.config.json",
-    "test:unit:browser:jest": "pnpm scaffold:dependencies 'browser' && jest --config jestconfig.browser.json",
-    "test:unit:node": "pnpm scaffold:dependencies 'node' && jest --config jestconfig.node.json",
-    "validate:build": "pnpm --filter @upscalerjs/scripts validate:build packages/upscalerjs -c './dist/node/cjs/cjs.js' -c './dist/node/cjs/cjs.d.ts' -c './dist/node-gpu/cjs/cjs.js' -c './dist/node-gpu/cjs/cjs.d.ts' -c './dist/browser/esm/index.js' -c './dist/browser/esm/index.d.ts' -c './dist/browser/umd/upscaler.js' -c './dist/browser/umd/upscaler.min.js'"
->>>>>>> 211c614b
+    "validate": "pnpm --filter @upscalerjs/scripts validate packages/upscalerjs -c './dist/node/cjs/cjs.js' -c './dist/node/cjs/cjs.d.ts' -c './dist/node-gpu/cjs/cjs.js' -c './dist/node-gpu/cjs/cjs.d.ts' -c './dist/browser/esm/index.js' -c './dist/browser/esm/index.d.ts' -c './dist/browser/umd/upscaler.js' -c './dist/browser/umd/upscaler.min.js'"
   },
   "repository": {
     "type": "git",
