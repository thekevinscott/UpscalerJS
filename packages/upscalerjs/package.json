{
  "name": "upscaler",
  "version": "1.0.0-beta.17",
  "description": "Enhance Images with Javascript and AI. Increase resolution, retouch, denoise, and more. Open Source, Browser and Node Compatible, MIT License.",
  "exports": {
    "./node": {
      "types": "./dist/node/cjs/cjs.d.js",
      "require": "./dist/node/cjs/cjs.js"
    },
    "./node-gpu": {
      "types": "./dist/node-gpu/cjs/cjs.d.js",
      "require": "./dist/node-gpu/cjs/cjs.js"
    },
    ".": {
      "types": "./dist/browser/esm/index.d.js",
      "import": "./dist/browser/esm/index.js"
    }
  },
  "engines": {
    "node": ">=16.0"
  },
  "module": "dist/browser/esm/index.js",
  "types": "dist/browser/esm/index.d.ts",
  "umd:main": "dist/browser/umd/upscaler.min.js",
  "keywords": [
    "image enhancement",
    "super resolution",
    "upscaling",
    "tensorflow.js",
    "neural network",
    "ai",
    "retouching",
    "low light",
    "deblur",
    "denoise",
    "dehaze",
    "derain",
    "esrgan",
    "maxim"
  ],
  "files": [
    ".npmrc",
    "LICENSE",
    "CHANGELOG.md",
    "dist/**/*"
  ],
  "wireit": {
    "build": {
      "command": "pnpm build:only && pnpm validate:build",
      "dependencies": [
        "../core:build",
        "../../models/default-model:build"
      ]
    },
    "build:only": {
      "command": "pnpm build:node-gpu && pnpm build:node && pnpm build:browser"
    },
    "build:browser": {
      "command": "pnpm --filter @upscalerjs/scripts build:upscaler browser -o esm -o umd"
    },
    "build:browser:esm": {
      "command": "pnpm --filter @upscalerjs/scripts build:upscaler browser -o esm"
    },
    "build:browser:umd": {
      "command": "pnpm --filter @upscalerjs/scripts build:upscaler browser -o umd"
    },
    "build:node": {
      "command": "pnpm --filter @upscalerjs/scripts build:upscaler node -o cjs"
    },
    "build:node-gpu": {
      "command": "pnpm --filter @upscalerjs/scripts build:upscaler node-gpu -o cjs"
    }
  },
  "scripts": {
<<<<<<< HEAD
    "build": "pnpm build:dependencies && pnpm build:only && pnpm validate",
    "build:only": "pnpm build:node-gpu && pnpm build:node && pnpm build:browser",
    "build:browser": "pnpm cli build upscaler browser -o esm -o umd",
    "build:node": "pnpm cli build upscaler node -o cjs",
    "build:node-gpu": "pnpm cli build upscaler node-gpu -o cjs",
    "build:dependencies": "pnpm --filter @upscalerjs/core --filter @upscalerjs/default-model build",
    "scaffold": "pnpm cli scaffold upscaler",
=======
    "build": "wireit",
    "build:only": "wireit",
    "build:browser": "wireit",
    "build:browser:esm": "wireit",
    "build:browser:umd": "wireit",
    "build:node": "wireit",
    "build:node-gpu": "wireit",
    "scaffold:dependencies": "ts-node ../../scripts/package-scripts/scaffold-dependencies.ts --src packages/upscalerjs --config packages/upscalerjs/scaffolder.ts",
>>>>>>> 211c614b
    "docs:serve": "docsify serve docs --port 3030",
    "preversion": "pnpm lint",
    "prepublishOnly": "pnpm lint && pnpm test && pnpm build && pnpm validate",
    "format": "echo 'Formatting code' && prettier --write \"src/**/*.ts\"",
    "lint": "pnpm lint:browser && pnpm lint:node",
    "lint:fix": "pnpm lint:browser:fix && pnpm lint:node:fix",
<<<<<<< HEAD
    "lint:browser": "pnpm scaffold 'browser' && eslint -c .eslintrc.js src --ext .ts --ignore-pattern '**/*.node.ts'",
    "lint:browser:fix": "pnpm scaffold 'browser' && eslint -c .eslintrc.js src --ext .ts --ignore-pattern '**/*.node.ts' --fix",
    "lint:node": "pnpm scaffold 'node' && eslint -c .eslintrc.js src --ext .ts --ignore-pattern '**/*.browser.ts'",
    "lint:node:fix": "pnpm scaffold 'node' && eslint -c .eslintrc.js src --ext .ts --ignore-pattern '**/*.browser.ts' --fix",
    "test": "pnpm build:dependencies && pnpm run test:unit",
    "test:unit": "pnpm run test:unit:node && pnpm run test:unit:browser:jest && pnpm run test:unit:browser:playwright",
    "test:unit:browser:playwright": "pnpm scaffold 'browser' && playwright-test --config playwright.config.json",
    "test:unit:browser:vite": "pnpm scaffold 'browser' && vitest --config vite.browser.ts",
    "test:unit:node": "pnpm scaffold 'node' && vitest --config vite.node.ts",
    "validate": "pnpm --filter @upscalerjs/scripts validate packages/upscalerjs -c './dist/node/cjs/cjs.js' -c './dist/node/cjs/cjs.d.ts' -c './dist/node-gpu/cjs/cjs.js' -c './dist/node-gpu/cjs/cjs.d.ts' -c './dist/browser/esm/index.js' -c './dist/browser/esm/index.d.ts' -c './dist/browser/umd/upscaler.js' -c './dist/browser/umd/upscaler.min.js'",
    "watch": "chokidar \"src\" -c \"pnpm build\" -i \"test.ts\" -i \"generated.ts\"",
    "watch:esm": "chokidar \"src\" -c \"pnpm build:esm\" -i \"test.ts\" -i \"generated.ts\"",
    "watch:umd": "chokidar \"src\" -c \"pnpm build:umd\" -i \"test.ts\" -i \"generated.ts\"",
    "watch:cjs": "chokidar \"src\" -c \"pnpm build:cjs\" -i \"test.ts\" -i \"generated.ts\"",
    "watch:browser": "chokidar \"src\" -c \"pnpm build:browser\" -i \"test.ts\" -i \"generated.ts\"",
    "watch:node": "chokidar \"src\" -c \"pnpm build:node\" -i \"test.ts\" -i \"generated.ts\"",
    "watch:node-gpu": "chokidar \"src\" -c \"pnpm build:node-gpu\" -i \"test.ts\" -i \"generated.ts\""
=======
    "lint:browser": "pnpm scaffold:dependencies 'browser' && eslint -c .eslintrc.js src --ext .ts --ignore-pattern '**/*.node.ts'",
    "lint:browser:fix": "pnpm scaffold:dependencies 'browser' && eslint -c .eslintrc.js src --ext .ts --ignore-pattern '**/*.node.ts' --fix",
    "lint:node": "pnpm scaffold:dependencies 'node' && eslint -c .eslintrc.js src --ext .ts --ignore-pattern '**/*.browser.ts'",
    "lint:node:fix": "pnpm scaffold:dependencies 'node' && eslint -c .eslintrc.js src --ext .ts --ignore-pattern '**/*.browser.ts' --fix",
    "test:unit": "pnpm run test:unit:node && pnpm run test:unit:browser:jest && pnpm run test:unit:browser:playwright",
    "test:unit:browser:playwright": "pnpm scaffold:dependencies 'browser' && playwright-test --config playwright.config.json",
    "test:unit:browser:jest": "pnpm scaffold:dependencies 'browser' && jest --config jestconfig.browser.json",
    "test:unit:node": "pnpm scaffold:dependencies 'node' && jest --config jestconfig.node.json",
    "validate:build": "pnpm --filter @upscalerjs/scripts validate:build packages/upscalerjs -c './dist/node/cjs/cjs.js' -c './dist/node/cjs/cjs.d.ts' -c './dist/node-gpu/cjs/cjs.js' -c './dist/node-gpu/cjs/cjs.d.ts' -c './dist/browser/esm/index.js' -c './dist/browser/esm/index.d.ts' -c './dist/browser/umd/upscaler.js' -c './dist/browser/umd/upscaler.min.js'"
>>>>>>> 211c614b
  },
  "repository": {
    "type": "git",
    "url": "git+https://github.com/thekevinscott/UpscalerJS.git"
  },
  "author": "Kevin Scott",
  "license": "MIT",
  "bugs": {
    "url": "https://github.com/thekevinscott/UpscalerJS/issues"
  },
  "homepage": "https://github.com/thekevinscott/UpscalerJS#readme",
  "peerDependencies": {
    "@tensorflow/tfjs": "~4.8.0"
  },
  "dependencies": {
    "@upscalerjs/core": "workspace:*",
    "@upscalerjs/default-model": "workspace:*",
    "wireit": "^0.14.0"
  },
  "devDependencies": {
    "@tensorflow/tfjs": "~4.8.0",
    "@tensorflow/tfjs-node": "~4.8.0",
    "@tensorflow/tfjs-node-gpu": "~4.8.0",
    "@types/jest": "^29.5.3",
    "seedrandom": "3.0.5",
    "vitest": "^0.34.4"
  }
}<|MERGE_RESOLUTION|>--- conflicted
+++ resolved
@@ -56,31 +56,16 @@
       "command": "pnpm build:node-gpu && pnpm build:node && pnpm build:browser"
     },
     "build:browser": {
-      "command": "pnpm --filter @upscalerjs/scripts build:upscaler browser -o esm -o umd"
-    },
-    "build:browser:esm": {
-      "command": "pnpm --filter @upscalerjs/scripts build:upscaler browser -o esm"
-    },
-    "build:browser:umd": {
-      "command": "pnpm --filter @upscalerjs/scripts build:upscaler browser -o umd"
+      "command": "pnpm cli build upscaler browser -o esm -o umd"
     },
     "build:node": {
-      "command": "pnpm --filter @upscalerjs/scripts build:upscaler node -o cjs"
+      "command": "pnpm cli build upscaler node -o cjs"
     },
     "build:node-gpu": {
-      "command": "pnpm --filter @upscalerjs/scripts build:upscaler node-gpu -o cjs"
+      "command": "pnpm cli build upscaler node-gpu -o cjs"
     }
   },
   "scripts": {
-<<<<<<< HEAD
-    "build": "pnpm build:dependencies && pnpm build:only && pnpm validate",
-    "build:only": "pnpm build:node-gpu && pnpm build:node && pnpm build:browser",
-    "build:browser": "pnpm cli build upscaler browser -o esm -o umd",
-    "build:node": "pnpm cli build upscaler node -o cjs",
-    "build:node-gpu": "pnpm cli build upscaler node-gpu -o cjs",
-    "build:dependencies": "pnpm --filter @upscalerjs/core --filter @upscalerjs/default-model build",
-    "scaffold": "pnpm cli scaffold upscaler",
-=======
     "build": "wireit",
     "build:only": "wireit",
     "build:browser": "wireit",
@@ -88,15 +73,13 @@
     "build:browser:umd": "wireit",
     "build:node": "wireit",
     "build:node-gpu": "wireit",
-    "scaffold:dependencies": "ts-node ../../scripts/package-scripts/scaffold-dependencies.ts --src packages/upscalerjs --config packages/upscalerjs/scaffolder.ts",
->>>>>>> 211c614b
+    "scaffold": "pnpm cli scaffold upscaler",
     "docs:serve": "docsify serve docs --port 3030",
     "preversion": "pnpm lint",
     "prepublishOnly": "pnpm lint && pnpm test && pnpm build && pnpm validate",
     "format": "echo 'Formatting code' && prettier --write \"src/**/*.ts\"",
     "lint": "pnpm lint:browser && pnpm lint:node",
     "lint:fix": "pnpm lint:browser:fix && pnpm lint:node:fix",
-<<<<<<< HEAD
     "lint:browser": "pnpm scaffold 'browser' && eslint -c .eslintrc.js src --ext .ts --ignore-pattern '**/*.node.ts'",
     "lint:browser:fix": "pnpm scaffold 'browser' && eslint -c .eslintrc.js src --ext .ts --ignore-pattern '**/*.node.ts' --fix",
     "lint:node": "pnpm scaffold 'node' && eslint -c .eslintrc.js src --ext .ts --ignore-pattern '**/*.browser.ts'",
@@ -106,25 +89,7 @@
     "test:unit:browser:playwright": "pnpm scaffold 'browser' && playwright-test --config playwright.config.json",
     "test:unit:browser:vite": "pnpm scaffold 'browser' && vitest --config vite.browser.ts",
     "test:unit:node": "pnpm scaffold 'node' && vitest --config vite.node.ts",
-    "validate": "pnpm --filter @upscalerjs/scripts validate packages/upscalerjs -c './dist/node/cjs/cjs.js' -c './dist/node/cjs/cjs.d.ts' -c './dist/node-gpu/cjs/cjs.js' -c './dist/node-gpu/cjs/cjs.d.ts' -c './dist/browser/esm/index.js' -c './dist/browser/esm/index.d.ts' -c './dist/browser/umd/upscaler.js' -c './dist/browser/umd/upscaler.min.js'",
-    "watch": "chokidar \"src\" -c \"pnpm build\" -i \"test.ts\" -i \"generated.ts\"",
-    "watch:esm": "chokidar \"src\" -c \"pnpm build:esm\" -i \"test.ts\" -i \"generated.ts\"",
-    "watch:umd": "chokidar \"src\" -c \"pnpm build:umd\" -i \"test.ts\" -i \"generated.ts\"",
-    "watch:cjs": "chokidar \"src\" -c \"pnpm build:cjs\" -i \"test.ts\" -i \"generated.ts\"",
-    "watch:browser": "chokidar \"src\" -c \"pnpm build:browser\" -i \"test.ts\" -i \"generated.ts\"",
-    "watch:node": "chokidar \"src\" -c \"pnpm build:node\" -i \"test.ts\" -i \"generated.ts\"",
-    "watch:node-gpu": "chokidar \"src\" -c \"pnpm build:node-gpu\" -i \"test.ts\" -i \"generated.ts\""
-=======
-    "lint:browser": "pnpm scaffold:dependencies 'browser' && eslint -c .eslintrc.js src --ext .ts --ignore-pattern '**/*.node.ts'",
-    "lint:browser:fix": "pnpm scaffold:dependencies 'browser' && eslint -c .eslintrc.js src --ext .ts --ignore-pattern '**/*.node.ts' --fix",
-    "lint:node": "pnpm scaffold:dependencies 'node' && eslint -c .eslintrc.js src --ext .ts --ignore-pattern '**/*.browser.ts'",
-    "lint:node:fix": "pnpm scaffold:dependencies 'node' && eslint -c .eslintrc.js src --ext .ts --ignore-pattern '**/*.browser.ts' --fix",
-    "test:unit": "pnpm run test:unit:node && pnpm run test:unit:browser:jest && pnpm run test:unit:browser:playwright",
-    "test:unit:browser:playwright": "pnpm scaffold:dependencies 'browser' && playwright-test --config playwright.config.json",
-    "test:unit:browser:jest": "pnpm scaffold:dependencies 'browser' && jest --config jestconfig.browser.json",
-    "test:unit:node": "pnpm scaffold:dependencies 'node' && jest --config jestconfig.node.json",
-    "validate:build": "pnpm --filter @upscalerjs/scripts validate:build packages/upscalerjs -c './dist/node/cjs/cjs.js' -c './dist/node/cjs/cjs.d.ts' -c './dist/node-gpu/cjs/cjs.js' -c './dist/node-gpu/cjs/cjs.d.ts' -c './dist/browser/esm/index.js' -c './dist/browser/esm/index.d.ts' -c './dist/browser/umd/upscaler.js' -c './dist/browser/umd/upscaler.min.js'"
->>>>>>> 211c614b
+    "validate": "pnpm --filter @upscalerjs/scripts validate packages/upscalerjs -c './dist/node/cjs/cjs.js' -c './dist/node/cjs/cjs.d.ts' -c './dist/node-gpu/cjs/cjs.js' -c './dist/node-gpu/cjs/cjs.d.ts' -c './dist/browser/esm/index.js' -c './dist/browser/esm/index.d.ts' -c './dist/browser/umd/upscaler.js' -c './dist/browser/umd/upscaler.min.js'"
   },
   "repository": {
     "type": "git",
