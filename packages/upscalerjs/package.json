--- conflicted
+++ resolved
@@ -85,17 +85,10 @@
   },
   "devDependencies": {
     "@babel/plugin-proposal-export-namespace-from": "^7.18.9",
-<<<<<<< HEAD
-    "@tensorflow/tfjs": "^3.19.0",
-    "@tensorflow/tfjs-node": "^3.19.0",
-    "@tensorflow/tfjs-node-gpu": "^3.19.0",
-    "@types/jest": "^29.0.3",
-=======
     "@tensorflow/tfjs": "^3.20.0",
     "@tensorflow/tfjs-node": "^3.20.0",
     "@tensorflow/tfjs-node-gpu": "^3.20.0",
-    "@types/jest": "^28.1.4",
->>>>>>> f571b909
+    "@types/jest": "^29.0.3",
     "@typescript-eslint/eslint-plugin": "^5.11.0",
     "@typescript-eslint/parser": "^5.11.0",
     "chokidar": "^3.5.3",
