--- conflicted
+++ resolved
@@ -83,13 +83,8 @@
   throw getInvalidTensorError(tensor);
 };
 
-<<<<<<< HEAD
-export const tensorAsBase64 = (tensor: tf.Tensor3D, scale?: [number, number]): string => {
-  const arr = tensorAsClampedArray(tensor, scale);
-=======
 export const tensorAsBase64 = (tensor: tf.Tensor3D, outputRange?: Range): string => {
   const arr = tensorAsClampedArray(tensor, outputRange);
->>>>>>> 8112b7af
   return Buffer.from(arr).toString('base64');
 };
 
