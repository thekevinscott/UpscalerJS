import fs from 'fs';
import { tf, } from './dependencies.generated';
import { tensorAsClampedArray, } from './tensor-utils';
import { isFourDimensionalTensor, isThreeDimensionalTensor, isTensor, isString, hasValidChannels, } from '@upscalerjs/core';
import { CheckValidEnvironment, GetImageAsTensor, TensorAsBase64, } from './types';

export const getInvalidTensorError = (input: tf.Tensor): Error => new Error(
  [
    `Unsupported dimensions for incoming pixels: ${input.shape.length}.`,
    'Only 3 or 4 rank tensors are supported.',
  ].join(' '),
);

export const getInvalidInput = (input: unknown): Error => new Error([
  `Unknown input ${JSON.stringify(input)} provided. Input must be either a rank 3 or 4 tensor,`,
  'a string representing a local path or http-accessible path to an image,',
  'a Uint8Array, or a Buffer.',
].join(' '));

export const getInvalidImageSrcInput = (input: string): Error => new Error([
  `Image specified at path ${input} could not be found`,
].join(' '));

export const getInvalidChannelsOfTensor = (input: tf.Tensor): Error => new Error([
  `Invalid channels, only 3 channels are supported at this time. You provided: "${input.shape.slice(-1)[0]}".`,
  `Full tensor shape: ${JSON.stringify(input.shape)}`,
].join(' '));

const isUint8Array = (input: Input): input is Uint8Array => input.constructor === Uint8Array;
const isBuffer = (input: Input): input is Buffer => input.constructor === Buffer;

const getTensorFromInput = (input: Input): tf.Tensor3D | tf.Tensor4D => {
  if (isUint8Array(input)) {
    return tf.node.decodeImage(input);
  }

  if (isBuffer(input)) {
    return tf.node.decodeImage(input);
  }

  if (isTensor(input)) {
    return input;
  }

  if (isString(input)) {
    try {
      const image = new Uint8Array(fs.readFileSync(input));
      return tf.node.decodeImage(image);
    } catch (err: unknown) {
      if (err instanceof Error && err?.message.includes('no such file or directory')) {
        throw getInvalidImageSrcInput(input);
      } else {
        throw err;
      }
    }
  }

  throw getInvalidInput(input); 
};

export type Input = tf.Tensor3D | tf.Tensor4D | string | Uint8Array | Buffer;

/* eslint-disable @typescript-eslint/require-await */
export const getImageAsTensor: GetImageAsTensor<typeof tf, Input> = async (
  input,
) => {
  const tensor = getTensorFromInput(input);

  if (!hasValidChannels(tensor)) {
    throw getInvalidChannelsOfTensor(tensor);
  }

  if (isThreeDimensionalTensor(tensor)) {
    const expandedTensor: tf.Tensor4D = tensor.expandDims(0);
    tensor.dispose();
    return expandedTensor;
  }

  if (isFourDimensionalTensor(tensor)) {
    return tensor;
  }

  throw getInvalidTensorError(tensor);
};

<<<<<<< HEAD
export const tensorAsBase64: TensorAsBase64 = (_tf, tensor) => {
  const arr = tensorAsClampedArray(tensor);
=======
export const tensorAsBase64: TensorAsBase64 = (tensor) => {
  const arr = tensorAsClampedArray(tf, tensor);
>>>>>>> c1acc5fe
  return Buffer.from(arr).toString('base64');
};

/* eslint-disable @typescript-eslint/no-empty-function */
export const checkValidEnvironment: CheckValidEnvironment<Input> = () => {};<|MERGE_RESOLUTION|>--- conflicted
+++ resolved
@@ -83,13 +83,8 @@
   throw getInvalidTensorError(tensor);
 };
 
-<<<<<<< HEAD
-export const tensorAsBase64: TensorAsBase64 = (_tf, tensor) => {
-  const arr = tensorAsClampedArray(tensor);
-=======
-export const tensorAsBase64: TensorAsBase64 = (tensor) => {
+export const tensorAsBase64: TensorAsBase64 = (tf, tensor) => {
   const arr = tensorAsClampedArray(tf, tensor);
->>>>>>> c1acc5fe
   return Buffer.from(arr).toString('base64');
 };
 
