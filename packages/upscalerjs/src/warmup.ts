--- conflicted
+++ resolved
@@ -48,22 +48,13 @@
     signal: AbortSignal;
   },
 ): Promise<void> => {
-<<<<<<< HEAD
-  await tf.nextFrame();
-  for (const size of sizes) {
-    if (isWarmupSizeByPatchSize(size) || isNumericWarmupSize(size)) {
-      await warmupModel(modelPackage, getWidthAndHeight(size));
-    } else {
-=======
   const tick = makeTick(signal || internalArgs.signal, awaitNextFrame);
   await tick();
-  const { model, } = await modelPackage;
   for (const size of sizes) {
     if (!isWarmupSizeByPatchSize(size) && !isNumericWarmupSize(size)) {
->>>>>>> 7c0109a4
       throw getInvalidValueError(size);
     }
-    await warmupModel(model, getWidthAndHeight(size));
+    await warmupModel(modelPackage, getWidthAndHeight(size));
     await tick();
   }
 };