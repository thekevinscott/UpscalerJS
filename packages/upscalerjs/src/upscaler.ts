import { tf, } from './dependencies.generated';
import {
  UpscalerOptions,
  UpscaleArgs,
  WarmupSizes,
  ModelDefinition,
  ResultFormat,
  Progress,
} from './types';
import { loadModel, } from './loadModel.generated';
import warmup from './warmup';
import { cancellableUpscale, } from './upscale';
import type { GetImageAsTensorInput, } from './image.generated';
<<<<<<< HEAD
import ESRGANSlim from '@upscalerjs/esrgan-slim';

// TODO: Why does eslint fail to type this correctly?
/* eslint-disable @typescript-eslint/no-unsafe-assignment */
const DEFAULT_MODEL: ModelDefinition = ESRGANSlim;
=======
// import ESRGANSlim from '@upscalerjs/esrgan-slim';

// TODO: Why does eslint fail to type this correctly?
/* eslint-disable @typescript-eslint/no-unsafe-assignment */
// const DEFAULT_MODEL: ModelDefinition = ESRGANSlim;
>>>>>>> 014dfc1a

export class Upscaler {
  _opts: UpscalerOptions;
  _model: Promise<{
    model: tf.LayersModel;
    modelDefinition: ModelDefinition;
  }>;
  abortController = new AbortController();

  constructor(opts: UpscalerOptions = {}) {
    this._opts = {
      ...opts,
    };
<<<<<<< HEAD
    this._model = loadModel(this._opts.model || DEFAULT_MODEL);
=======
    this._model = loadModel(this._opts.model);
    // this._model = loadModel(this._opts.model || DEFAULT_MODEL);
>>>>>>> 014dfc1a
    void warmup(this._model, this._opts.warmupSizes || []);
  }

  dispose = async () => {
    const { model, } = await this._model;
    model.dispose();
  };

  getModel = () => this._model;
  warmup = async (warmupSizes: WarmupSizes[]) => {
    await warmup(this._model, warmupSizes);
  };

  upscale = async<P extends Progress<O, PO>, O extends ResultFormat = 'src', PO extends ResultFormat = undefined>(
    image: GetImageAsTensorInput,
    options: UpscaleArgs<P, O, PO> = {},
  ) => {
    const { model, modelDefinition, } = await this._model;
    return cancellableUpscale(image, options, {
      model,
      modelDefinition,
      signal: this.abortController.signal,
    });
  };

  abort = () => {
    this.abortController.abort();
    this.abortController = new AbortController();
  };
}

export default Upscaler;<|MERGE_RESOLUTION|>--- conflicted
+++ resolved
@@ -11,19 +11,11 @@
 import warmup from './warmup';
 import { cancellableUpscale, } from './upscale';
 import type { GetImageAsTensorInput, } from './image.generated';
-<<<<<<< HEAD
-import ESRGANSlim from '@upscalerjs/esrgan-slim';
-
-// TODO: Why does eslint fail to type this correctly?
-/* eslint-disable @typescript-eslint/no-unsafe-assignment */
-const DEFAULT_MODEL: ModelDefinition = ESRGANSlim;
-=======
 // import ESRGANSlim from '@upscalerjs/esrgan-slim';
 
 // TODO: Why does eslint fail to type this correctly?
 /* eslint-disable @typescript-eslint/no-unsafe-assignment */
 // const DEFAULT_MODEL: ModelDefinition = ESRGANSlim;
->>>>>>> 014dfc1a
 
 export class Upscaler {
   _opts: UpscalerOptions;
@@ -37,12 +29,8 @@
     this._opts = {
       ...opts,
     };
-<<<<<<< HEAD
-    this._model = loadModel(this._opts.model || DEFAULT_MODEL);
-=======
     this._model = loadModel(this._opts.model);
     // this._model = loadModel(this._opts.model || DEFAULT_MODEL);
->>>>>>> 014dfc1a
     void warmup(this._model, this._opts.warmupSizes || []);
   }
 
