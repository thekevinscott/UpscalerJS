import { tf, } from './dependencies.generated';
import {
  IUpscalerOptions,
  UpscaleArgs,
  WarmupSizes,
  IModelDefinition,
  ResultFormat,
  Progress,
} from './types';
import loadModel, { getModelDefinitions, } from './loadModel';
import warmup from './warmup';
import { cancellableUpscale } from './upscale';
import type { GetImageAsTensorInput, } from './image.generated';

class Upscaler {
  _opts: IUpscalerOptions;
  _model: Promise<{
    model: tf.LayersModel;
    modelDefinition: IModelDefinition;
  }>;

  constructor(opts: IUpscalerOptions = {}) {
    this._opts = {
      ...opts,
    };
    this._model = loadModel(this._opts);
    void warmup(this._model, this._opts.warmupSizes || []);
  }

  dispose = async () => {
    const { model, } = await this._model;
    model.dispose();
  };

  getModel = () => this._model;
  warmup = async (warmupSizes: WarmupSizes[]) => {
    await warmup(this._model, warmupSizes);
  };

  upscale = async<P extends Progress<O, PO>, O extends ResultFormat = 'src', PO extends ResultFormat = undefined>(
    image: GetImageAsTensorInput,
    options: UpscaleArgs<P, O, PO> = {},
  ) => {
    const { model, modelDefinition, } = await this._model;
<<<<<<< HEAD
    return cancellableUpscale(model, image, modelDefinition, options);
=======
    return cancellableUpscale(image, options, {
      model,
      modelDefinition,
    });
>>>>>>> fdcbdff5
  };

  getModelDefinitions = async () => {
    return await getModelDefinitions();
  };
}

export default Upscaler;<|MERGE_RESOLUTION|>--- conflicted
+++ resolved
@@ -42,14 +42,10 @@
     options: UpscaleArgs<P, O, PO> = {},
   ) => {
     const { model, modelDefinition, } = await this._model;
-<<<<<<< HEAD
-    return cancellableUpscale(model, image, modelDefinition, options);
-=======
     return cancellableUpscale(image, options, {
       model,
       modelDefinition,
     });
->>>>>>> fdcbdff5
   };
 
   getModelDefinitions = async () => {
