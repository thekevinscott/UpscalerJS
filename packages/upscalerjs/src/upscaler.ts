--- conflicted
+++ resolved
@@ -91,11 +91,7 @@
     this._opts = {
       ...opts,
     };
-<<<<<<< HEAD
     this._model = loadModel(tf, getModel(tf, this._opts.model || DEFAULT_MODEL));
-=======
-    this._model = loadModel(getModel(this.tf, this._opts.model || DEFAULT_MODEL));
->>>>>>> 71603aaa
     this.ready = new Promise((resolve, reject) => {
       this._model.then(() => cancellableWarmup(
         tf,
