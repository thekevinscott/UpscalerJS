/**
 * # UpscalerJS class
 * 
 * Instantiate an Upscaler with:
 * 
 * ```typescript
 * import Upscaler from 'upscaler';
 * const upscaler = new Upscaler();
 * upscaler.upscale(img).then(src => {
 *   // display the src
 * });
 * ```
 *
 * @module UpscalerJS
 */
import { DefaultUpscalerModel, tf, } from './dependencies.generated';
import type {
  UpscalerOptions,
  WarmupSizes,
  ModelPackage,
  BASE64,
  WarmupArgs,
<<<<<<< HEAD
  PublicUpscaleArgs,
=======
  UpscaleArgs,
  TENSOR,
  MultiArgStringProgress,
  MultiArgTensorProgress,
>>>>>>> d992be26
} from './types';
import { getUpscaleOptions, } from './args.generated';
import { loadModel, } from './loadModel.generated';
import { cancellableWarmup, } from './warmup';
import { cancellableUpscale, } from './upscale';
import type { GetImageAsTensorInput, } from './image.generated';
import type { ModelDefinitionObjectOrFn, } from '@upscalerjs/core';
import { getModel, } from './utils';

// TODO: Why do we need to explicitly cast this to ModelDefinition?
// This is an ESLint issue, Typescript picks this up correctly
/* eslint-disable @typescript-eslint/no-unsafe-assignment */
const DEFAULT_MODEL: ModelDefinitionObjectOrFn = DefaultUpscalerModel;

export class Upscaler {
  /**
   * @hidden
   */
  _opts: UpscalerOptions;

  /**
   * @hidden
   */
  _model: Promise<ModelPackage>;

  /**
   * @hidden
   */
  _ready: Promise<void>;

  /**
   * @hidden
   */
  _abortController = new AbortController();

  /**
   * Instantiates an instance of UpscalerJS.
   * 
   * ```javascript
   * import Upscaler from 'upscaler';
   * import x2 from '@upscalerjs/models/esrgan-thick/2x';
   * 
   * const upscaler = new Upscaler({
   *   model: x2,
   *   warmupSizes: [{ patchSize: 64 }],
   * });
   * ```
   * 
   * @returns an instance of an UpscalerJS class.
   */
  constructor(opts: UpscalerOptions = {}) {
    this._opts = {
      ...opts,
    };
    this._model = loadModel(getModel(this._opts.model || DEFAULT_MODEL));
    this._ready = new Promise<void>((resolve) => {
      void this.warmup(this._opts.warmupSizes).then(resolve); // skipcq: js-0098
    });
  }

  /**
   * Upscales a given image.
   * 
   * ```javascript
   * const upscaler = new Upscaler();
   * const image = new Image();
   * image.src = '/some/path/to/image.png';
   * 
   * upscaler.upscale(image, {
   *   output: 'base64',
   *   patchSize: 64,
   *   padding: 2,
   *   progress: (progress) => {
   *     console.log('Progress:', progress);
   *   },
   * }).then(upscaledSrc => {
   *   console.log(upscaledSrc);
   * });
   * ```
   *
   * @param image the image to upscale. If in the browser, this can be a string to a file path, a tensor, or any element tf.fromPixels supports. If in Node, this can be a string to a file path, a Buffer, a Uint8Array, or a tensor.
   * @param options a set of upscaling arguments
   * @returns an upscaled image.
   */
  public async upscale(
    image: GetImageAsTensorInput,
    options: Omit<UpscaleArgs, 'output' | 'progress' | 'progressOutput'> & { output: TENSOR; progress?: MultiArgStringProgress; progressOutput: BASE64 },
  ): Promise<tf.Tensor3D>;
  public async upscale(
    image: GetImageAsTensorInput,
    options: Omit<UpscaleArgs, 'output' | 'progress' | 'progressOutput'> & { output?: BASE64; progress?: MultiArgTensorProgress; progressOutput: TENSOR },
  ): Promise<string>;
  public async upscale(
    image: GetImageAsTensorInput,
    options: Omit<UpscaleArgs, 'output' | 'progress' | 'progressOutput'> & { output: TENSOR; progress?: MultiArgTensorProgress; progressOutput?: unknown },
  ): Promise<tf.Tensor3D>;
  public async upscale(
    image: GetImageAsTensorInput,
<<<<<<< HEAD
    options: PublicUpscaleArgs<P, O, PO> = {},
  ): Promise<UpscaleResponse<O>> => {
=======
    options: Omit<UpscaleArgs, 'output' | 'progress' | 'progressOutput'> & { output?: BASE64; progress?: MultiArgStringProgress; progressOutput?: unknown },
  ): Promise<string>;
  public async upscale(
    image: GetImageAsTensorInput,
    options: Omit<UpscaleArgs, 'output' | 'progress' | 'progressOutput'> & { output?: TENSOR | BASE64; progress?: MultiArgStringProgress | MultiArgTensorProgress; progressOutput?: unknown },
  ): Promise<tf.Tensor3D | string>;
  public async upscale(
    image: GetImageAsTensorInput,
  ): Promise<string>;
  public async upscale(
    image: GetImageAsTensorInput,
    options?: Omit<UpscaleArgs, 'output' | 'progress' | 'progressOutput'> & { output?: unknown; progress?: MultiArgStringProgress | MultiArgTensorProgress; progressOutput?: unknown },
  ) {
>>>>>>> d992be26
    await this._ready;
    const { model, modelDefinition, } = await this._model;
    return cancellableUpscale(image, getUpscaleOptions(options), {
      model,
      modelDefinition,
      signal: this._abortController.signal,
    });
  }

  /**
   * Warms up an upscaler instance.
   * 
   * ```javascript
   * const upscaler = new Upscaler();
   * upscaler.warmup([{
   *   patchSize: 64,
   * }]).then(() => {
   *   console.log('I am all warmed up!');
   * });
   * ```
   */
  warmup = async (warmupSizes: WarmupSizes[] = [], options?: WarmupArgs): Promise<void> => {
    await this._ready;
    return cancellableWarmup(this._model, warmupSizes, options, {
      signal: this._abortController.signal,
    });
  };

  /**
   * Aborts all active asynchronous methods (including upscaling and warm up methods).
   * 
   * ```javascript
   * const upscaler = new Upscaler();
   * upscaler.abort();
   * ```
   */
  abort = (): void => {
    this._abortController.abort();
    this._abortController = new AbortController();
  };

  /**
   * Disposes of an UpscalerJS instance and clears up any used memory.
   * 
   * ```javascript
   * const upscaler = new Upscaler();
   * upscaler.dispose().then(() => {
   *   console.log("I'm all cleaned up!");
   * })
   * ```
   */
  dispose = async (): Promise<void> => {
    await this._ready;
    const [{ model, }, ] = await Promise.all([
      this._model,
      // this.abort(),
    ]);
    model.dispose();
  };

  /**
   * Gets a model package.
   * 
   * ```javascript
   * const upscaler = new Upscaler();
   * upscaler.getModel().then(modelPackage => {
   *   console.log(modelPackage);
   * })
   * ```
   * 
   * @returns a modelPackage object of shape ```{ model: tf.LayersModel, modelDefinition: ModelDefinition }```
   */
  getModel = (): Promise<ModelPackage> => this._model;
}

export default Upscaler;<|MERGE_RESOLUTION|>--- conflicted
+++ resolved
@@ -20,14 +20,10 @@
   ModelPackage,
   BASE64,
   WarmupArgs,
-<<<<<<< HEAD
-  PublicUpscaleArgs,
-=======
   UpscaleArgs,
   TENSOR,
   MultiArgStringProgress,
   MultiArgTensorProgress,
->>>>>>> d992be26
 } from './types';
 import { getUpscaleOptions, } from './args.generated';
 import { loadModel, } from './loadModel.generated';
@@ -126,10 +122,6 @@
   ): Promise<tf.Tensor3D>;
   public async upscale(
     image: GetImageAsTensorInput,
-<<<<<<< HEAD
-    options: PublicUpscaleArgs<P, O, PO> = {},
-  ): Promise<UpscaleResponse<O>> => {
-=======
     options: Omit<UpscaleArgs, 'output' | 'progress' | 'progressOutput'> & { output?: BASE64; progress?: MultiArgStringProgress; progressOutput?: unknown },
   ): Promise<string>;
   public async upscale(
@@ -143,7 +135,6 @@
     image: GetImageAsTensorInput,
     options?: Omit<UpscaleArgs, 'output' | 'progress' | 'progressOutput'> & { output?: unknown; progress?: MultiArgStringProgress | MultiArgTensorProgress; progressOutput?: unknown },
   ) {
->>>>>>> d992be26
     await this._ready;
     const { model, modelDefinition, } = await this._model;
     return cancellableUpscale(image, getUpscaleOptions(options), {
