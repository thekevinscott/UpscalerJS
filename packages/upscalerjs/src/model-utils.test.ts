<<<<<<< HEAD
import { mock, mockFn } from '../../../test/lib/shared/mockers.cjs';
import { tf as _tf, } from './dependencies.generated';
=======
import { mock, mockFn } from './mockers';
import * as dependencies from './dependencies.generated';
import { vi } from 'vitest';
>>>>>>> 44d8aa65
import { 
  parseModelDefinition,
  getModel,
  loadTfModel,
  parsePatchAndInputShapes,
  getModelInputShape,
  getPatchSizeAsMultiple,
} from './model-utils';
import type * as utils  from './utils';
import {
  warn,
} from './utils';
import * as isLayersModel from './isLayersModel';
import type * as core from '@upscalerjs/core';
import { 
  isShape4D,
  MODEL_DEFINITION_VALIDATION_CHECK_ERROR_TYPE,
  ModelDefinition,
  ModelDefinitionFn,
 } from '@upscalerjs/core';
import { ModelPackage } from './types';
import {
  ERROR_INVALID_MODEL_TYPE,
  ERROR_MODEL_DEFINITION_BUG, 
  ERROR_WITH_MODEL_INPUT_SHAPE, 
  GET_INVALID_PATCH_SIZE,
  WARNING_INPUT_SIZE_AND_PATCH_SIZE,
  WARNING_UNDEFINED_PADDING,
  getModelDefinitionError,
  MODEL_INPUT_SIZE_MUST_BE_SQUARE,
  GET_INVALID_PATCH_SIZE_AND_PADDING,
  GET_WARNING_PATCH_SIZE_INDIVISIBLE_BY_DIVISIBILITY_FACTOR,
  WARNING_DEPRECATED_MODEL_DEFINITION_FN,
} from './errors-and-warnings';
import { GraphModel, LayersModel } from '@tensorflow/tfjs';

vi.mock('./dependencies.generated', async () => {
  const { tf, ...rest } = await vi.importActual('./dependencies.generated') as typeof dependencies;
  return {
    ...rest,
    tf: {
      ...tf,
      registerOp: vi.fn(),
      loadLayersModel: vi.fn(),
      loadGraphModel: vi.fn(),
    },
  };
});

vi.mock('./isLayersModel', async () => {
  const { isLayersModel: _isLayersModel, ...rest } = await vi.importActual('./isLayersModel') as typeof isLayersModel;
  return {
    ...rest,
    isLayersModel: vi.fn().mockImplementation(_isLayersModel),
  };
});

vi.mock('./utils', async () => {
  const { warn, ...rest } = await vi.importActual('./utils') as typeof utils;
  return {
    ...rest,
    warn: vi.fn(),
  };
});

vi.mock('@upscalerjs/core', async () => {
  const { isValidRange, isFixedShape4D, isShape4D, ...rest } = await vi.importActual('@upscalerjs/core') as typeof core;
  return {
    ...rest,
    isShape4D: vi.fn().mockImplementation(isShape4D),
    isFixedShape4D: vi.fn().mockImplementation(isFixedShape4D),
    isValidRange: vi.fn().mockImplementation(isValidRange),
  };
});

const { tf } = dependencies;

const wait = (ms: number) => new Promise((resolve) => setTimeout(resolve, ms));

describe('model-utils', () => {
  afterEach(() => {
    vi.clearAllMocks();
  });

  describe('getModelDefinitionError', () => {
    it('returns an error if invalid model type is provided', () => {
      const err = getModelDefinitionError(MODEL_DEFINITION_VALIDATION_CHECK_ERROR_TYPE.INVALID_MODEL_TYPE, { path: 'foo', scale: 2, modelType: 'foo' } as unknown as ModelDefinition);
      expect(err.message).toEqual(ERROR_INVALID_MODEL_TYPE('foo'));
    });

    it('returns a generic error otherwise', () => {
      const err = getModelDefinitionError(MODEL_DEFINITION_VALIDATION_CHECK_ERROR_TYPE.UNDEFINED, { path: 'foo', scale: 2, modelType: 'foo' } as unknown as ModelDefinition);
      expect(err.message).toEqual(ERROR_MODEL_DEFINITION_BUG);
    });
  })

  describe('getModel', () => {
    describe('ModelDefinition', () => {
      it('returns model definition', async () => {
        const modelDefinition: ModelDefinition = {
          modelType: 'layers',
          path: 'foo',
          scale: 2,
        };

        expect(await getModel(modelDefinition)).toEqual(modelDefinition)
        expect(warn).not.toHaveBeenCalled();
      });

      it('calls setup if defined on a model definition', async () => {
        const setup = vi.fn().mockImplementation(() => { });
        const modelDefinition: ModelDefinition = {
          setup,
          modelType: 'layers',
          path: 'foo',
          scale: 2,
        };

        expect(await getModel(modelDefinition)).toEqual(modelDefinition)
        expect(setup).toHaveBeenCalled();
        expect(warn).not.toHaveBeenCalled();
      });

      it('awaits an async setup if defined on a model definition', async () => {
        let complete = false;
        const setup = vi.fn().mockImplementation(async () => {
          await wait(0);
          complete = true;
        });
        const modelDefinition: ModelDefinition = {
          setup,
          modelType: 'layers',
          path: 'foo',
          scale: 2,
        };

        expect(await getModel(modelDefinition)).toEqual(modelDefinition)
        expect(setup).toHaveBeenCalled();
        expect(complete).toEqual(true);
        expect(warn).not.toHaveBeenCalled();
      });
    });

    describe('ModelDefinitionFn', () => {
      it('returns model definition from model definition fn', async () => {
        const modelDefinition: ModelDefinition = {
          path: 'foo',
          scale: 2,
          modelType: 'layers',
        };
        const modelDefinitionFn: ModelDefinitionFn = () => modelDefinition;

        expect(await getModel(modelDefinitionFn)).toEqual(modelDefinition);
        expect(warn).toHaveBeenCalledWith(WARNING_DEPRECATED_MODEL_DEFINITION_FN);
        expect(warn).toHaveBeenCalledTimes(1);
      });

      it('calls setup if defined on a model function definition', async () => {
        const setup = vi.fn().mockImplementation(() => { });
        const modelDefinition: ModelDefinition = {
          setup,
          modelType: 'layers',
          path: 'foo',
          scale: 2,
        };

        const modelDefinitionFn: ModelDefinitionFn = () => modelDefinition;

        expect(await getModel(modelDefinitionFn)).toEqual(modelDefinition)
        expect(setup).toHaveBeenCalled();
        expect(warn).toHaveBeenCalledWith(WARNING_DEPRECATED_MODEL_DEFINITION_FN);
        expect(warn).toHaveBeenCalledTimes(1);
      });
    });
  });

  describe('loadTfModel', () => {
    it('loads a graph model if graph is specified', async () => {
      tf.loadGraphModel = vi.fn().mockImplementation((async () => 'graph' as any as GraphModel));
      tf.loadLayersModel = vi.fn().mockImplementation((async () => 'layers' as any as LayersModel));
      const model = await loadTfModel('foo', 'graph');
      expect(model).toEqual('graph');
      expect(tf.loadLayersModel).not.toHaveBeenCalled();
      expect(tf.loadGraphModel).toHaveBeenCalled();
    });

    it('loads a layers model if layer is specified', async () => {
      tf.loadGraphModel = vi.fn().mockImplementation((async () => 'graph' as any as GraphModel));
      tf.loadLayersModel = vi.fn().mockImplementation((async () => 'layers' as any as LayersModel));
      const model = await loadTfModel('bar', 'layers');
      expect(model).toEqual('layers');
      expect(tf.loadLayersModel).toHaveBeenCalled();
      expect(tf.loadGraphModel).not.toHaveBeenCalled();
    });

    it('loads a layers model if no argument is specified', async () => {
      tf.loadGraphModel = vi.fn().mockImplementation((async () => 'graph' as any as GraphModel));
      tf.loadLayersModel = vi.fn().mockImplementation((async () => 'layers' as any as LayersModel));
      const model = await loadTfModel('bar');
      expect(model).toEqual('layers');
      expect(tf.loadLayersModel).toHaveBeenCalled();
      expect(tf.loadGraphModel).not.toHaveBeenCalled();
    });
  });

  describe('parsePatchAndInputShapes', () => {
    beforeEach(() => {
      vi.mocked(isLayersModel.isLayersModel).mockImplementation(() => true);
    });

    it('throws if given invalid patch size', () => {
      const patchSize = -1;
      const modelPackage = {
        model: {
          layers: [{
            batchInputShape: [null, null, null, 3],
          }],
        }
      } as ModelPackage;
      expect(() => parsePatchAndInputShapes(modelPackage, { patchSize, padding: 8 }, [null, 9, 9, 3])).toThrow(GET_INVALID_PATCH_SIZE(patchSize));
      expect(warn).not.toHaveBeenCalled();
    });

    it('warns if given a patch size but no padding', () => {
      const model = {
        layers: [{
          batchInputShape: [null, null, null, 3],
        }],
      } as LayersModel;
      const modelPackage: ModelPackage = {
        modelDefinition: {
          modelType: 'layers',
          path: 'foo',
        },
        model,
      };
      parsePatchAndInputShapes(modelPackage, { patchSize: 9 }, [null, 9, 9, 3]);
      expect(warn).toHaveBeenCalledWith(WARNING_UNDEFINED_PADDING);
      expect(warn).toHaveBeenCalledTimes(1);
    });

    it('throws if given invalid patch size and padding', () => {
      const patchSize = 4;
      const padding = 2;
      const modelPackage = {
        model: {
          layers: [{
            batchInputShape: [null, null, null, 3],
          }],
        }
      } as ModelPackage;
      expect(() => parsePatchAndInputShapes(modelPackage, { patchSize, padding }, [null, 9, 9, 3])).toThrow(GET_INVALID_PATCH_SIZE_AND_PADDING(patchSize, padding));
    });

    describe('Input size', () => {
      it('warns if provided an inputSize and patchSize', () => {
        const modelPackage: ModelPackage = {
          model: {
            layers: [{
              batchInputShape: [null, 9, 9, 3],
            }],
          },
        } as ModelPackage;
        parsePatchAndInputShapes(modelPackage, { patchSize: 9, padding: 2 }, [null, 9, 9, 3]);
        expect(warn).toHaveBeenCalledWith(WARNING_INPUT_SIZE_AND_PATCH_SIZE);
        expect(warn).toHaveBeenCalledTimes(1);
      });

      it('throws if input size is not square', () => {
        const modelPackage: ModelPackage = {
          model: {
            layers: [{
              batchInputShape: [null, 9, 8, 3],
            }],
          },
        } as ModelPackage;
        expect(() => parsePatchAndInputShapes(modelPackage, { patchSize: 9, padding: 1 }, [null, 9, 9, 3])).toThrowError(MODEL_INPUT_SIZE_MUST_BE_SQUARE);
        expect(warn).toHaveBeenCalledWith(WARNING_INPUT_SIZE_AND_PATCH_SIZE);
      });

      it('returns the appropriate patch size', () => {
        const modelPackage: ModelPackage = {
          model: {
            layers: [{
              batchInputShape: [null, 9, 9, 3],
            }],
          },
        } as ModelPackage;
        expect(parsePatchAndInputShapes(modelPackage, { patchSize: 3, padding: 1 }, [null, 9, 9, 3])).toEqual({
          patchSize: 9,
          padding: 1,
          modelInputShape: [null, 9, 9, 3],
        });
        expect(warn).toHaveBeenCalledWith(WARNING_INPUT_SIZE_AND_PATCH_SIZE);
        expect(warn).toHaveBeenCalledTimes(1);
      });
    });

    describe('divisibilityFactor', () => {
      it('returns the appropriate input shape if patch size is undefined and image size is a multiple', () => {
        const modelDefinition: ModelDefinition = {
          modelType: 'layers',
          path: 'foo',
          divisibilityFactor: 4,
        };
        const modelPackage = {
          model: {
            layers: [{
              batchInputShape: [null, null, null, 3],
            }],
          },
          modelDefinition,
        } as ModelPackage;
        expect(parsePatchAndInputShapes(modelPackage, {}, [null, 4, 4, 3])).toEqual({
          patchSize: undefined,
          padding: undefined,
          modelInputShape: [null, 4, 4, 3],
        });
        expect(warn).not.toHaveBeenCalled();
      });

      it('returns the appropriate input shape if patch size is undefined', () => {
        const modelDefinition: ModelDefinition = {
          modelType: 'layers',
          path: 'foo',
          divisibilityFactor: 4,
        };
        const modelPackage = {
          model: {
            layers: [{
              batchInputShape: [null, null, null, 3],
            }],
          },
          modelDefinition,
        } as ModelPackage;
        expect(parsePatchAndInputShapes(modelPackage, {}, [null, 3, 3, 3])).toEqual({
          patchSize: undefined,
          padding: undefined,
          modelInputShape: [null, 4, 4, 3],
        });
        expect(warn).not.toHaveBeenCalled();
      });

      it('returns the appropriate input shape if patch size is defined and a multiple of divisibility factor', () => {
        const modelDefinition: ModelDefinition = {
          modelType: 'layers',
          path: 'foo',
          divisibilityFactor: 4,
        };
        const modelPackage = {
          model: {
            layers: [{
              batchInputShape: [null, null, null, 3],
            }],
          },
          modelDefinition,
        } as ModelPackage;
        expect(parsePatchAndInputShapes(modelPackage, {
          patchSize: 8,
        }, [null, 3, 3, 3])).toEqual({
          patchSize: 8,
          padding: undefined,
          modelInputShape: [null, 8, 8, 3],
        });
        expect(warn).toHaveBeenCalledWith(WARNING_UNDEFINED_PADDING);
        expect(warn).toHaveBeenCalledTimes(1);
      });

      it('returns the appropriate input shape if patch size is defined and not a multiple of divisibility factor', () => {
        const modelDefinition: ModelDefinition = {
          modelType: 'layers',
          path: 'foo',
          divisibilityFactor: 4,
        };
        const modelPackage = {
          model: {
            layers: [{
              batchInputShape: [null, null, null, 3],
            }],
          },
          modelDefinition,
        } as ModelPackage;
        expect(parsePatchAndInputShapes(modelPackage, {
          patchSize: 7,
        }, [null, 3, 3, 3])).toEqual({
          patchSize: 8,
          padding: undefined,
          modelInputShape: [null, 8, 8, 3],
        });
        expect(warn).toHaveBeenCalledWith(WARNING_UNDEFINED_PADDING);
        expect(warn).toHaveBeenCalledWith(GET_WARNING_PATCH_SIZE_INDIVISIBLE_BY_DIVISIBILITY_FACTOR(7, 4, 8));
        expect(warn).toHaveBeenCalledTimes(2);
      });

      it('returns the appropriate input shape if patch size and padding are defined and a multiple of divisibility factor', () => {
        const modelDefinition: ModelDefinition = {
          modelType: 'layers',
          path: 'foo',
          divisibilityFactor: 4,
        };
        const modelPackage = {
          model: {
            layers: [{
              batchInputShape: [null, null, null, 3],
            }],
          },
          modelDefinition,
        } as ModelPackage;
        expect(parsePatchAndInputShapes(modelPackage, {
          patchSize: 4,
          padding: 1,
        }, [null, 3, 3, 3])).toEqual({
          patchSize: 4,
          padding: 1,
          modelInputShape: [null, 4, 4, 3],
        });
        expect(warn).not.toHaveBeenCalled();
      });

      it('returns the appropriate input shape if patch size and padding are defined and not a multiple of divisibility factor', () => {
        const modelDefinition: ModelDefinition = {
          modelType: 'layers',
          path: 'foo',
          divisibilityFactor: 5,
        };
        const modelPackage = {
          model: {
            layers: [{
              batchInputShape: [null, null, null, 3],
            }],
          },
          modelDefinition,
        } as ModelPackage;
        expect(parsePatchAndInputShapes(modelPackage, {
          patchSize: 4,
          padding: 1,
        }, [null, 3, 3, 3])).toEqual({
          patchSize: 5,
          padding: 1,
          modelInputShape: [null, 5, 5, 3],
        });
        expect(warn).toHaveBeenCalledWith(GET_WARNING_PATCH_SIZE_INDIVISIBLE_BY_DIVISIBILITY_FACTOR(4, 5, 5));
        expect(warn).toHaveBeenCalledTimes(1);
      });
    });

    it('passes patchSize and padding through unadulterated', () => {
      const model = {
        layers: [{
          batchInputShape: [null, null, null, 3],
        }],
      } as LayersModel;
      const modelPackage: ModelPackage = {
        modelDefinition: {
          modelType: 'layers',
          path: 'foo',
        },
        model,
      };
      expect(parsePatchAndInputShapes(modelPackage, { patchSize: 9, padding: 1 }, [null, 9, 9, 3])).toEqual({
        patchSize: 9,
        padding: 1,
        modelInputShape: undefined,
      })
      expect(warn).not.toHaveBeenCalled();
    });

    it('warns if provided a patch size without padding', () => {
      const modelPackage: ModelPackage = {
        model: {
          layers: [{
            batchInputShape: [null, null, null, 3],
          }],
        },
        modelDefinition: {},
      } as ModelPackage;
      parsePatchAndInputShapes(modelPackage, { patchSize: 9 }, [null, 9, 9, 3]);
      expect(warn).toHaveBeenCalledWith(WARNING_UNDEFINED_PADDING);
    });

  });

  describe('getModelInputShape', () => {
    it('returns layers model input shape if it is a layers model', () => {
      vi.mocked(isLayersModel.isLayersModel).mockImplementation(() => true);
      expect(getModelInputShape({
        model: {
          layers: [{
            batchInputShape: [1, 2, 3, 4],
          }],
        },
      } as ModelPackage)).toEqual([1, 2, 3, 4]);
    });

    it('returns graph model input shape if it is a layers model', () => {
      vi.mocked(isLayersModel.isLayersModel).mockImplementation(() => false);
      expect(getModelInputShape({
        model: {
          inputs: [{
            shape: [1, 2, 3, 4],
          }],
        }
      } as ModelPackage)).toEqual([1, 2, 3, 4]);
    });

    it('throws if a model returns a non rank 4 shape', () => {
      vi.mocked(isShape4D).mockImplementation(() => false);
      vi.mocked(isLayersModel.isLayersModel).mockImplementation(() => true);
      expect(() => getModelInputShape({
        model: {
          layers: [{
            batchInputShape: [1, 2, 3, 4, 5],
          }],
        }
      } as ModelPackage)).toThrow(ERROR_WITH_MODEL_INPUT_SHAPE([1, 2, 3, 4, 5]));
    });
  });

  describe('parseModelDefinition', () => {
    it('parses a model definition cleanly', () => {
      const modelDefinition: ModelDefinition = {
        modelType: 'layers',
        path: 'foo',
        scale: 2,
      };
      expect(parseModelDefinition(modelDefinition)).toEqual(modelDefinition);

    });
  });

  describe('getPatchSizeAsMultiple', () => {
    it('returns patch size if divisibility factor is equal to it', () => {
      expect(getPatchSizeAsMultiple(2, 2)).toEqual(2);
    });

    it('returns patch size if divisibility factor factors into it', () => {
      expect(getPatchSizeAsMultiple(2, 4)).toEqual(4);
    });

    it('returns increased patch size if it is smaller than divisibility factor', () => {
      expect(getPatchSizeAsMultiple(2, 1)).toEqual(2);
    });

    it('returns increased patch size if it is smaller than a multiple of divisibility factor', () => {
      expect(getPatchSizeAsMultiple(2, 3)).toEqual(4);
    });
  });
});<|MERGE_RESOLUTION|>--- conflicted
+++ resolved
@@ -1,11 +1,5 @@
-<<<<<<< HEAD
-import { mock, mockFn } from '../../../test/lib/shared/mockers.cjs';
-import { tf as _tf, } from './dependencies.generated';
-=======
-import { mock, mockFn } from './mockers';
 import * as dependencies from './dependencies.generated';
 import { vi } from 'vitest';
->>>>>>> 44d8aa65
 import { 
   parseModelDefinition,
   getModel,
