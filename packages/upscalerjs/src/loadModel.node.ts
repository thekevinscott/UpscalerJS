import path from 'path';
import type { ModelDefinition, } from "@upscalerjs/core";
import { loadTfModel, parseModelDefinition, } from './model-utils';
import { resolver, } from './resolver';
import { ParsedModelDefinition, ModelPackage, } from './types';
import {
  ModelDefinitionValidationError,
  isValidModelDefinition,
} from '@upscalerjs/core';
import {
  ERROR_MODEL_DEFINITION_BUG,
  GET_MODEL_CONFIGURATION_MISSING_PATH_AND_INTERNALS,
  getModelDefinitionError,
} from './errors-and-warnings';
import { errIsModelDefinitionValidationError } from 'utils';

export const getMissingMatchesError = (moduleEntryPoint: string): Error => new Error(
  `No matches could be found for module entry point ${moduleEntryPoint}`
);

const DIST_REGEXP = new RegExp('(.*)dist'); // skipcq: js-0115
export const getModuleFolder = (name: string): string => {
  const moduleEntryPoint = resolver(name);
  const match = moduleEntryPoint.match(DIST_REGEXP)?.pop();
  if (!match) {
    throw getMissingMatchesError(moduleEntryPoint);
  }
  return match;
};

export const getModelPath = (modelConfiguration: ParsedModelDefinition): string => {
  if (modelConfiguration.path) {
    return modelConfiguration.path;
  }
<<<<<<< HEAD
  const moduleFolder = getModuleFolder(modelConfiguration._internals.name);
  return `file://${path.resolve(moduleFolder, modelConfiguration._internals.path)}`;
=======
  if (modelConfiguration._internals) {
    const moduleFolder = getModuleFolder(modelConfiguration._internals.name);
    return `file://${path.resolve(moduleFolder, modelConfiguration._internals.path)}`;
  }
  throw GET_MODEL_CONFIGURATION_MISSING_PATH_AND_INTERNALS(modelConfiguration);
>>>>>>> 80703784
};

export const loadModel = async (
  _modelDefinition: Promise<ModelDefinition>,
): Promise<ModelPackage> => {
  const modelDefinition = await _modelDefinition;
  try {
    isValidModelDefinition(modelDefinition);
  } catch(err: unknown) {
    if (errIsModelDefinitionValidationError(err)) {
      throw getModelDefinitionError(err.type, modelDefinition);
    }
    throw new Error(ERROR_MODEL_DEFINITION_BUG);
  }

  const parsedModelDefinition = parseModelDefinition(modelDefinition);

  const modelPath = getModelPath(parsedModelDefinition);
  const model = await loadTfModel(modelPath, parsedModelDefinition.modelType);

  return {
    model,
    modelDefinition: parsedModelDefinition,
  };
};<|MERGE_RESOLUTION|>--- conflicted
+++ resolved
@@ -32,16 +32,8 @@
   if (modelConfiguration.path) {
     return modelConfiguration.path;
   }
-<<<<<<< HEAD
   const moduleFolder = getModuleFolder(modelConfiguration._internals.name);
   return `file://${path.resolve(moduleFolder, modelConfiguration._internals.path)}`;
-=======
-  if (modelConfiguration._internals) {
-    const moduleFolder = getModuleFolder(modelConfiguration._internals.name);
-    return `file://${path.resolve(moduleFolder, modelConfiguration._internals.path)}`;
-  }
-  throw GET_MODEL_CONFIGURATION_MISSING_PATH_AND_INTERNALS(modelConfiguration);
->>>>>>> 80703784
 };
 
 export const loadModel = async (
