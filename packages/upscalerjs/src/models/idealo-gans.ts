--- conflicted
+++ resolved
@@ -1,10 +1,5 @@
-<<<<<<< HEAD
-// import * as tf from '@tensorflow/tfjs';
-// import { IIntermediaryModelDefinition, } from '../types';
-=======
 import { tf, } from '../dependencies.generated';
 import { IIntermediaryModelDefinition, } from '../types';
->>>>>>> ea54a478
 
 // const SCALE = 4;
 // const BETA = 0.2;
