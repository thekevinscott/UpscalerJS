--- conflicted
+++ resolved
@@ -8,12 +8,6 @@
 import { cancellableUpscale } from './upscale';
 import { WarmupSizes } from './types';
 import { ModelDefinition } from '@upscalerjs/core';
-<<<<<<< HEAD
-import { mockFn } from '../../../test/lib/shared/mockers.cjs';
-import * as _tf from '@tensorflow/tfjs-node';
-jest.mock('./image.generated', () => {
-  const { getImageAsTensor, ...rest } = jest.requireActual('./image.generated');
-=======
 import * as tf from '@tensorflow/tfjs-node';
 
 import type * as imageGenerated from './image.generated';
@@ -25,7 +19,6 @@
 
 vi.mock('./image.generated', async () => {
   const { getImageAsTensor, ...rest } = await vi.importActual('./image.generated') as typeof imageGenerated;
->>>>>>> 44d8aa65
   return {
     ...rest,
     getImageAsTensor: vi.fn(getImageAsTensor),
