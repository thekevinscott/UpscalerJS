--- conflicted
+++ resolved
@@ -1,15 +1,12 @@
 import fs from 'fs';
 import http from 'http';
 import path from 'path';
-<<<<<<< HEAD
-import { getImageAsTensor, getInvalidInput, getInvalidTensorError, } from './image.node';
-=======
 import { 
   getImageAsTensor, 
   getInvalidTensorError,
   tensorAsBase64,
- } from './image.node';
->>>>>>> 51f0ed14
+  getInvalidTensorError,
+} from './image.node';
 import { tf } from './dependencies.generated';
 import { startServer } from '../../../test/lib/shared/server';
 
