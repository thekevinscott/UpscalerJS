--- conflicted
+++ resolved
@@ -11,18 +11,12 @@
 import { mockFn } from '../../../test/lib/shared/mockers';
 import { tf } from './dependencies.generated';
 import { startServer } from '../../../test/lib/shared/server';
+import { MODELS_DIR } from '../../../scripts/package-scripts/utils/constants';
 import {
   hasValidChannels as _hasValidChannels,
-<<<<<<< HEAD
-} from './utils'
-import { MODELS_DIR } from '../../../scripts/package-scripts/utils/constants';
-jest.mock('./utils', () => {
-  const { hasValidChannels, ...rest } = jest.requireActual('./utils');
-=======
 } from '@upscalerjs/core'
 jest.mock('@upscalerjs/core', () => {
   const { hasValidChannels, ...rest } = jest.requireActual('@upscalerjs/core');
->>>>>>> 9864447b
   return { 
     ...rest,
     hasValidChannels: jest.fn(hasValidChannels),
