--- conflicted
+++ resolved
@@ -1,13 +1,6 @@
 import { tf, } from './dependencies.generated';
 import type { 
   PrivateUpscaleArgs, 
-<<<<<<< HEAD
-  ResultFormat, 
-  UpscaleResponse, 
-  Progress, 
-  MultiArgProgress,
-=======
->>>>>>> a21198d6
   ModelPackage,
   BASE64,
   TENSOR,
@@ -265,15 +258,9 @@
 }
 
 /* eslint-disable @typescript-eslint/require-await */
-<<<<<<< HEAD
-export async function* predict<P extends Progress<O, PO>, O extends ResultFormat, PO extends ResultFormat = undefined>(
-  pixels: tf.Tensor4D,
-  { output, progress, patchSize: originalPatchSize, padding, progressOutput, }: PrivateUpscaleArgs<P, O, PO>,
-=======
 export async function* predict(
   pixels: tf.Tensor4D,
   { output, progress, patchSize: originalPatchSize, padding, progressOutput, }: PrivateUpscaleArgs,
->>>>>>> a21198d6
   {
     model,
     modelDefinition,
@@ -386,11 +373,6 @@
 // what input is in which format
 export const getCopyOfInput = (input: GetImageAsTensorInput): GetImageAsTensorInput => (isTensor(input) ? input.clone() : input);
 
-<<<<<<< HEAD
-export async function* upscale<P extends Progress<O, PO>, O extends ResultFormat, PO extends ResultFormat = undefined>(
-  input: GetImageAsTensorInput,
-  args: PrivateUpscaleArgs<P, O, PO>,
-=======
 export function upscale(
   input: GetImageAsTensorInput,
   args: Omit<PrivateUpscaleArgs, 'output'> & {
@@ -417,7 +399,6 @@
   args: Omit<PrivateUpscaleArgs, 'output'> & {
     output: BASE64 | TENSOR;
   },
->>>>>>> a21198d6
   { model, modelDefinition, }: ModelPackage,
   ): AsyncGenerator<YieldedIntermediaryValue, string | tf.Tensor3D> {
   const parsedInput = getCopyOfInput(input);
@@ -459,11 +440,6 @@
   return base64Src;
 }
 
-<<<<<<< HEAD
-export async function cancellableUpscale<P extends Progress<O, PO>, O extends ResultFormat, PO extends ResultFormat = undefined>(
-  input: GetImageAsTensorInput,
-  { signal, awaitNextFrame, ...args }: PrivateUpscaleArgs<P, O, PO>,
-=======
 export function cancellableUpscale(
   input: GetImageAsTensorInput,
   { signal, awaitNextFrame, ...args }: Omit<PrivateUpscaleArgs, 'output'> & { output: TENSOR},
@@ -488,7 +464,6 @@
 export async function cancellableUpscale(
   input: GetImageAsTensorInput,
   { signal, awaitNextFrame, ...args }: Omit<PrivateUpscaleArgs, 'output'> & { output: BASE64 | TENSOR},
->>>>>>> a21198d6
   internalArgs: ModelPackage & {
     signal: AbortSignal;
   },
