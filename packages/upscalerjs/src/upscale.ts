--- conflicted
+++ resolved
@@ -324,16 +324,6 @@
         const prediction = model.predict(slicedPixels) as tf.Tensor4D;
         slicedPixels.dispose();
         yield [upscaledTensor, colTensor, prediction,];
-<<<<<<< HEAD
-        const startSlice = [0, sliceOrigin[0] * scale, sliceOrigin[1] * scale,];
-        const endSlice = [-1, sliceSize[0] * scale, sliceSize[1] * scale,];
-        const slicedPrediction = prediction.slice(
-          startSlice,
-          endSlice,
-        );
-        yield [upscaledTensor, colTensor, slicedPrediction,];
-        prediction.dispose();
-=======
 
         const startSlice = [0, sliceOrigin[0] * scale, sliceOrigin[1] * scale,];
         const endSlice = [-1, sliceSize[0] * scale, sliceSize[1] * scale,];
@@ -342,7 +332,6 @@
         );
         prediction.dispose();
         yield [upscaledTensor, colTensor, slicedPrediction,];
->>>>>>> 26aedfb0
         const processedPrediction = processAndDisposeOfTensor(slicedPrediction, modelDefinition.postprocess);
         yield [upscaledTensor, colTensor, processedPrediction,];
 
