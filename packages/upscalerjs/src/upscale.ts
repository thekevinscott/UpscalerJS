import { tf, } from './dependencies.generated';
import type {
  PrivateUpscaleArgs,
  ModelPackage,
  BASE64,
  TENSOR,
  YieldedIntermediaryValue,
 } from './types';
import { checkValidEnvironment, getImageAsTensor, tensorAsBase64, Input, } from './image.generated';
import {
  wrapGenerator,
  warn,
  isProgress,
  isMultiArgTensorProgress,
  processAndDisposeOfTensor,
  isSingleArgProgress,
  scaleIncomingPixels,
 } from './utils';
import {
  isTensor,
  isThreeDimensionalTensor,
  isFourDimensionalTensor,
  isValidRange,
 } from '@upscalerjs/core';
import { makeTick, } from './makeTick';

const WARNING_UNDEFINED_PADDING_URL =
  'https://upscalerjs.com/documentation/troubleshooting#padding-is-undefined';

export const WARNING_UNDEFINED_PADDING = [
  '"padding" is undefined, but "patchSize" is explicitly defined.',
  'Without padding, patches of images often have visible artifacting at the seams. Defining an explicit padding will resolve the artifacting.',
  `For more information, see ${WARNING_UNDEFINED_PADDING_URL}.`,
  'To hide this warning, pass an explicit padding of "0".',
].join('\n');

const WARNING_PROGRESS_WITHOUT_PATCH_SIZE_URL =
  'https://upscalerjs.com/documentation/troubleshooting#progress-specified-without-patch-size';

export const WARNING_PROGRESS_WITHOUT_PATCH_SIZE = [
  'The "progress" callback was provided but "patchSize" was not defined.',
  'Without a "patchSize", the "progress" callback will never be called.',
  `For more information, see ${WARNING_PROGRESS_WITHOUT_PATCH_SIZE_URL}.`,
].join('\n');

export const GET_INVALID_SHAPED_TENSOR = (tensor: tf.Tensor): Error => new Error(
  `Invalid shape provided to getWidthAndHeight, expected tensor of rank 3 or 4: ${JSON.stringify(
    tensor.shape,
  )}`,
);

export const GET_UNDEFINED_TENSORS_ERROR = () => new Error('No defined tensors were passed to concatTensors');

export const getWidthAndHeight = (tensor: tf.Tensor3D | tf.Tensor4D): [number, number] => {
  if (isFourDimensionalTensor(tensor)) {
    return [tensor.shape[1], tensor.shape[2],];
  }
  if (isThreeDimensionalTensor(tensor)) {
    return [tensor.shape[0], tensor.shape[1],];
  }

  throw GET_INVALID_SHAPED_TENSOR(tensor);
};

export const getRowsAndColumns = (
  pixels: tf.Tensor3D | tf.Tensor4D,
  patchSize: number,
): {
  rows: number;
  columns: number;
} => {
  const [height, width,] = getWidthAndHeight(pixels);

  return {
    rows: Math.ceil(height / patchSize),
    columns: Math.ceil(width / patchSize),
  };
};

// check that padding has not pushed our origins off the board
// mutating function
const checkAndAdjustStartingPosition = (
  dimension: number,
  origin: [number, number],
  sliceOrigin: [number, number],
): void => {
  // check that our origin is not off the board.
  if (origin[dimension] < 0) {
    // first, find out how much it overhangs
    const amount = 0 - origin[dimension];

    // then, increase origin by that amount (could also just set it to 0.)
    origin[dimension] += amount;

    // and increase sliceOrigin to accommodate
    sliceOrigin[dimension] -= amount;
  }
};

// mutating function
const checkAndAdjustEndingPosition = (
  size: number,
  dimension: number,
  endPosition: [number, number],
  origin: [number, number],
  sliceOrigin: [number, number],
  sliceEndPosition: [number, number],
): void => {
  // check that our final positions are not off the board
  if (endPosition[dimension] > size) {
    // box overhangs in the y direction, bring origin back and cut off the appropriate section.

    // first determine the amount of overhang
    const amount = endPosition[dimension] - size;

    let compensatingAmount = 0;
    if (origin[dimension] - amount < 0) {
      compensatingAmount = 0 - (origin[dimension] - amount);
    }

    // reduce origin to accommodate overhang
    origin[dimension] -= amount - compensatingAmount;

    // then, reduce endPosition by the same amount.
    endPosition[dimension] -= amount;

    // then, increase sliceOrigin amount
    const sliceAmount = amount - compensatingAmount;
    sliceOrigin[dimension] += sliceAmount;
    sliceEndPosition[dimension] += sliceAmount;
  }
};

// mutating function
const checkAndAdjustSliceSize = (
  dimension: number,
  size: [number, number],
  sliceEndPosition: [number, number],
): void => {
  if (sliceEndPosition[dimension] > size[dimension]) {
    sliceEndPosition[dimension] = size[dimension];
  }
};

export interface GetTensorDimensionsOpts {
  row: number;
  col: number;
  patchSize: number;
  height: number;
  width: number;
  padding?: number;
}

export const GET_TENSOR_DIMENSION_ERROR_ROW_IS_UNDEFINED = new Error('Row is undefined');
export const GET_TENSOR_DIMENSION_ERROR_COL_IS_UNDEFINED = new Error('Column is undefined');
export const GET_TENSOR_DIMENSION_ERROR_PATCH_SIZE_IS_UNDEFINED = new Error('Patch Size is undefined');
export const GET_TENSOR_DIMENSION_ERROR_HEIGHT_IS_UNDEFINED = new Error('Height is undefined');
export const GET_TENSOR_DIMENSION_ERROR_WIDTH_IS_UNDEFINED = new Error('Width is undefined');

export const getTensorDimensions = ({
  row,
  col,
  patchSize,
  height,
  width,
  padding = 0,
}: GetTensorDimensionsOpts) => {
  // non typescript code can call this function, so we add runtime
  // checks to ensure required values are present
  if (row === undefined) {
    throw GET_TENSOR_DIMENSION_ERROR_ROW_IS_UNDEFINED;
  }
  if (col === undefined) {
    throw GET_TENSOR_DIMENSION_ERROR_COL_IS_UNDEFINED;
  }
  if (patchSize === undefined) {
    throw GET_TENSOR_DIMENSION_ERROR_PATCH_SIZE_IS_UNDEFINED;
  }
  if (height === undefined) {
    throw GET_TENSOR_DIMENSION_ERROR_HEIGHT_IS_UNDEFINED;
  }
  if (width === undefined) {
    throw GET_TENSOR_DIMENSION_ERROR_WIDTH_IS_UNDEFINED;
  }
  let yPatchSize = patchSize;
  let xPatchSize = patchSize;
  if (yPatchSize > height) {
    yPatchSize = height;
  }
  if (xPatchSize > width) {
    xPatchSize = width;
  }
  const origin: [number, number] = [
    row * patchSize - padding,
    col * patchSize - padding,
  ];
  const sliceOrigin: [number, number] = [padding, padding,];

  checkAndAdjustStartingPosition(0, origin, sliceOrigin);
  checkAndAdjustStartingPosition(1, origin, sliceOrigin);

  const endPosition: [number, number] = [
    origin[0] + yPatchSize + padding * 2,
    origin[1] + xPatchSize + padding * 2,
  ];
  const sliceEndPosition: [number, number] = [
    sliceOrigin[0] + yPatchSize,
    sliceOrigin[1] + xPatchSize,
  ];

  checkAndAdjustEndingPosition(
    height,
    0,
    endPosition,
    origin,
    sliceOrigin,
    sliceEndPosition,
  );
  checkAndAdjustEndingPosition(
    width,
    1,
    endPosition,
    origin,
    sliceOrigin,
    sliceEndPosition,
  );

  const size: [number, number] = [
    endPosition[0] - origin[0],
    endPosition[1] - origin[1],
  ];

  checkAndAdjustSliceSize(0, size, sliceEndPosition);
  checkAndAdjustSliceSize(1, size, sliceEndPosition);
  const sliceSize: [number, number] = [
    sliceEndPosition[0] - sliceOrigin[0],
    sliceEndPosition[1] - sliceOrigin[1],
  ];

  return {
    origin,
    sliceOrigin,
    size,
    sliceSize,
  };
};

export function concatTensors<T extends tf.Tensor3D | tf.Tensor4D> (tensors: Array<T | undefined>, axis = 0): T {
  const definedTensors: Array<tf.Tensor3D | tf.Tensor4D> = [];
  for (let i = 0; i < tensors.length; i++) {
    const tensor = tensors[i];
    if (tensor !== undefined) {
      definedTensors.push(tensor);
    }
  }
  if (definedTensors.length === 0) {
    throw GET_UNDEFINED_TENSORS_ERROR();
  }
  const concatenatedTensor = tf.concat(definedTensors, axis);
  tensors.forEach(tensor => tensor?.dispose());
  return concatenatedTensor as T;
}

export const getPercentageComplete = (row: number, col: number, columns: number, total: number) => {
  const index = row * columns + col + 1;
  const percent = index / total;
  return percent;
};

/* eslint-disable @typescript-eslint/require-await */
export async function* predict(
  pixels: tf.Tensor4D,
  { output, progress, patchSize: originalPatchSize, padding, progressOutput, }: PrivateUpscaleArgs,
  {
    model,
    modelDefinition,
  }: ModelPackage
): AsyncGenerator<YieldedIntermediaryValue, tf.Tensor3D> {
  const scale = modelDefinition.scale;

  if (originalPatchSize && padding === undefined) {
    warn(WARNING_UNDEFINED_PADDING);
  }

  const patchSize = originalPatchSize;

  if (patchSize) {
    const [height, width,] = pixels.shape.slice(1);
    const { rows, columns, } = getRowsAndColumns(pixels, patchSize);
    yield;
    let upscaledTensor: undefined | tf.Tensor4D;
    const total = rows * columns;
    for (let row = 0; row < rows; row++) {
      let colTensor: undefined | tf.Tensor4D;
      yield [colTensor, upscaledTensor,];
      for (let col = 0; col < columns; col++) {
        const { origin, size, sliceOrigin, sliceSize, } = getTensorDimensions({
          row,
          col,
          patchSize,
          padding,
          height,
          width,
        });
        yield [upscaledTensor, colTensor,];
        const slicedPixels = pixels.slice(
          [0, origin[0], origin[1],],
          [-1, size[0], size[1],],
        );
        yield [upscaledTensor, colTensor, slicedPixels,];
        const prediction = model.predict(slicedPixels) as tf.Tensor4D;
        slicedPixels.dispose();
        yield [upscaledTensor, colTensor, prediction,];

        const startSlice = [0, sliceOrigin[0] * scale, sliceOrigin[1] * scale,];
        const endSlice = [-1, sliceSize[0] * scale, sliceSize[1] * scale,];
        const slicedPrediction = prediction.slice(
          startSlice, endSlice,
        );
        prediction.dispose();
        yield [upscaledTensor, colTensor, slicedPrediction,];
        const processedPrediction = processAndDisposeOfTensor(slicedPrediction, modelDefinition.postprocess);
        yield [upscaledTensor, colTensor, processedPrediction,];

        if (progress !== undefined && isProgress(progress)) {
          const percent = getPercentageComplete(row, col, columns, total);
          if (isSingleArgProgress(progress)) {
            progress(percent);
          } else {
            /* eslint-disable @typescript-eslint/no-unnecessary-type-assertion */
            const squeezedTensor = processedPrediction.squeeze() as tf.Tensor3D;
            if (isMultiArgTensorProgress(progress, output, progressOutput)) {
              // because we are returning a tensor, we cannot safely dispose of it
              progress(percent, squeezedTensor, row, col);
            } else {
              // because we are returning a string, we can safely dispose of our tensor
              const src = tensorAsBase64(squeezedTensor, modelDefinition.outputRange);
              squeezedTensor.dispose();
              progress(percent, src, row, col);
            }
          }
        }
        yield [upscaledTensor, colTensor, processedPrediction,];

        colTensor = concatTensors<tf.Tensor4D>([colTensor, processedPrediction,], 2);
        processedPrediction.dispose();
        yield [upscaledTensor, colTensor,];
      }

      upscaledTensor = concatTensors<tf.Tensor4D>([upscaledTensor, colTensor,], 1);

      /* eslint-disable @typescript-eslint/no-non-null-assertion */
      colTensor!.dispose();
      yield [upscaledTensor,];
    }
    // https://github.com/tensorflow/tfjs/issues/1125
    /* eslint-disable @typescript-eslint/no-unnecessary-type-assertion */
    /* eslint-disable @typescript-eslint/no-non-null-assertion */
    const squeezedTensor = upscaledTensor!.squeeze() as tf.Tensor3D;
    /* eslint-disable @typescript-eslint/no-non-null-assertion */
    upscaledTensor!.dispose();
    return squeezedTensor;
  }

  if (progress) {
    warn(WARNING_PROGRESS_WITHOUT_PATCH_SIZE);
  }

  const pred = model.predict(pixels) as tf.Tensor4D;
  yield [pred,];
  const postprocessedTensor = processAndDisposeOfTensor(pred, modelDefinition.postprocess);

  // https://github.com/tensorflow/tfjs/issues/1125
  /* eslint-disable @typescript-eslint/no-unnecessary-type-assertion */
  const squeezedTensor = postprocessedTensor.squeeze() as tf.Tensor3D;
  postprocessedTensor.dispose();
  return squeezedTensor;
}

// if given a tensor, we copy it; otherwise, we pass input through unadulterated
// this allows us to safely dispose of memory ourselves without having to manage
// what input is in which format
export const getCopyOfInput = (input: Input): Input => (isTensor(input) ? input.clone() : input);

export function upscale(
  input: Input,
  args: Omit<PrivateUpscaleArgs, 'output'> & {
    output: BASE64;
  },
  modelPackage: ModelPackage,
  ): AsyncGenerator<YieldedIntermediaryValue, string>;
export function upscale(
  input: Input,
  args: Omit<PrivateUpscaleArgs, 'output'> & {
    output: TENSOR;
  },
  modelPackage: ModelPackage,
  ): AsyncGenerator<YieldedIntermediaryValue, tf.Tensor3D>;
export function upscale(
  input: Input,
  args: Omit<PrivateUpscaleArgs, 'output'> & {
    output: BASE64 | TENSOR;
  },
  modelPackage: ModelPackage,
  ): AsyncGenerator<YieldedIntermediaryValue, string | tf.Tensor3D>;
export async function* upscale(
  input: Input,
  args: Omit<PrivateUpscaleArgs, 'output'> & {
    output: BASE64 | TENSOR;
  },
  { model, modelDefinition, }: ModelPackage,
  ): AsyncGenerator<YieldedIntermediaryValue, string | tf.Tensor3D> {
  const parsedInput = getCopyOfInput(input);
  const startingPixels = await getImageAsTensor(parsedInput);
  yield startingPixels;

<<<<<<< HEAD
  const preprocessedPixels = processAndDisposeOfTensor(startingPixels, modelDefinition.preprocess, t => {
    const { inputRange, } = modelDefinition;
    if (isValidRange(inputRange) && modelDefinition.inputRange?.[1] === 1) {
      return t.mul(1 / 255);
    }
    return t;
  });
=======
  const preprocessedPixels = processAndDisposeOfTensor(startingPixels, modelDefinition.preprocess, scaleIncomingPixels(modelDefinition.inputRange));
>>>>>>> 25c9954c
  yield preprocessedPixels;

  const gen = predict(
    preprocessedPixels,
    args,
    {
      model,
      modelDefinition,
    }
  );
  let result = await gen.next();
  yield result.value;
  while (!result.done) {
    result = await gen.next();
    if (Array.isArray(result.value)) {
      yield [...result.value, preprocessedPixels,];
    } else if (isTensor(result.value)) {
      yield [result.value, preprocessedPixels,];
    } else {
      yield preprocessedPixels;
    }
  }
  preprocessedPixels.dispose();
  const upscaledPixels: tf.Tensor3D = result.value;

  if (args.output === 'tensor') {
    return upscaledPixels;
  }

  const base64Src = tensorAsBase64(upscaledPixels, modelDefinition.outputRange);
  upscaledPixels.dispose();
  return base64Src;
}

export function cancellableUpscale(
  input: Input,
  { signal, awaitNextFrame, ...args }: Omit<PrivateUpscaleArgs, 'output'> & { output: TENSOR},
  internalArgs: ModelPackage & {
    signal: AbortSignal;
  },
  ): Promise<tf.Tensor3D>;
export function cancellableUpscale(
  input: Input,
  { signal, awaitNextFrame, ...args }: Omit<PrivateUpscaleArgs, 'output'> & { output: BASE64},
  internalArgs: ModelPackage & {
    signal: AbortSignal;
  },
): Promise<string>;
export function cancellableUpscale(
  input: Input,
  { signal, awaitNextFrame, ...args }: Omit<PrivateUpscaleArgs, 'output'> & { output: BASE64 | TENSOR },
  internalArgs: ModelPackage & {
    signal: AbortSignal;
  },
): Promise<tf.Tensor3D | string>;
export async function cancellableUpscale(
  input: Input,
  { signal, awaitNextFrame, ...args }: Omit<PrivateUpscaleArgs, 'output'> & { output: BASE64 | TENSOR},
  internalArgs: ModelPackage & {
    signal: AbortSignal;
  },
) {
  checkValidEnvironment(input, {
    output: args.output,
    progressOutput: args.progressOutput,
  });
  const tick = makeTick(signal || internalArgs.signal, awaitNextFrame);
  await tick();
  const upscaledPixels = await wrapGenerator(upscale(
    input,
    args,
    internalArgs,
  ), tick);
  await tick();
  return upscaledPixels;
}<|MERGE_RESOLUTION|>--- conflicted
+++ resolved
@@ -414,17 +414,7 @@
   const startingPixels = await getImageAsTensor(parsedInput);
   yield startingPixels;
 
-<<<<<<< HEAD
-  const preprocessedPixels = processAndDisposeOfTensor(startingPixels, modelDefinition.preprocess, t => {
-    const { inputRange, } = modelDefinition;
-    if (isValidRange(inputRange) && modelDefinition.inputRange?.[1] === 1) {
-      return t.mul(1 / 255);
-    }
-    return t;
-  });
-=======
   const preprocessedPixels = processAndDisposeOfTensor(startingPixels, modelDefinition.preprocess, scaleIncomingPixels(modelDefinition.inputRange));
->>>>>>> 25c9954c
   yield preprocessedPixels;
 
   const gen = predict(
