import { tf } from './dependencies.generated';
import {
  AbortError,
  predict,
  getRowsAndColumns,
  getTensorDimensions,
  getCopyOfInput,
  getProcessedPixels,
  concatTensors,
  upscale,
  cancellableUpscale,
  WARNING_PROGRESS_WITHOUT_PATCH_SIZE,
  WARNING_UNDEFINED_PADDING,
} from './upscale';
import { wrapGenerator, isTensor } from './utils';
import * as tensorAsBase from 'tensor-as-base64';
import * as image from './image.generated';
import { IModelDefinition, Progress, } from './types';
jest.mock('./image.generated', () => ({
  ...jest.requireActual('./image.generated'),
}));
jest.mock('tensor-as-base64');

const mockedImage = image as jest.Mocked<typeof image>;
const mockedTensorAsBase = tensorAsBase as jest.Mocked<typeof tensorAsBase>;

describe('concatTensors', () => {
  beforeEach(() => {
    // (mockedImage as any).default.mockClear();
    // (mockedTensorAsBase as any).default.mockClear();
  })
  it('concats two tensors together', () => {
    const a: tf.Tensor3D = tf.tensor(
      [1, 1, 1, 2, 2, 2, 3, 3, 3, 4, 4, 4],
      [2, 2, 3,],
    );
    const b: tf.Tensor3D = tf.tensor(
      [10, 10, 10, 20, 20, 20, 30, 30, 30, 40, 40, 40],
      [2, 2, 3,],
    );
    const axis = 1;
    const expected = tf.concat([a, b], axis);
    const result = concatTensors([a, b], axis);
    expect(result.shape).toEqual([2, 4, 3])
    expect(result.dataSync()).toEqual(expected.dataSync());
    expect(a.isDisposed).toBe(true);
    expect(b.isDisposed).toBe(true);
  });
});

describe('getProcessedPixels', () => {
  it('clones tensor if not given a process function', () => {
    const mockClone = jest.fn();
    const mockTensor = jest.fn().mockImplementation(() => {
      return { clone: mockClone } as any as tf.Tensor3D;
    });
    getProcessedPixels(mockTensor());
    expect(mockClone).toBeCalledTimes(1);
  });

  it('calls process function if given one', () => {
    const mockClone = jest.fn();
    const mockTensor = jest.fn().mockImplementation(() => {
      return { clone: mockClone } as any as tf.Tensor3D;
    });
    const processFn = jest.fn();
    getProcessedPixels(mockTensor(), processFn);
    expect(mockClone).toBeCalledTimes(0);
    expect(processFn).toBeCalledTimes(1);
  });
});

describe('getCopyOfInput', () => {
  it('returns non-tensor input unadulterated', () => {
    const input = { foo: 'foo' } as any;
    expect(getCopyOfInput(input)).toEqual(input);
  });

  it('returns a copy of a given 4d tensor', () => {
    const input: tf.Tensor4D = tf.tensor(
      [1, 2, 3, 4, 1, 2, 3, 4, 1, 2, 3, 4,],
      [1, 2, 2, 3,],
    );
    expect(getCopyOfInput(input)).not.toEqual(input);
  });

  it('returns a copy of a given 3d tensor', () => {
    const input: tf.Tensor3D = tf.tensor(
      [1, 2, 3, 4, 1, 2, 3, 4, 1, 2, 3, 4,],
      [2, 2, 3,],
    );
    expect(getCopyOfInput(input)).not.toEqual(input);
  });
});

describe('getConsistentTensorDimensions', () => {
  interface IOpts {
    width: number;
    height: number;
    patchSize: number;
    padding: number;
  }
  interface IExpectation {
    row: number;
    col: number;
    expectation: {
      origin: [number, number];
      size: [number, number];
      sliceOrigin?: [number, number];
      sliceSize: [number, number];
    };
  }

  const testGetTensorDimensions = (
    opts: IOpts,
    expectations: Array<IExpectation>,
  ) => {
    for (let i = 0; i < expectations.length; i++) {
      const {
        row,
        col,
        expectation: { origin, size, sliceOrigin = [0, 0,], sliceSize, },
      } = expectations[i];
      try {
        expect(
          getTensorDimensions({
            row,
            col,
            patchSize: opts.patchSize,
            padding: opts.padding,
            height: opts.height,
            width: opts.width,
          }),
        ).toEqual({
          origin,
          size,
          sliceOrigin,
          sliceSize,
        });
      } catch (err) {
        err.message = `*******\n${row} | ${col}\n*******\n${err.message}`;
        throw err;
      }
    }
  };

  it('gets tensor dimensions for a fully-covered patch size', () => {
    testGetTensorDimensions(
      {
        width: 2,
        height: 2,
        patchSize: 2,
        padding: 0,
      },
      [
        {
          row: 0,
          col: 0,
          expectation: {
            origin: [0, 0,],
            size: [2, 2,],
            sliceSize: [2, 2,],
          },
        },
      ],
    );
  });

  it('gets tensor dimensions for a larger patch size', () => {
    testGetTensorDimensions(
      {
        width: 2,
        height: 2,
        patchSize: 4,
        padding: 0,
      },
      [
        {
          row: 0,
          col: 0,
          expectation: {
            origin: [0, 0,],
            size: [2, 2,],
            sliceOrigin: [0, 0,],
            sliceSize: [2, 2,],
          },
        },
      ],
    );
  });

  it('gets tensor dimensions for a subset patch size that fits equally', () => {
    const sliceSize: [number, number] = [2, 2,];
    const size: [number, number] = [2, 2,];
    testGetTensorDimensions(
      {
        width: 4,
        height: 4,
        patchSize: 2,
        padding: 0,
      },
      [
        {
          row: 0,
          col: 0,
          expectation: {
            origin: [0, 0,],
            size,
            sliceSize,
          },
        },
        {
          row: 1,
          col: 0,
          expectation: {
            origin: [2, 0,],
            size,
            sliceSize,
          },
        },
        {
          row: 0,
          col: 1,
          expectation: {
            origin: [0, 2,],
            size,
            sliceSize,
          },
        },
        {
          row: 1,
          col: 1,
          expectation: {
            origin: [2, 2,],
            size,
            sliceSize,
          },
        },
      ],
    );
  });

  it('gets tensor dimensions for a subset patch size that is unequal without padding', () => {
    const size: [number, number] = [4, 4,];
    testGetTensorDimensions(
      {
        width: 6,
        height: 6,
        patchSize: 4,
        padding: 0,
      },
      [
        {
          row: 0,
          col: 0,
          expectation: {
            origin: [0, 0,],
            size,
            sliceOrigin: [0, 0,],
            sliceSize: [4, 4,],
          },
        },
        {
          row: 1,
          col: 0,
          expectation: {
            origin: [2, 0,],
            size,
            sliceOrigin: [2, 0,],
            sliceSize: [2, 4,],
          },
        },
        {
          row: 0,
          col: 1,
          expectation: {
            origin: [0, 2,],
            size,
            sliceOrigin: [0, 2,],
            sliceSize: [4, 2,],
          },
        },
        {
          row: 1,
          col: 1,
          expectation: {
            origin: [2, 2,],
            size,
            sliceOrigin: [2, 2,],
            sliceSize: [2, 2,],
          },
        },
      ],
    );
  });

  it('gets tensor dimensions for an uneven subset patch size that fits equally', () => {
    const size: [number, number] = [2, 2,];
    const sliceSize: [number, number] = [2, 2,];
    testGetTensorDimensions(
      {
        width: 6,
        height: 4,
        patchSize: 2,
        padding: 0,
      },
      [
        {
          row: 0,
          col: 0,
          expectation: {
            origin: [0, 0,],
            size,
            sliceOrigin: [0, 0,],
            sliceSize,
          },
        },
        {
          row: 1,
          col: 0,
          expectation: {
            origin: [2, 0,],
            size,
            sliceSize,
          },
        },
        {
          row: 0,
          col: 1,
          expectation: {
            origin: [0, 2,],
            size,
            sliceSize,
          },
        },
        {
          row: 1,
          col: 1,
          expectation: {
            origin: [2, 2,],
            size,
            sliceSize,
          },
        },
        {
          row: 0,
          col: 2,
          expectation: {
            origin: [0, 4,],
            size,
            sliceSize,
          },
        },
        {
          row: 1,
          col: 2,
          expectation: {
            origin: [2, 4,],
            size,
            sliceSize,
          },
        },
      ],
    );
  });

  it('gets tensor dimensions for an uneven subset patch size that fits unequally without padding', () => {
    const size: [number, number] = [4, 4,];
    testGetTensorDimensions(
      {
        width: 10,
        height: 5,
        patchSize: 4,
        padding: 0,
      },
      [
        {
          row: 0,
          col: 0,
          expectation: {
            origin: [0, 0,],
            sliceOrigin: [0, 0,],
            size,
            sliceSize: [4, 4,],
          },
        },
        {
          row: 1,
          col: 0,
          expectation: {
            origin: [1, 0,],
            sliceOrigin: [3, 0,],
            size,
            sliceSize: [1, 4,],
          },
        },
        {
          row: 0,
          col: 1,
          expectation: {
            origin: [0, 4,],
            sliceOrigin: [0, 0,],
            size,
            sliceSize: [4, 4,],
          },
        },
        {
          row: 1,
          col: 1,
          expectation: {
            origin: [1, 4,],
            sliceOrigin: [3, 0,],
            size,
            sliceSize: [1, 4,],
          },
        },
        {
          row: 0,
          col: 2,
          expectation: {
            origin: [0, 6,],
            sliceOrigin: [0, 2,],
            size,
            sliceSize: [4, 2,],
          },
        },
        {
          row: 1,
          col: 2,
          expectation: {
            origin: [1, 6,],
            sliceOrigin: [3, 2,],
            size,
            sliceSize: [1, 2,],
          },
        },
      ],
    );
  });

  describe('Padding for constant sized slices', () => {
    it('gets tensor dimensions for a subset patch size that fits equally with padding', () => {
      const size: [number, number] = [4, 4,];
      const sliceSize: [number, number] = [2, 2,];
      testGetTensorDimensions(
        {
          width: 4,
          height: 4,
          patchSize: 2,
          padding: 1,
        },
        [
          {
            row: 0,
            col: 0,
            expectation: {
              origin: [0, 0,],
              sliceOrigin: [0, 0,],
              size,
              sliceSize,
            },
          },
          {
            row: 1,
            col: 0,
            expectation: {
              origin: [0, 0,],
              sliceOrigin: [2, 0,],
              size,
              sliceSize,
            },
          },
          {
            row: 0,
            col: 1,
            expectation: {
              origin: [0, 0,],
              sliceOrigin: [0, 2,],
              size,
              sliceSize,
            },
          },
          {
            row: 1,
            col: 1,
            expectation: {
              origin: [0, 0,],
              sliceOrigin: [2, 2,],
              size,
              sliceSize,
            },
          },
        ],
      );
    });

    it('gets tensor dimensions for a subset patch size that fits equally with padding with more dimensions', () => {
      const size: [number, number] = [5, 5,];
      const sliceSize: [number, number] = [3, 3,];
      testGetTensorDimensions(
        {
          width: 9,
          height: 9,
          patchSize: 3,
          padding: 1,
        },
        [
          {
            row: 0,
            col: 0,
            expectation: {
              origin: [0, 0,],
              sliceOrigin: [0, 0,],
              size,
              sliceSize,
            },
          },
          {
            row: 1,
            col: 0,
            expectation: {
              origin: [2, 0,],
              sliceOrigin: [1, 0,],
              size,
              sliceSize,
            },
          },
          {
            row: 2,
            col: 0,
            expectation: {
              origin: [4, 0,],
              sliceOrigin: [2, 0,],
              size,
              sliceSize,
            },
          },
          {
            row: 0,
            col: 1,
            expectation: {
              origin: [0, 2,],
              sliceOrigin: [0, 1,],
              size,
              sliceSize,
            },
          },
          {
            row: 1,
            col: 1,
            expectation: {
              origin: [2, 2,],
              sliceOrigin: [1, 1,],
              size,
              sliceSize,
            },
          },
          {
            row: 2,
            col: 1,
            expectation: {
              origin: [4, 2,],
              sliceOrigin: [2, 1,],
              size,
              sliceSize,
            },
          },
          {
            row: 0,
            col: 2,
            expectation: {
              origin: [0, 4,],
              sliceOrigin: [0, 2,],
              size,
              sliceSize,
            },
          },
          {
            row: 1,
            col: 2,
            expectation: {
              origin: [2, 4,],
              sliceOrigin: [1, 2,],
              size,
              sliceSize,
            },
          },
          {
            row: 2,
            col: 2,
            expectation: {
              origin: [4, 4,],
              sliceOrigin: [2, 2,],
              size,
              sliceSize,
            },
          },
        ],
      );
    });

    it('gets tensor dimensions for a fully-covered patch size with padding for constant patch', () => {
      testGetTensorDimensions(
        {
          width: 2,
          height: 2,
          patchSize: 2,
          padding: 1,
        },
        [
          {
            row: 0,
            col: 0,
            expectation: {
              origin: [0, 0,],
              size: [2, 2,],
              sliceOrigin: [0, 0,],
              sliceSize: [2, 2,],
            },
          },
        ],
      );
    });

    it('gets tensor dimensions for a subset patch size that is unequal with padding for constant patch size', () => {
      const size: [number, number] = [6, 6,];
      testGetTensorDimensions(
        {
          width: 9,
          height: 9,
          patchSize: 4,
          padding: 1,
        },
        [
          {
            row: 0,
            col: 0,
            expectation: {
              origin: [0, 0,],
              sliceOrigin: [0, 0,],
              size,
              sliceSize: [4, 4,],
            },
          },
          {
            row: 1,
            col: 0,
            expectation: {
              origin: [3, 0,],
              sliceOrigin: [1, 0,],
              size,
              sliceSize: [4, 4,],
            },
          },
          {
            row: 2,
            col: 0,
            expectation: {
              origin: [3, 0,],
              sliceOrigin: [5, 0,],
              size,
              sliceSize: [1, 4,],
            },
          },
          {
            row: 0,
            col: 1,
            expectation: {
              origin: [0, 3,],
              sliceOrigin: [0, 1,],
              size,
              sliceSize: [4, 4,],
            },
          },
          {
            row: 1,
            col: 1,
            expectation: {
              origin: [3, 3,],
              sliceOrigin: [1, 1,],
              size,
              sliceSize: [4, 4,],
            },
          },
          {
            row: 2,
            col: 1,
            expectation: {
              origin: [3, 3,],
              sliceOrigin: [5, 1,],
              size,
              sliceSize: [1, 4,],
            },
          },
          {
            row: 0,
            col: 2,
            expectation: {
              origin: [0, 3,],
              sliceOrigin: [0, 5,],
              size,
              sliceSize: [4, 1,],
            },
          },
          {
            row: 1,
            col: 2,
            expectation: {
              origin: [3, 3,],
              sliceOrigin: [1, 5,],
              size,
              sliceSize: [4, 1,],
            },
          },
          {
            row: 2,
            col: 2,
            expectation: {
              origin: [3, 3,],
              sliceOrigin: [5, 5,],
              size,
              sliceSize: [1, 1,],
            },
          },
        ],
      );
    });

    it('gets tensor dimensions for an uneven subset patch size that fits equally with padding for a constant patch size', () => {
      const size: [number, number] = [5, 5,];
      const sliceSize: [number, number] = [3, 3,];
      testGetTensorDimensions(
        {
          width: 9,
          height: 6,
          patchSize: 3,
          padding: 1,
        },
        [
          {
            row: 0,
            col: 0,
            expectation: {
              origin: [0, 0,],
              sliceOrigin: [0, 0,],
              size,
              sliceSize,
            },
          },
          {
            row: 1,
            col: 0,
            expectation: {
              origin: [1, 0,],
              sliceOrigin: [2, 0,],
              size,
              sliceSize,
            },
          },
          {
            row: 0,
            col: 1,
            expectation: {
              origin: [0, 2,],
              sliceOrigin: [0, 1,],
              size,
              sliceSize,
            },
          },
          {
            row: 1,
            col: 1,
            expectation: {
              origin: [1, 2,],
              sliceOrigin: [2, 1,],
              size,
              sliceSize,
            },
          },
          {
            row: 0,
            col: 2,
            expectation: {
              origin: [0, 4,],
              sliceOrigin: [0, 2,],
              size,
              sliceSize,
            },
          },
          {
            row: 1,
            col: 2,
            expectation: {
              origin: [1, 4,],
              sliceOrigin: [2, 2,],
              size,
              sliceSize,
            },
          },
        ],
      );
    });

    it('gets tensor dimensions for an uneven subset patch size that fits unequally with padding for constant patch size', () => {
      const size: [number, number] = [6, 6,];
      testGetTensorDimensions(
        {
          width: 9,
          height: 6,
          patchSize: 4,
          padding: 1,
        },
        [
          {
            row: 0,
            col: 0,
            expectation: {
              origin: [0, 0,],
              sliceOrigin: [0, 0,],
              size,
              sliceSize: [4, 4,],
            },
          },
          {
            row: 1,
            col: 0,
            expectation: {
              origin: [0, 0,],
              sliceOrigin: [4, 0,],
              size,
              sliceSize: [2, 4,],
            },
          },
          {
            row: 0,
            col: 1,
            expectation: {
              origin: [0, 3,],
              sliceOrigin: [0, 1,],
              size,
              sliceSize: [4, 4,],
            },
          },
          {
            row: 1,
            col: 1,
            expectation: {
              origin: [0, 3,],
              sliceOrigin: [4, 1,],
              size,
              sliceSize: [2, 4,],
            },
          },
          {
            row: 0,
            col: 2,
            expectation: {
              origin: [0, 3,],
              sliceOrigin: [0, 5,],
              size,
              sliceSize: [4, 1,],
            },
          },
          {
            row: 1,
            col: 2,
            expectation: {
              origin: [0, 3,],
              sliceOrigin: [4, 5,],
              size,
              sliceSize: [2, 1,],
            },
          },
        ],
      );
    });

    it('gets tensor dimensions for a very small patch size for constant patch size', () => {
      // const size: [number, number] = [9, 9];
      const sliceSize: [number, number] = [1, 1,];
      testGetTensorDimensions(
        {
          width: 13,
          height: 2,
          patchSize: 1,
          padding: 4,
        },
        [
          {
            row: 0,
            col: 0,
            expectation: {
              origin: [0, 0,],
              size: [2, 9,],
              sliceOrigin: [0, 0,],
              sliceSize,
            },
          },
          {
            row: 1,
            col: 0,
            expectation: {
              origin: [0, 0,],
              size: [2, 9,],
              sliceOrigin: [1, 0,],
              sliceSize,
            },
          },
          {
            row: 0,
            col: 8,
            expectation: {
              origin: [0, 4,],
              size: [2, 9,],
              sliceOrigin: [0, 4,],
              sliceSize,
            },
          },
          {
            row: 1,
            col: 8,
            expectation: {
              origin: [0, 4,],
              size: [2, 9,],
              sliceOrigin: [1, 4,],
              sliceSize,
            },
          },
        ],
      );
    });

    it('gets tensor dimensions for a larger image at constant patch size', () => {
      const size: [number, number] = [40, 40,];
      const sliceSize: [number, number] = [32, 32,];
      testGetTensorDimensions(
        {
          width: 100,
          height: 100,
          patchSize: 32,
          padding: 4,
        },
        [
          {
            row: 0,
            col: 0,
            expectation: {
              origin: [0, 0,],
              sliceOrigin: [0, 0,],
              size,
              sliceSize,
            },
          },
          {
            row: 1,
            col: 0,
            expectation: {
              origin: [28, 0,],
              sliceOrigin: [4, 0,],
              size,
              sliceSize,
            },
          },
          {
            row: 2,
            col: 0,
            expectation: {
              origin: [60, 0,],
              sliceOrigin: [4, 0,],
              size,
              sliceSize,
            },
          },
          {
            row: 3,
            col: 0,
            expectation: {
              origin: [60, 0,],
              sliceOrigin: [36, 0,],
              size,
              sliceSize: [4, 32,],
            },
          },
        ],
      );
    });
  });

  it('gets tensor dimensions for the patch size example app', () => {
    testGetTensorDimensions(
      {
        width: 100,
        height: 100,
        patchSize: 20,
        padding: 5,
      },
      [
        {
          row: 0,
          col: 0,
          expectation: {
            origin: [0, 0,],
            size: [30, 30,],
            sliceSize: [20, 20,],
          },
        },
      ],
    );
  });
});

describe('getRowsAndColumns', () => {
  it('gets rows and columns', () => {
    const img: tf.Tensor4D = tf.tensor(
      [1, 2, 3, 4, 1, 2, 3, 4, 1, 2, 3, 4,],
      [1, 2, 2, 3,],
    );

    expect(getRowsAndColumns(img, 1)).toEqual({
      rows: 2,
      columns: 2,
    });
  });

  it('gets single row and column for a greater-than patch size', () => {
    const img: tf.Tensor4D = tf.tensor(
      [1, 2, 3, 4, 1, 2, 3, 4, 1, 2, 3, 4,],
      [1, 2, 2, 3,],
    );

    expect(getRowsAndColumns(img, 3)).toEqual({
      rows: 1,
      columns: 1,
    });
  });

  it('gets uneven rows and columns by rounding up', () => {
    const img: tf.Tensor4D = tf.tensor(
      [
        1, 1, 1, 2, 2, 2, 3, 3, 3, 4, 4, 4, 5, 5, 5, 6, 6, 6, 7, 7, 7, 8, 8, 8,
        9, 9, 9,
      ],
      [1, 3, 3, 3,],
    );

    expect(getRowsAndColumns(img, 2)).toEqual({
      rows: 2,
      columns: 2,
    });
  });
});

describe('predict', () => {
  const origWarn = console.warn;
  afterEach(() => {
    console.warn = origWarn;
  });

  it('should make a prediction', async () => {
    const img: tf.Tensor3D = tf.tensor(
      [1, 2, 3, 4, 1, 2, 3, 4, 1, 2, 3, 4,],
      [2, 2, 3,],
    );
    const upscaledTensor = tf.ones([1, 2, 2, 3,]);
    const pred = {
      squeeze: jest.fn(() => upscaledTensor),
      dispose: jest.fn(),
    };
    const model = {
      predict: jest.fn(() => pred),
    } as unknown as tf.LayersModel;
    const result = await wrapGenerator(
      predict(img.expandDims(0), {
      }, { model, modelDefinition: { scale: 2, } as IModelDefinition })
    );
    expect(model.predict).toHaveBeenCalledWith(
      expect.objectContaining({
        shape: [1, 2, 2, 3,],
      }),
    );
    expect(result).toEqual(upscaledTensor);
  });

  it('should make a prediction with a patchSize', async () => {
    const img: tf.Tensor3D = tf.tensor(
      [1, 1, 1, 2, 2, 2, 3, 3, 3, 4, 4, 4,],
      [2, 2, 3,],
    );
    const model = {
      predict: jest.fn((pixel) => {
        return tf.fill([2, 2, 3,], pixel.dataSync()[0]).expandDims(0);
      }),
    } as unknown as tf.LayersModel;
    const result = await wrapGenerator(predict(
      img.expandDims(0),
      {
        patchSize: 1,
        padding: 0,
      },
      {
        model,
        modelDefinition: { scale: 2, } as IModelDefinition,
      }
    ));
    expect(result.dataSync()).toEqual(
      tf
        .tensor([
          [
            [1, 1, 1,],
            [1, 1, 1,],
            [2, 2, 2,],
            [2, 2, 2,],
          ],
          [
            [1, 1, 1,],
            [1, 1, 1,],
            [2, 2, 2,],
            [2, 2, 2,],
          ],
          [
            [3, 3, 3,],
            [3, 3, 3,],
            [4, 4, 4,],
            [4, 4, 4,],
          ],
          [
            [3, 3, 3,],
            [3, 3, 3,],
            [4, 4, 4,],
            [4, 4, 4,],
          ],
        ])
        .expandDims(0)
        .dataSync(),
    );
  });

  it('should callback with progress on patchSize', async () => {
    console.warn = jest.fn();
    const img: tf.Tensor4D = tf.ones([4, 4, 3,]).expandDims(0);
    const scale = 2;
    const patchSize = 2;
    const model = {
      predict: jest.fn((pixel) => {
        return tf
          .fill([patchSize * scale, patchSize * scale, 3,], pixel.dataSync()[0])
          .expandDims(0);
      }),
    } as unknown as tf.LayersModel;
    const progress = jest.fn();
    await wrapGenerator(
      predict(img, {
        patchSize,
        padding: 0,
        progress,
      }, { model, modelDefinition: { scale, } as IModelDefinition })
    );
    expect(progress).toHaveBeenCalledWith(0.25);
    expect(progress).toHaveBeenCalledWith(0.5);
    expect(progress).toHaveBeenCalledWith(0.75);
    expect(progress).toHaveBeenCalledWith(1);
    expect(console.warn).not.toHaveBeenCalled();
  });

  it('should invoke progress callback with percent and slice', async () => {
    console.warn = jest.fn();
    const mockResponse = 'foobarbaz';
    (mockedTensorAsBase as any).default = async() => mockResponse;
    const img: tf.Tensor4D = tf.ones([4, 2, 3,]).expandDims(0);
    const scale = 2;
    const patchSize = 2;
    const model = {
      predict: jest.fn((pixel) => {
        return tf
          .fill([patchSize * scale, patchSize * scale, 3,], pixel.dataSync()[0])
          .expandDims(0);
      }),
    } as unknown as tf.LayersModel;
    const progress = jest.fn((_1: any, _2: any) => {});
    await wrapGenerator(
      predict(img, {
        patchSize,
        padding: 0,
        progress,
      }, { model, modelDefinition: { scale, } as IModelDefinition })
    );
    expect(progress).toHaveBeenCalledWith(0.5, mockResponse);
    expect(progress).toHaveBeenCalledWith(1, mockResponse);
    expect(console.warn).not.toHaveBeenCalled();
  });

  it('should invoke progress callback with slice as tensor, if output is a tensor', async () => {
    console.warn = jest.fn();
    (mockedTensorAsBase as any).default = async() => 'foobarbaz';
    const img: tf.Tensor4D = tf.tensor([
      [
        [1, 1, 1,],
        [2, 2, 2,],
      ],
      [
        [3, 3, 3,],
        [4, 4, 4,],
      ],
      [
        [5, 5, 5,],
        [6, 6, 6],
      ],
      [
        [7, 7, 7],
        [8, 8, 8],
      ],
    ]).expandDims(0);
    const scale = 2;
    const patchSize = 2;
    const model = tf.sequential();
    model.add(tf.layers.upSampling2d({
      size: [scale, scale], 
      dataFormat: 'channelsLast', 
      inputShape: [null, null, 3],
    }))
    model.compile({ loss: "meanSquaredError", optimizer: "sgd" });
    const progress = jest.fn((rate: number, tensor: tf.Tensor3D) => {
      const data = Array.from(tensor.dataSync());
      if (rate === .5) {
        expect(data).toEqual([
          ...Array(6).fill(1),
          ...Array(6).fill(2),
          ...Array(6).fill(1),
          ...Array(6).fill(2),
          ...Array(6).fill(3),
          ...Array(6).fill(4),
          ...Array(6).fill(3),
          ...Array(6).fill(4),
        ]);
      } else {
        expect(data).toEqual([
          ...Array(6).fill(5),
          ...Array(6).fill(6),
          ...Array(6).fill(5),
          ...Array(6).fill(6),
          ...Array(6).fill(7),
          ...Array(6).fill(8),
          ...Array(6).fill(7),
          ...Array(6).fill(8),
        ]);
      }
<<<<<<< HEAD
    });
    await wrapGenerator(
      predict(img, {
        patchSize,
        padding: 0,
        progress,
        output: 'tensor',
      }, { model, modelDefinition: { scale, } as IModelDefinition })
    );
=======
    }) as unknown as Progress<'tensor', undefined>
    await predict(model, img, { scale, } as IModelDefinition, {
      patchSize,
      padding: 0,
      progress,
      output: 'tensor',
    });
>>>>>>> abd7a184
    expect(progress).toHaveBeenCalledWith(0.5,
      expect.objectContaining({
        shape: [4, 4, 3,],
      }),
    );
    expect(progress).toHaveBeenCalledWith(1,
      expect.objectContaining({
        shape: [4, 4, 3,],
      }),
    );
    expect(console.warn).not.toHaveBeenCalled();
  });

  it('should invoke progress callback with slice as tensor, if output is a string but progressOutput is tensor', async () => {
    console.warn = jest.fn();
    (mockedTensorAsBase as any).default = async() => 'foobarbaz';
    const img: tf.Tensor4D = tf.tensor([
      [
        [1, 1, 1,],
        [2, 2, 2,],
      ],
      [
        [3, 3, 3,],
        [4, 4, 4,],
      ],
      [
        [5, 5, 5,],
        [6, 6, 6],
      ],
      [
        [7, 7, 7],
        [8, 8, 8],
      ],
    ]).expandDims(0);
    const scale = 2;
    const patchSize = 2;
    const model = tf.sequential();
    model.add(tf.layers.upSampling2d({
      size: [scale, scale], 
      dataFormat: 'channelsLast', 
      inputShape: [null, null, 3],
    }))
    model.compile({ loss: "meanSquaredError", optimizer: "sgd" });
    const progress = jest.fn((rate: number, tensor: tf.Tensor3D) => {
      const data = Array.from(tensor.dataSync());
      if (rate === .5) {
        expect(data).toEqual([
          ...Array(6).fill(1),
          ...Array(6).fill(2),
          ...Array(6).fill(1),
          ...Array(6).fill(2),
          ...Array(6).fill(3),
          ...Array(6).fill(4),
          ...Array(6).fill(3),
          ...Array(6).fill(4),
        ]);
      } else {
        expect(data).toEqual([
          ...Array(6).fill(5),
          ...Array(6).fill(6),
          ...Array(6).fill(5),
          ...Array(6).fill(6),
          ...Array(6).fill(7),
          ...Array(6).fill(8),
          ...Array(6).fill(7),
          ...Array(6).fill(8),
        ]);
      }
<<<<<<< HEAD
    });
    await wrapGenerator(
      predict(img, {
        patchSize,
        padding: 0,
        progress,
        output: 'src',
        progressOutput: 'tensor',
      }, { model, modelDefinition: { scale, } as IModelDefinition })
    );
=======
    }) as Progress<'src', 'tensor'>
    await predict(model, img, { scale, } as IModelDefinition, {
      patchSize,
      padding: 0,
      progress,
      output: 'src',
      progressOutput: 'tensor',
    });
>>>>>>> abd7a184
    expect(progress).toHaveBeenCalledWith(0.5,
      expect.objectContaining({
        shape: [4, 4, 3,],
      }),
    );
    expect(progress).toHaveBeenCalledWith(1,
      expect.objectContaining({
        shape: [4, 4, 3,],
      }),
    );
    expect(console.warn).not.toHaveBeenCalled();
  });

  it('should warn if provided a patchSize without padding', async () => {
    console.warn = jest.fn();
    const img: tf.Tensor4D = tf.ones([4, 4, 3,]).expandDims(0);
    const scale = 2;
    const patchSize = 2;
    const model = {
      predict: jest.fn((pixel) => {
        return tf
          .fill([patchSize * scale, patchSize * scale, 3,], pixel.dataSync()[0])
          .expandDims(0);
      }),
    } as unknown as tf.LayersModel;
    await wrapGenerator(
      predict(img, {
        patchSize,
      }, { model, modelDefinition: { scale, } as IModelDefinition })
    );
    expect(console.warn).toHaveBeenCalledWith(WARNING_UNDEFINED_PADDING);
  });

  it('should warn if provided a progress callback without patchSize', async () => {
    console.warn = jest.fn();
    const img: tf.Tensor4D = tf.ones([4, 4, 3,]).expandDims(0);
    const scale = 2;
    const patchSize = 2;
    const model = {
      predict: jest.fn((pixel) => {
        return tf
          .fill([patchSize * scale, patchSize * scale, 3,], pixel.dataSync()[0])
          .expandDims(0);
      }),
    } as unknown as tf.LayersModel;
    await wrapGenerator(
      predict(img, {
        progress: () => { },
      }, { model, modelDefinition: { scale, } as IModelDefinition })
    );
    expect(console.warn).toHaveBeenCalledWith(WARNING_PROGRESS_WITHOUT_PATCH_SIZE);
  });

  describe('memory cleanup in predict', () => {
    it('should clear up all memory while running predict without patch size', async () => {
      const img: tf.Tensor4D = tf.tidy(() => tf.ones([4, 4, 3,]).expandDims(0));
      const startingTensors = tf.memory().numTensors;
      const scale = 2;
      const patchSize = 2;
      const model = {
        predict: (pixel: any) => tf.tidy(() => tf
          .fill([patchSize * scale, patchSize * scale, 3,], pixel.dataSync()[0])
          .expandDims(0)),
      } as unknown as tf.LayersModel;
      const gen = predict(img, {}, { model, modelDefinition: { scale, } as IModelDefinition });
      let { value, done } = await gen.next();
      expect(done).toEqual(true);
      expect(Array.isArray(value)).toEqual(false);
      expect((value as tf.Tensor).dataSync()).toEqual(img.dataSync());
      (value as tf.Tensor).dispose();
      expect(tf.memory().numTensors).toEqual(startingTensors);
      img.dispose();
    });

    it('should clear up all memory while running predict with patch size', async () => {
      const IMG_SIZE = 4;
      const img: tf.Tensor4D = tf.tidy(() => tf.ones([IMG_SIZE, IMG_SIZE, 3,]).expandDims(0));
      const startingTensors = tf.memory().numTensors;
      const scale = 2;
      const patchSize = 2;
      const model = {
        predict: (pixel: any) => tf.tidy(() => tf
          .fill([patchSize * scale, patchSize * scale, 3,], pixel.dataSync()[0])
          .expandDims(0)),
      } as unknown as tf.LayersModel;
      const gen = predict(img, {
        patchSize,
      }, { model, modelDefinition: { scale, } as IModelDefinition });

      let count = 0;
      const getColExpectations = () => ([
        {count: startingTensors + 2 },
        {count: startingTensors + 3 },
        {count: startingTensors + 3 },
        {count: startingTensors + 3 },
        {count: startingTensors + 3 },
        {count: startingTensors + 2 },
      ]);
      const getRowExpectations = () => ([
        // for row loop, row = 0
        {count: startingTensors + 2 },
        // for col loop, row = 0, col = 0
        ...getColExpectations(),
        // for col loop, row = 0, col = 1
        ...getColExpectations(),
        // for row loop, row = 0
        {count: startingTensors + 1 },
      ]);
      const expectations: Array<{count: number, shouldDispose?: boolean}> = [
        {count: startingTensors, },
        {count: startingTensors + 1 },

        // for row loop, row = 0
        ...getRowExpectations(),

        // for row loop, row = 1
        ...getRowExpectations(),
      ];
      let result = await gen.next();
      while (!result.done) {
        const expectation = expectations[count];
        // console.log('memory', result, count, tf.memory(), expectation);
        expect(tf.memory().numTensors).toEqual(expectation.count);
        if (expectation.shouldDispose) {
          if (Array.isArray(result.value)) {
            result.value.forEach(t => t.dispose());
          } else if (isTensor(result.value)) {
            result.value.dispose();
          }
        }
        count++;
        result = await gen.next()
      }
      (result.value as tf.Tensor).dispose();
      expect(count === expectations.length);
      
      expect(tf.memory().numTensors).toEqual(startingTensors);
      img.dispose();
    });
  });
});

describe('upscale', () => {
  it('should return a base64 src by default', async () => {
    const img: tf.Tensor3D = tf.tensor([
      [
        [1, 1, 1,],
        [2, 2, 2,],
      ],
      [
        [3, 3, 3,],
        [4, 4, 4,],
      ],
    ]);
    (mockedImage as any).default.getImageAsTensor = () => img;
    const model = {
      predict: jest.fn(() => tf.ones([1, 2, 2, 3,])),
    } as unknown as tf.LayersModel;
    (mockedTensorAsBase as any).default = async() => 'foobarbaz';
    const result = await wrapGenerator(upscale(img, {}, {
      model,
      modelDefinition: { scale: 2, } as IModelDefinition,
    }));
    expect(result).toEqual('foobarbaz');
  });

  it('should return a tensor if specified', async () => {
    const img: tf.Tensor3D = tf.tensor([
      [
        [1, 1, 1,],
        [2, 2, 2,],
      ],
      [
        [3, 3, 3,],
        [4, 4, 4,],
      ],
    ]);
    (mockedImage as any).default.getImageAsTensor = () => img;
    const upscaledTensor = tf.ones([1, 2, 2, 3,]);
    const model = {
      predict: jest.fn(() => upscaledTensor),
    } as unknown as tf.LayersModel;
    (mockedTensorAsBase as any).default = async() => 'foobarbaz';
    const result = await wrapGenerator(upscale(img, { output: 'tensor', }, { 
      model, 
      modelDefinition: { scale: 2, } as IModelDefinition, 
    }));
    if (typeof result === 'string') {
      throw new Error('Unexpected string type');
    }
    expect(result.dataSync()).toEqual(upscaledTensor.dataSync());
  });
});

describe('cancellableUpscale', () => {
  it('is able to cancel an in-flight request', async () => {
    const img: tf.Tensor4D = tf.ones([4, 4, 3,]).expandDims(0);
    (mockedImage as any).default.getImageAsTensor = () => img;
    const scale = 2;
    const patchSize = 2;
    const model = {
      predict: jest.fn((pixel) => {
        return tf
          .fill([patchSize * scale, patchSize * scale, 3,], pixel.dataSync()[0])
          .expandDims(0);
      }),
    } as unknown as tf.LayersModel;
    const controller = new AbortController();
    const progress = jest.fn((rate) => {
      if (rate === .5) {
        controller.abort();
      }
      if (rate > .5) {
        throw new Error(`Rate is too high: ${rate}`);
      }
    });
    await expect(() => cancellableUpscale(img, {
      patchSize,
      padding: 0,
      progress,
      signal: controller.signal,
    }, {
      model, 
      modelDefinition: { scale, } as IModelDefinition, 
      signal: new AbortController().signal,
    }))
      .rejects
      .toThrow(AbortError);
    expect(progress).toHaveBeenCalledWith(0.25);
    expect(progress).toHaveBeenCalledWith(0.5);
    expect(progress).not.toHaveBeenCalledWith(0.75);
    expect(progress).not.toHaveBeenCalledWith(1);
  });

  it('is able to cancel an in-flight request with an internal signal', async () => {
    const img: tf.Tensor4D = tf.ones([4, 4, 3,]).expandDims(0);
    (mockedImage as any).default.getImageAsTensor = () => img;
    const scale = 2;
    const patchSize = 2;
    const model = {
      predict: jest.fn((pixel) => {
        return tf
          .fill([patchSize * scale, patchSize * scale, 3,], pixel.dataSync()[0])
          .expandDims(0);
      }),
    } as unknown as tf.LayersModel;
    const controller = new AbortController();
    const progress = jest.fn((rate) => {
      if (rate === .5) {
        controller.abort();
      }
      if (rate > .5) {
        throw new Error(`Rate is too high: ${rate}`);
      }
    });
    await expect(() => cancellableUpscale(img, {
      patchSize,
      padding: 0,
      progress,
    }, {
      model, 
      modelDefinition: { scale, } as IModelDefinition, 
      signal: controller.signal,
    }))
      .rejects
      .toThrow(AbortError);
    expect(progress).toHaveBeenCalledWith(0.25);
    expect(progress).toHaveBeenCalledWith(0.5);
    expect(progress).not.toHaveBeenCalledWith(0.75);
    expect(progress).not.toHaveBeenCalledWith(1);
  });
});<|MERGE_RESOLUTION|>--- conflicted
+++ resolved
@@ -1244,8 +1244,7 @@
           ...Array(6).fill(8),
         ]);
       }
-<<<<<<< HEAD
-    });
+    }) as unknown as Progress<'tensor', undefined>
     await wrapGenerator(
       predict(img, {
         patchSize,
@@ -1254,15 +1253,6 @@
         output: 'tensor',
       }, { model, modelDefinition: { scale, } as IModelDefinition })
     );
-=======
-    }) as unknown as Progress<'tensor', undefined>
-    await predict(model, img, { scale, } as IModelDefinition, {
-      patchSize,
-      padding: 0,
-      progress,
-      output: 'tensor',
-    });
->>>>>>> abd7a184
     expect(progress).toHaveBeenCalledWith(0.5,
       expect.objectContaining({
         shape: [4, 4, 3,],
@@ -1331,8 +1321,7 @@
           ...Array(6).fill(8),
         ]);
       }
-<<<<<<< HEAD
-    });
+    }) as Progress<'src', 'tensor'>
     await wrapGenerator(
       predict(img, {
         patchSize,
@@ -1342,16 +1331,6 @@
         progressOutput: 'tensor',
       }, { model, modelDefinition: { scale, } as IModelDefinition })
     );
-=======
-    }) as Progress<'src', 'tensor'>
-    await predict(model, img, { scale, } as IModelDefinition, {
-      patchSize,
-      padding: 0,
-      progress,
-      output: 'src',
-      progressOutput: 'tensor',
-    });
->>>>>>> abd7a184
     expect(progress).toHaveBeenCalledWith(0.5,
       expect.objectContaining({
         shape: [4, 4, 3,],
