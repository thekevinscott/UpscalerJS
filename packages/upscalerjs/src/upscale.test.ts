--- conflicted
+++ resolved
@@ -1541,21 +1541,14 @@
         throw new Error(`Rate is too high: ${rate}`);
       }
     });
-<<<<<<< HEAD
-    await expect(() => cancellableUpscale(model, img, { scale, } as IModelDefinition, {
-=======
     await expect(() => cancellableUpscale(img, {
->>>>>>> fdcbdff5
       patchSize,
       padding: 0,
       progress,
       signal: controller.signal,
-<<<<<<< HEAD
-=======
     }, {
       model, 
       modelDefinition: { scale, } as IModelDefinition, 
->>>>>>> fdcbdff5
     }))
       .rejects
       .toThrow(AbortError);
