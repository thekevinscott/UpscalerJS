--- conflicted
+++ resolved
@@ -1,11 +1,8 @@
 import * as tf from '@tensorflow/tfjs';
 import { ModelDefinition } from '@upscalerjs/core';
 import { 
-<<<<<<< HEAD
   getModelDefinitionError,
-=======
   makeIsNDimensionalTensor,
->>>>>>> 91d46d07
   wrapGenerator, 
   isSingleArgProgress, 
   isMultiArgTensorProgress, 
