--- conflicted
+++ resolved
@@ -1,29 +1,18 @@
-import * as tfn from '@tensorflow/tfjs-node';
+import * as tf from '@tensorflow/tfjs-node';
 import { ModelDefinition, ModelDefinitionFn } from '@upscalerjs/core';
 import { 
-  isTensor, 
-  tensorAsClampedArray,
-  processAndDisposeOfTensor,
   getModelDefinitionError,
   wrapGenerator, 
   isSingleArgProgress, 
   isMultiArgTensorProgress, 
-<<<<<<< HEAD
-  isString, 
-  isValidModelDefinition,
-=======
->>>>>>> 9864447b
   warn, 
   isAborted,
   registerCustomLayers,
+  tensorAsClampedArray,
   ERROR_MISSING_MODEL_DEFINITION_PATH,
   ERROR_MISSING_MODEL_DEFINITION_SCALE,
   getModel,
-<<<<<<< HEAD
-  hasValidChannels,
-=======
   processAndDisposeOfTensor,
->>>>>>> 9864447b
   ERROR_MODEL_DEFINITION_BUG,
 } from './utils';
 
@@ -34,49 +23,28 @@
   },
 }));
 
-<<<<<<< HEAD
-describe('isValidModelDefinition', () => {
-  it('returns false if given an undefined', () => {
-    expect(isValidModelDefinition(undefined)).toEqual(false);
-  });
-
-  it('returns false if given path but no scale', () => {
-    expect(isValidModelDefinition({ path: 'foo', scale: undefined } as unknown as ModelDefinition )).toEqual(false);
-  });
-
-  it('returns false if given scale but no path', () => {
-    expect(isValidModelDefinition({ path: undefined, scale: 2 } as unknown as ModelDefinition )).toEqual(false);
-  });
-
-  it('returns true if given scale and path', () => {
-    expect(isValidModelDefinition({ path: 'foo', scale: 2 })).toEqual(true);
-  });
-});
-
-=======
->>>>>>> 9864447b
 describe('registerCustomLayers', () => {
   it('does nothing if no custom layers are specified', () => {
-    tfn.serialization.registerClass = jest.fn();
-    expect(tfn.serialization.registerClass).toHaveBeenCalledTimes(0);
+    tf.serialization.registerClass = jest.fn();
+    expect(tf.serialization.registerClass).toHaveBeenCalledTimes(0);
     const modelDefinition: ModelDefinition = {
       path: 'foo',
       scale: 2,
     };
     registerCustomLayers(modelDefinition);
-    expect(tfn.serialization.registerClass).toHaveBeenCalledTimes(0);
+    expect(tf.serialization.registerClass).toHaveBeenCalledTimes(0);
   });
 
   it('registers custom layers if provided', () => {
-    tfn.serialization.registerClass = jest.fn();
-    expect(tfn.serialization.registerClass).toHaveBeenCalledTimes(0);
+    tf.serialization.registerClass = jest.fn();
+    expect(tf.serialization.registerClass).toHaveBeenCalledTimes(0);
     const modelDefinition: ModelDefinition = {
       path: 'foo',
       scale: 2,
       customLayers: ['foo','bar','baz'] as Array<any>,
     };
     registerCustomLayers(modelDefinition);
-    expect(tfn.serialization.registerClass).toHaveBeenCalledTimes(3);
+    expect(tf.serialization.registerClass).toHaveBeenCalledTimes(3);
   });
 });
 
@@ -240,48 +208,16 @@
   });
 });
 
-<<<<<<< HEAD
-describe('isString', () => {
-  it('returns true for a string', () => {
-    expect(isString('foo')).toEqual(true);
-  });
-
-  it('returns false for a non-string', () => {
-    expect(isString({} as any)).toEqual(false);
-  });
-});
-
-describe('isTensor', () => {
-  it('returns true if a tensor', () => {
-    expect(isTensor(tfn.tensor([[1,],]))).toEqual(true);
-  });
-  it('returns false if not a tensor', () => {
-    expect(isTensor([] as any)).toEqual(false);
-  });
-});
-
-=======
->>>>>>> 9864447b
 describe('tensorAsClampedArray', () => {
   it('returns an array', () => {
-    const result = tensorAsClampedArray(tfn.tensor([[[2, 2, 3], [2, 1, 4], [5,5,5],[6,6,6], [7,7,7],[8,8,8]]]))
+    const result = tensorAsClampedArray(tf.tensor([[[2, 2, 3], [2, 1, 4], [5,5,5],[6,6,6], [7,7,7],[8,8,8]]]))
     expect(Array.from(result)).toEqual([2,2,3,255,2,1,4,255,5,5,5,255,6,6,6,255,7,7,7,255,8,8,8,255]);
   });
 
   it('returns a clamped array', () => {
-    const result = tensorAsClampedArray(tfn.tensor([[[-100, 2, 3], [256, 1, 4], [500,5,5],[6,6,6]]]))
+    const result = tensorAsClampedArray(tf.tensor([[[-100, 2, 3], [256, 1, 4], [500,5,5],[6,6,6]]]))
     expect(Array.from(result)).toEqual([0,2,3,255,255,1,4,255,255,5,5,255,6,6,6,255]);
   });
-
-  it('multiplies by 255 if the output range ends at 1', () => {
-    const result = tensorAsClampedArray(tfn.tensor([[[-1, .5, 0], [0, 1, 1.5], [.5,.5,.5],[.5,.5,.5]]]), [0, 1])
-    expect(Array.from(result)).toEqual([
-      0,127,0,255,
-      0,255,255,255,
-      127,127,127,255,
-      127,127,127,255,
-    ]);
-  })
 });
 
 describe('getModelDefinitionError', () => {
@@ -322,35 +258,12 @@
   });
 });
 
-<<<<<<< HEAD
-describe('hasValidChannels', () => {
-  it('returns true if a tensor has valid channels', () => {
-    expect(hasValidChannels(tfn.ones([4,4,3]))).toEqual(true);
-  });
-
-  it('returns false if a tensor does not have valid channels', () => {
-    expect(hasValidChannels(tfn.ones([4,4,4]))).toEqual(false);
-  });
-});
-
-=======
->>>>>>> 9864447b
 describe('processAndDisposeOfTensor', () => {
-  const makeTensor = (mockDispose: typeof jest.fn, extra: any = {}) => {
-    return jest.fn().mockImplementation(() => {
-      const tensor = {
-        clone: jest.fn().mockImplementation(() => ({
-          ...tensor,
-        })),
-        dispose: mockDispose,
-        ...extra,
-      } as any as tfn.Tensor3D;
-      return tensor;
-    });
-  }
   it('returns a tensor as is if given no process function', () => {
     const mockDispose = jest.fn();
-    const mockTensor = makeTensor(mockDispose);
+    const mockTensor = jest.fn().mockImplementation(() => {
+      return { dispose: mockDispose } as any as tf.Tensor3D;
+    });
     const mockedTensor = mockTensor();
     const value = processAndDisposeOfTensor(mockedTensor);
     expect(value).toEqual(mockedTensor);
@@ -359,7 +272,9 @@
 
   it('processes a tensor and disposes of it if given a process function', () => {
     const mockDispose = jest.fn();
-    const mockTensor = makeTensor(mockDispose);
+    const mockTensor = jest.fn().mockImplementation(() => {
+      return { dispose: mockDispose } as any as tf.Tensor3D;
+    });
     const process = jest.fn().mockImplementation(() => 'foo');
     const value = processAndDisposeOfTensor(mockTensor(), process);
     expect(value).toEqual('foo');
@@ -369,10 +284,10 @@
 
   it('processes a tensor and does not dispose of it if it is already disposed', () => {
     const mockDispose = jest.fn();
-    const mockTensor = makeTensor(mockDispose, {
-      isDisposed: () => true,
-    });
-    const process = jest.fn().mockImplementation((t: tfn.Tensor3D) => {
+    const mockTensor = jest.fn().mockImplementation(() => {
+      return { dispose: mockDispose, isDisposed: () => true } as any as tf.Tensor3D;
+    });
+    const process = jest.fn().mockImplementation((t: tf.Tensor3D) => {
       t.dispose();
       return 'foo';
     });
@@ -381,20 +296,4 @@
     expect(process).toHaveBeenCalledTimes(1);
     expect(mockDispose).toHaveBeenCalledTimes(1);
   });
-
-  it('processes a tensor multiple times if given multiple process functions', () => {
-    const mockDispose = jest.fn();
-    const mockTensor = makeTensor(mockDispose, {
-      value: 1,
-    });
-    const processA = jest.fn().mockImplementation((t) => ({ ...t, value: t.value + 2})); // 3
-    const processB = jest.fn().mockImplementation((t) => ({ ...t, value: t.value * 3})); // 9
-    const processC = jest.fn().mockImplementation((t) => ({ ...t, value: t.value / 2})); // 4.5
-    const value = processAndDisposeOfTensor(mockTensor(), processA, processB, processC);
-    expect(value.value).toEqual(4.5);
-    expect(processA).toHaveBeenCalledTimes(1);
-    expect(processB).toHaveBeenCalledTimes(1);
-    expect(processC).toHaveBeenCalledTimes(1);
-    expect(mockDispose).toHaveBeenCalledTimes(1);
-  });
 });