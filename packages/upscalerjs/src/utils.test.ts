import { Tensor3D, } from '@tensorflow/tfjs-node';
import { OpExecutor } from '@tensorflow/tfjs-node';
import { tf as _tf, } from './dependencies.generated';
import { mock } from '../../../test/lib/shared/mockers';
import { 
  tensorAsClampedArray,
  processAndDisposeOfTensor,
  getModelDefinitionError,
  wrapGenerator, 
  isSingleArgProgress, 
  isMultiArgTensorProgress, 
  warn, 
  isAborted,
  registerCustomLayers,
  ERROR_MISSING_MODEL_DEFINITION_PATH,
  getModel,
  ERROR_MODEL_DEFINITION_BUG,
  ERROR_MISSING_MODEL_DEFINITION_SCALE,
} from './utils';
import { ModelDefinition, ModelDefinitionFn } from '@upscalerjs/core';

jest.mock('./dependencies.generated', () => {
  const { tf, ...dependencies } = jest.requireActual('./dependencies.generated');
  return {
    ...dependencies,
    tf: {
      ...tf,
      registerOp: jest.fn(),
      serialization: {
        registerClass: jest.fn(),
      },
    },
  };
});

const tf = mock(_tf);
const tfSerialization = mock(_tf.serialization);

describe('registerCustomLayers', () => {
  afterEach(() => {
    tfSerialization.registerClass.mockClear();
    tf.registerOp.mockClear();
  });

  it('does nothing if no custom layers are specified', () => {
    tfSerialization.registerClass = jest.fn();
    tf.registerOp = jest.fn();
    expect(tfSerialization.registerClass).toHaveBeenCalledTimes(0);
    expect(tf.registerOp).toHaveBeenCalledTimes(0);
    const modelDefinition: ModelDefinition = {
      path: 'foo',
      scale: 2,
    };
    registerCustomLayers(modelDefinition);
    expect(tfSerialization.registerClass).toHaveBeenCalledTimes(0);
    expect(tf.registerOp).toHaveBeenCalledTimes(0);
  });

  it('registers custom layers if provided', () => {
    tfSerialization.registerClass = jest.fn();
    tf.registerOp = jest.fn();
    expect(tfSerialization.registerClass).toHaveBeenCalledTimes(0);
    expect(tf.registerOp).toHaveBeenCalledTimes(0);
    const modelDefinition: ModelDefinition = {
      path: 'foo',
      scale: 2,
      customLayers: ['foo','bar','baz'] as Array<any>,
    };
    registerCustomLayers(modelDefinition);
    expect(tfSerialization.registerClass).toHaveBeenCalledTimes(3);
    expect(tf.registerOp).toHaveBeenCalledTimes(0);
  });

  it('registers custom ops if provided', () => {
    tfSerialization.registerClass = jest.fn();
    tf.registerOp = jest.fn();
    expect(tfSerialization.registerClass).toHaveBeenCalledTimes(0);
    expect(tf.registerOp).toHaveBeenCalledTimes(0);
    const customOps: { name: string; op: OpExecutor }[] = [
      {
        name: 'foo',
        op: () => tf.tensor([]),
      },
      {
        name: 'bar',
        op: () => tf.tensor([]),
      },
      {
        name: 'baz',
        op: () => tf.tensor([]),
      },
    ];
    const modelDefinition: ModelDefinition = {
      path: 'foo',
      scale: 2,
      customOps,
    };
    registerCustomLayers(modelDefinition);
    expect(tfSerialization.registerClass).toHaveBeenCalledTimes(0);
    expect(tf.registerOp).toHaveBeenCalledTimes(3);
  });
});

describe('isAborted', () => {
  it('handles an undefined signal', () => {
    expect(isAborted()).toEqual(false);
  });

  it('handles a non-aborted signal', () => {
    const controller = new AbortController();
    expect(isAborted(controller.signal)).toEqual(false);
  });

  it('handles an aborted signal', () => {
    const controller = new AbortController();
    controller.abort();
    expect(isAborted(controller.signal)).toEqual(true);
  });
});

describe('warn', () => {
  const origWarn = console.warn;
  afterEach(() => {
    console.warn = origWarn;
  });

  it('logs a string to console', () => {
    const fn = jest.fn();
    console.warn = fn;
    warn('foo');
    expect(fn).toHaveBeenCalledTimes(1);
    expect(fn).toHaveBeenCalledWith('foo');
  });

  it('logs an array of strings to console', () => {
    const fn = jest.fn();
    console.warn = fn;
    warn([
      'foo',
      'bar',
      'baz'
    ]);
    expect(fn).toHaveBeenCalledTimes(1);
    expect(fn).toHaveBeenCalledWith('foo\nbar\nbaz');
  });
});

describe('wrapGenerator', () => {
  it('wraps a sync generator', async () => {
    function* foo() {
      yield 'foo';
      yield 'bar';
      return 'baz';
    }

    const result = await wrapGenerator(foo())
    expect(result).toEqual('baz');
  });

  it('wraps an async generator', async () => {
    async function* foo() {
      yield 'foo';
      yield 'bar';
      return 'baz';
    }

    const result = await wrapGenerator(foo())
    expect(result).toEqual('baz');
  });

  it('calls a callback function in the generator', async () => {
    async function* foo() {
      yield 'foo';
      yield 'bar';
      return 'baz';
    }

    const callback = jest.fn();

    await wrapGenerator(foo(), callback);
    expect(callback).toHaveBeenCalledTimes(2);
    expect(callback).toHaveBeenCalledWith('foo');
    expect(callback).toHaveBeenCalledWith('bar');
    expect(callback).not.toHaveBeenCalledWith('baz');
  });

  it('accepts an async callback function', async () => {
    async function* foo() {
      yield 'foo';
      yield 'bar';
      return 'baz';
    }

    const callback = jest.fn(async () => {});
    await wrapGenerator(foo(), callback);
    expect(callback).toHaveBeenCalledTimes(2);
    expect(callback).toHaveBeenCalledWith('foo');
    expect(callback).toHaveBeenCalledWith('bar');
    expect(callback).not.toHaveBeenCalledWith('baz');
  });

  it('should await the async callback function', (done) => {
    async function* foo() {
      yield 'foo';
      yield 'bar';
      return 'baz';
    }

    const wait = () => new Promise(resolve => setTimeout(resolve));
    let called = 0;
    const callback = jest.fn(async () => {
      called++;
      await wait();
      if (called < 2) {
        expect(callback).toHaveBeenCalledTimes(called);
      } else if (called === 2) {
        done();
      }
    });
    wrapGenerator(foo(), callback);
  }, 100);
});

describe('isSingleArgProgress', () => {
  it('returns true for function', () => {
    expect(isSingleArgProgress(() => {})).toEqual(true);
  });

  it('returns true for a single arg function', () => {
    expect(isSingleArgProgress((_1: any) => {})).toEqual(true);
  });

  it('returns false for a double arg function', () => {
    expect(isSingleArgProgress((_1: any, _2: any) => {})).toEqual(false);
  });
});

describe('isMultiArgProgress', () => {
  it('returns false for a single arg function', () => {
    expect(isMultiArgTensorProgress((_1: any) => {}, undefined, undefined)).toEqual(false);
  });

  it('returns false for a zero arg function', () => {
    expect(isMultiArgTensorProgress(() => {}, undefined, undefined,  )).toEqual(false);
  });

  it('returns false for a multi arg tensor string function', () => {
    expect(isMultiArgTensorProgress((_1: any, _2: any) => {}, 'base64', 'base64')).toEqual(false);
  });

  it('returns false for a multi arg tensor string function with overloaded outputs', () => {
    expect(isMultiArgTensorProgress((_1: any, _2: any) => {}, 'tensor', 'base64')).toEqual(false);
  });

  it('returns true for a multi arg tensor function', () => {
    expect(isMultiArgTensorProgress((_1: any, _2: any) => {}, 'tensor', 'tensor')).toEqual(true);
  });

  it('returns true for a multi arg tensor function with conflicting outputs', () => {
    expect(isMultiArgTensorProgress((_1: any, _2: any) => {}, 'base64', 'tensor')).toEqual(true);
  });
});

describe('tensorAsClampedArray', () => {
  it('returns an array', () => {
    const result = tensorAsClampedArray(tf.tensor([[[2, 2, 3], [2, 1, 4], [5,5,5],[6,6,6], [7,7,7],[8,8,8]]]))
    expect(Array.from(result)).toEqual([2,2,3,255,2,1,4,255,5,5,5,255,6,6,6,255,7,7,7,255,8,8,8,255]);
  });

  it('returns a clamped array', () => {
    const result = tensorAsClampedArray(tf.tensor([[[-100, 2, 3], [256, 1, 4], [500,5,5],[6,6,6]]]))
    expect(Array.from(result)).toEqual([0,2,3,255,255,1,4,255,255,5,5,255,6,6,6,255]);
  });
});

describe('getModelDefinitionError', () => {
  it('returns an error if path is not provided', () => {
    const err = getModelDefinitionError({ path: undefined } as unknown as ModelDefinition);
    expect(err.message).toEqual(ERROR_MISSING_MODEL_DEFINITION_PATH);
  });

  it('returns an error if scale is not provided', () => {
    const err = getModelDefinitionError({ path: 'foo', scale: undefined } as unknown as ModelDefinition);
    expect(err.message).toEqual(ERROR_MISSING_MODEL_DEFINITION_SCALE);
  });

  it('returns a generic error otherwise', () => {
    const err = getModelDefinitionError({ path: 'foo', scale: 2 });
    expect(err.message).toEqual(ERROR_MODEL_DEFINITION_BUG);
  });
})

describe('getModel', () => {
  it('returns model definition', () => {
    const modelDefinition: ModelDefinition = {
      path: 'foo',
      scale: 2,
    };

    expect(getModel(modelDefinition)).toEqual(modelDefinition)
  });

  it('returns model definition from model definition fn', () => {
    const modelDefinition: ModelDefinition = {
      path: 'foo',
      scale: 2,
    };
    const modelDefinitionFn: ModelDefinitionFn = () => modelDefinition;

    expect(getModel(modelDefinitionFn)).toEqual(modelDefinition)
  });
});

describe('processAndDisposeOfTensor', () => {
  const makeTensor = (mockDispose: typeof jest.fn, extra: any = {}) => {
    return jest.fn().mockImplementation(() => {
      const tensor = {
        clone: jest.fn().mockImplementation(() => ({
          ...tensor,
        })),
        dispose: mockDispose,
        ...extra,
      } as any as tf.Tensor3D;
      return tensor;
    });
  }
  it('returns a tensor as is if given no process function', () => {
    const mockDispose = jest.fn();
<<<<<<< HEAD
    const mockTensor = makeTensor(mockDispose);
=======
    const mockTensor = jest.fn().mockImplementation(() => {
      return { dispose: mockDispose } as any as Tensor3D;
    });
>>>>>>> 80b5725f
    const mockedTensor = mockTensor();
    const value = processAndDisposeOfTensor(mockedTensor);
    expect(value).toEqual(mockedTensor);
    expect(mockDispose).not.toHaveBeenCalled();
  });

  it('processes a tensor and disposes of it if given a process function', () => {
    const mockDispose = jest.fn();
<<<<<<< HEAD
    const mockTensor = makeTensor(mockDispose);
=======
    const mockTensor = jest.fn().mockImplementation(() => {
      return { dispose: mockDispose } as any as Tensor3D;
    });
>>>>>>> 80b5725f
    const process = jest.fn().mockImplementation(() => 'foo');
    const value = processAndDisposeOfTensor(mockTensor(), process);
    expect(value).toEqual('foo');
    expect(process).toHaveBeenCalledTimes(1);
    expect(mockDispose).toHaveBeenCalledTimes(1);
  });

  it('processes a tensor and does not dispose of it if it is already disposed', () => {
    const mockDispose = jest.fn();
<<<<<<< HEAD
    const mockTensor = makeTensor(mockDispose, {
      isDisposed: () => true,
=======
    const mockTensor = jest.fn().mockImplementation(() => {
      return { dispose: mockDispose, isDisposed: () => true } as any as Tensor3D;
>>>>>>> 80b5725f
    });
    const process = jest.fn().mockImplementation((t: Tensor3D) => {
      t.dispose();
      return 'foo';
    });
    const value = processAndDisposeOfTensor(mockTensor(), process);
    expect(value).toEqual('foo');
    expect(process).toHaveBeenCalledTimes(1);
    expect(mockDispose).toHaveBeenCalledTimes(1);
  });

  it('processes a tensor multiple times if given multiple process functions', () => {
    const mockDispose = jest.fn();
    const mockTensor = makeTensor(mockDispose, {
      value: 1,
    });
    const processA = jest.fn().mockImplementation((t) => ({ ...t, value: t.value + 2})); // 3
    const processB = jest.fn().mockImplementation((t) => ({ ...t, value: t.value * 3})); // 9
    const processC = jest.fn().mockImplementation((t) => ({ ...t, value: t.value / 2})); // 4.5
    const value = processAndDisposeOfTensor(mockTensor(), processA, processB, processC);
    expect(value.value).toEqual(4.5);
    expect(processA).toHaveBeenCalledTimes(1);
    expect(processB).toHaveBeenCalledTimes(1);
    expect(processC).toHaveBeenCalledTimes(1);
    expect(mockDispose).toHaveBeenCalledTimes(1);
  });
});<|MERGE_RESOLUTION|>--- conflicted
+++ resolved
@@ -326,13 +326,7 @@
   }
   it('returns a tensor as is if given no process function', () => {
     const mockDispose = jest.fn();
-<<<<<<< HEAD
     const mockTensor = makeTensor(mockDispose);
-=======
-    const mockTensor = jest.fn().mockImplementation(() => {
-      return { dispose: mockDispose } as any as Tensor3D;
-    });
->>>>>>> 80b5725f
     const mockedTensor = mockTensor();
     const value = processAndDisposeOfTensor(mockedTensor);
     expect(value).toEqual(mockedTensor);
@@ -341,13 +335,7 @@
 
   it('processes a tensor and disposes of it if given a process function', () => {
     const mockDispose = jest.fn();
-<<<<<<< HEAD
     const mockTensor = makeTensor(mockDispose);
-=======
-    const mockTensor = jest.fn().mockImplementation(() => {
-      return { dispose: mockDispose } as any as Tensor3D;
-    });
->>>>>>> 80b5725f
     const process = jest.fn().mockImplementation(() => 'foo');
     const value = processAndDisposeOfTensor(mockTensor(), process);
     expect(value).toEqual('foo');
@@ -357,13 +345,8 @@
 
   it('processes a tensor and does not dispose of it if it is already disposed', () => {
     const mockDispose = jest.fn();
-<<<<<<< HEAD
     const mockTensor = makeTensor(mockDispose, {
       isDisposed: () => true,
-=======
-    const mockTensor = jest.fn().mockImplementation(() => {
-      return { dispose: mockDispose, isDisposed: () => true } as any as Tensor3D;
->>>>>>> 80b5725f
     });
     const process = jest.fn().mockImplementation((t: Tensor3D) => {
       t.dispose();
