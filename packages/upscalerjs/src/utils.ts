import { tf, } from './dependencies.generated';
import type { Progress, SingleArgProgress, ResultFormat, MultiArgTensorProgress, } from './types';
import { Range, ModelDefinitionFn, ModelDefinition, ModelDefinitionObjectOrFn, ProcessFn, ModelType, isValidModelType, isValidRange, } from '@upscalerjs/core';

export class AbortError extends Error {
  message = 'The upscale request received an abort signal';
}

const ERROR_MISSING_MODEL_DEFINITION_PATH_URL =
  'https://upscalerjs.com/documentation/troubleshooting#missing-model-path';
const ERROR_MISSING_MODEL_DEFINITION_SCALE_URL = 'https://upscalerjs.com/documentation/troubleshooting#missing-model-scale';
const ERROR_INVALID_MODEL_TYPE_URL = 'https://upscalerjs.com/documentation/troubleshooting#invalid-model-type';

export const ERROR_MISSING_MODEL_DEFINITION_PATH = [
  'You must provide a "path" when providing a model definition',
  `For more information, see ${ERROR_MISSING_MODEL_DEFINITION_PATH_URL}.`,
].join('\n');
export const ERROR_MISSING_MODEL_DEFINITION_SCALE = [
  'You must provide a "scale" for a model definition',
  `For more information, see ${ERROR_MISSING_MODEL_DEFINITION_SCALE_URL}.`,
].join('\n');
export const ERROR_INVALID_MODEL_TYPE = (modelType: unknown) => ([
  `You've provided an invalid model type: ${JSON.stringify(modelType)}. Accepted types are "layers" and "graph".`,
  `For more information, see ${ERROR_INVALID_MODEL_TYPE_URL}.`,
].join('\n'));
export const ERROR_MODEL_DEFINITION_BUG = 'There is a bug with the upscaler code. Please report this.';

export function getModelDefinitionError(modelDefinition: ModelDefinition): Error {
  if (!modelDefinition.path) {
    return new Error(ERROR_MISSING_MODEL_DEFINITION_PATH);
  }
  if (!modelDefinition.scale) {
    return new Error(ERROR_MISSING_MODEL_DEFINITION_SCALE);
  }
  if (!isValidModelType(modelDefinition.modelType || 'layers')) {
    return new Error(ERROR_INVALID_MODEL_TYPE(modelDefinition.modelType));
  }

  return new Error(ERROR_MODEL_DEFINITION_BUG);
}

export const registerCustomLayers = (modelDefinition: ModelDefinition): void => {
  if (modelDefinition.customLayers) {
    modelDefinition.customLayers.forEach((layer) => {
      tf.serialization.registerClass(layer);
    });
  }

  if (modelDefinition.customOps) {
    modelDefinition.customOps.forEach(({ name, op, }) => {
      tf.registerOp(name, op);
    });
  }
};

export const warn = (msg: string | string[]): void => {
  console.warn(Array.isArray(msg) ? msg.join('\n') : msg);// skipcq: JS-0002
};

export function isProgress(p: undefined | Progress): p is Progress { return p !== undefined && typeof p === 'function'; }
export function isSingleArgProgress(p: Progress): p is SingleArgProgress { return isProgress(p) && p.length <= 1; }
export const isMultiArgTensorProgress = (p: Progress, output: ResultFormat, progressOutput: ResultFormat): p is MultiArgTensorProgress => {
  if (!isProgress(p) || p.length <= 1) {
    return false;
  }
  return progressOutput === undefined && output === 'tensor' || progressOutput === 'tensor';
};

export const isAborted = (abortSignal?: AbortSignal): boolean => {
  if (abortSignal) {
    return abortSignal.aborted;
  }
  return false;
};

type PostNext<T = unknown> = ((value: T) => (void | Promise<void>));
/* eslint-disable @typescript-eslint/no-explicit-any */
export async function wrapGenerator<T = unknown, TReturn = any, TNext = unknown>(
  gen: Generator<T, TReturn, TNext> | AsyncGenerator<T, TReturn, TNext>, 
  postNext?: PostNext<T>
): Promise<TReturn> {
  let result: undefined | IteratorResult<T, TReturn>;
  for (result = await gen.next(); !result.done; result = await gen.next()) {
    if (postNext) {
      await postNext(result.value);
    }
  }
  return result.value;
}

export function isModelDefinitionFn (modelDefinition: ModelDefinitionObjectOrFn): modelDefinition is ModelDefinitionFn { return typeof modelDefinition === 'function'; }

<<<<<<< HEAD
export const tensorAsClampedArray = (tensor: tf.Tensor3D, range: [number, number] = [0, 255,]): Uint8Array | Float32Array | Int32Array => tf.tidy(() => {
  const [height, width,] = tensor.shape;
  const fill = tf.fill([height, width,], 255).expandDims(2);
  const scaledTensor = range[1] === 1 ? tensor.mul(255) : tensor;
  return scaledTensor.clipByValue(0, 255).concat([fill,], 2).dataSync();
=======
export const tensorAsClampedArray = (tensor: tf.Tensor3D, range?: Range): Uint8Array | Float32Array | Int32Array => tf.tidy(() => {
  const [height, width,] = tensor.shape;
  const fill = tf.fill([height, width,], 255).expandDims(2);
  const resizedTensor = isValidRange(range) && range[1] === 1 ? tensor.mul(255) : tensor;
  return resizedTensor.clipByValue(0, 255).concat([fill,], 2).dataSync();
>>>>>>> 8112b7af
});

export const getModel = (modelDefinition: ModelDefinitionObjectOrFn): ModelDefinition => {
  /* eslint-disable @typescript-eslint/no-unsafe-call */
  /* eslint-disable @typescript-eslint/no-unsafe-return */
  return isModelDefinitionFn(modelDefinition) ? modelDefinition(tf) : modelDefinition;
};

export function parseUpscaleOutput(key: string, option?: 'base64' | 'src' | 'tensor'): undefined | 'base64' | 'tensor' {
  if (option === 'src') {
    console.warn(`You have provided "src" as an option to ${key}. You should switch this to "base64". "src" is deprecated and will be removed in a future version.`);
    return 'base64';
  }
  return option;
}

function nonNullable<T>(value: T): value is NonNullable<T> {
  return value !== null && value !== undefined;
}

// this function disposes of any input tensors
export function processAndDisposeOfTensor<T extends tf.Tensor>(
  tensor: T,
  ..._processFns: (ProcessFn<T> | undefined)[]
): T {
  const processFns: ProcessFn<T>[] = _processFns.filter(nonNullable);

  if (processFns.length) {
    const processedTensor = tf.tidy(() => processFns.reduce((reducedTensor, processFn) => processFn(reducedTensor), tensor));
    if (!tensor.isDisposed) {
      tensor.dispose();
    }
    return processedTensor;
  }
  return tensor;
}

export async function loadTfModel(modelPath: string, modelType?: ModelType) {
  if (modelType === 'graph') {
    return await tf.loadGraphModel(modelPath);
  }

  return await tf.loadLayersModel(modelPath);
}<|MERGE_RESOLUTION|>--- conflicted
+++ resolved
@@ -90,19 +90,11 @@
 
 export function isModelDefinitionFn (modelDefinition: ModelDefinitionObjectOrFn): modelDefinition is ModelDefinitionFn { return typeof modelDefinition === 'function'; }
 
-<<<<<<< HEAD
-export const tensorAsClampedArray = (tensor: tf.Tensor3D, range: [number, number] = [0, 255,]): Uint8Array | Float32Array | Int32Array => tf.tidy(() => {
-  const [height, width,] = tensor.shape;
-  const fill = tf.fill([height, width,], 255).expandDims(2);
-  const scaledTensor = range[1] === 1 ? tensor.mul(255) : tensor;
-  return scaledTensor.clipByValue(0, 255).concat([fill,], 2).dataSync();
-=======
 export const tensorAsClampedArray = (tensor: tf.Tensor3D, range?: Range): Uint8Array | Float32Array | Int32Array => tf.tidy(() => {
   const [height, width,] = tensor.shape;
   const fill = tf.fill([height, width,], 255).expandDims(2);
   const resizedTensor = isValidRange(range) && range[1] === 1 ? tensor.mul(255) : tensor;
   return resizedTensor.clipByValue(0, 255).concat([fill,], 2).dataSync();
->>>>>>> 8112b7af
 });
 
 export const getModel = (modelDefinition: ModelDefinitionObjectOrFn): ModelDefinition => {
