<<<<<<< HEAD
import { tf, } from './dependencies.generated';
import { ROOT, } from './constants';
=======
import { tf } from './dependencies.generated';
import { ROOT } from './constants';
>>>>>>> 9c76a189

export const isString = (pixels: any): pixels is string => typeof pixels === 'string';

function makeIsNDimensionalTensor<T extends tf.Tensor>(rank: number) {
  function fn(pixels: tf.Tensor): pixels is T {
    try {
      return pixels.shape.length === rank;
    } catch (err) { }
    return false;
  }

  return fn;
}

export const isFourDimensionalTensor = makeIsNDimensionalTensor<tf.Tensor4D>(4);
export const isThreeDimensionalTensor = makeIsNDimensionalTensor<tf.Tensor3D>(3);
export const isTensor = (input: any): input is tf.Tensor => {
  return input instanceof tf.Tensor;
};

const MODEL_DIR = 'models';

export const buildURL = (modelFolder: string) =>
  `${ROOT}/${MODEL_DIR}/${modelFolder}/model.json`;

export const buildConfigURL = (modelFolder: string) =>
  `${ROOT}/${MODEL_DIR}/${modelFolder}/config.json`;

export const warn = (msg: string | string[]) => {
  if (Array.isArray(msg)) {
    // tslint:disable-next-line:no-console
    console.warn(msg.join('\n'));
  } else {
    // tslint:disable-next-line:no-console
    console.warn(msg);
  }
};<|MERGE_RESOLUTION|>--- conflicted
+++ resolved
@@ -1,10 +1,5 @@
-<<<<<<< HEAD
-import { tf, } from './dependencies.generated';
-import { ROOT, } from './constants';
-=======
 import { tf } from './dependencies.generated';
 import { ROOT } from './constants';
->>>>>>> 9c76a189
 
 export const isString = (pixels: any): pixels is string => typeof pixels === 'string';
 
