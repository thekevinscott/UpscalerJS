--- conflicted
+++ resolved
@@ -22,28 +22,11 @@
   GET_UNDEFINED_TENSORS_ERROR,
 } from './errors-and-warnings';
 
-<<<<<<< HEAD
-import type * as imageGenerated from './image.generated';
 import type * as core from '@upscalerjs/core';
 
-vi.mock('./image.generated', async () => {
-  const { tensorAsBase64, getImageAsTensor, ...rest } = await vi.importActual('./image.generated') as typeof imageGenerated;
-  return {
-    ...rest,
-    tensorAsBase64: vi.fn(tensorAsBase64),
-    getImageAsTensor: vi.fn(getImageAsTensor),
-  };
-});
 
 vi.mock('@tensorflow/tfjs-node', async () => {
   const tf = await vi.importActual('@tensorflow/tfjs-node') as typeof tf;
-=======
-import type * as dependenciesGenerated from './dependencies.generated';
-import type * as core from '@upscalerjs/core';
-
-vi.mock('./dependencies.generated', async () => {
-  const { tf, ...dependencies } = await vi.importActual('./dependencies.generated') as typeof dependenciesGenerated;
->>>>>>> 9a5f5b88
   return {
     ...tf,
     registerOp: vi.fn(),
