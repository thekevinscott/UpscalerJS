import * as tfn from '@tensorflow/tfjs-node';
import { vi } from 'vitest';
import { Tensor4D, ones, tensor } from '@tensorflow/tfjs-node';
<<<<<<< HEAD
import { tf as _tf, } from './dependencies.generated';
import { mock, mockFn } from '../../../test/lib/shared/mockers.cjs';
=======
import { tf } from './dependencies.generated';
>>>>>>> 44d8aa65
import {
  padInput,
  trimInput,
  scaleIncomingPixels,
  scaleOutput,
  getWidthAndHeight,
  tensorAsClampedArray,
  concatTensors,
  getCopyOfInput,
} from './tensor-utils';
import {
  isValidRange,
  isFixedShape4D,
  isTensor,
 } from '@upscalerjs/core';
import {
  tensorAsBase64,
  getImageAsTensor,
} from './image.generated';
import {
  GET_INVALID_SHAPED_TENSOR,
  GET_UNDEFINED_TENSORS_ERROR,
} from './errors-and-warnings';

import type * as imageGenerated from './image.generated';
import type * as dependenciesGenerated from './dependencies.generated';
import type * as core from '@upscalerjs/core';

vi.mock('./image.generated', async () => {
  const { tensorAsBase64, getImageAsTensor, ...rest } = await vi.importActual('./image.generated') as typeof imageGenerated;
  return {
    ...rest,
    tensorAsBase64: vi.fn(tensorAsBase64),
    getImageAsTensor: vi.fn(getImageAsTensor),
  };
});

vi.mock('./dependencies.generated', async () => {
  const { tf, ...dependencies } = await vi.importActual('./dependencies.generated') as typeof dependenciesGenerated;
  return {
    ...dependencies,
    tf: {
      ...tf,
      registerOp: vi.fn(),
      loadLayersModel: vi.fn(),
      loadGraphModel: vi.fn(),
    },
  };
});

vi.mock('@upscalerjs/core', async () => {
  const { isTensor, isValidRange, isFixedShape4D, ...rest } = await vi.importActual('@upscalerjs/core') as typeof core;
  return {
    ...rest,
    isTensor: vi.fn().mockImplementation(isTensor),
    isFixedShape4D: vi.fn().mockImplementation(isFixedShape4D),
    isValidRange: vi.fn().mockImplementation(isValidRange),
  };
});

describe('padInput', () => {
  beforeEach(() => {
    vi.mocked(isFixedShape4D).mockImplementation(() => true);
  });

  afterEach(() => {
    vi.mocked(isFixedShape4D).mockClear();
  });

  it('just returns the input if inputSize is less than the shape of the tensor', () => {
    const t = ones([1, 4, 4, 3]) as Tensor4D;
    expect(padInput([null, 2, 2, 3])(t)).toEqual(t);
  });

  it('just returns the input if inputSize is equal to the width of the tensor', () => {
    const t = ones([1, 4, 8, 3]) as Tensor4D;
    expect(padInput([null, 4, 4, 3])(t)).toEqual(t);
  });

  it('just returns the input if inputSize is equal to the height of the tensor', () => {
    const t = ones([1, 8, 4, 3]) as Tensor4D;
    expect(padInput([null, 4, 4, 3])(t)).toEqual(t);
  });

  it('returns an image with padding if input size is greater than image', () => {
    const t = ones([1, 4, 4, 3]) as Tensor4D;
    const result = padInput([null, 6, 6, 3])(t);
    expect(result).not.toEqual(t);
    expect(result.shape).toEqual([1, 6, 6, 3]);
  });

  it('returns an image with padding if input size is greater than the height', () => {
    const t = ones([1, 4, 8, 3]) as Tensor4D;
    const result = padInput([null, 6, 6, 3])(t);
    expect(result).not.toEqual(t);
    expect(result.shape).toEqual([1, 6, 8, 3]);
  });

  it('returns an image with padding if input size is greater than the width', () => {
    const t = ones([1, 8, 4, 3]) as Tensor4D;
    const result = padInput([null, 6, 6, 3])(t);
    expect(result).not.toEqual(t);
    expect(result.shape).toEqual([1, 8, 6, 3]);
  });
});

describe('trimInput', () => {
  it('just returns the input if width and height are equal to pixels shape', () => {
    const t = ones([1, 4, 4, 3]) as Tensor4D;
    expect(trimInput([1, 4, 4, 3], 1)(t)).toEqual(t);
  });

  it('returns a sliced image if image height is smaller than pixels height', () => {
    const t = ones([1, 4, 4, 3]) as Tensor4D;
    const result = trimInput([1, 2, 4, 3], 1)(t);
    expect(result).not.toEqual(t);
    expect(result.shape).toEqual([1, 2, 4, 3]);
  });

  it('returns a sliced image if image width is smaller than pixels width', () => {
    const t = ones([1, 4, 4, 3]) as Tensor4D;
    const result = trimInput([1, 4, 2, 3], 1)(t);
    expect(result).not.toEqual(t);
    expect(result.shape).toEqual([1, 4, 2, 3]);
  });
});

describe('scaleOutput', () => {
  afterEach(() => {
    isValidRange.mockClear();
  });

  it('returns tensor unchanged if input shape is not valid', () => tf.tidy(() => {
    isValidRange.mockImplementationOnce(() => false);
    const tensor = ones([1, 2, 2, 1]) as Tensor4D;
    expect(Array.from(scaleOutput()(tensor).dataSync())).toEqual(Array.from(tensor.dataSync()));
  }));

  it('returns same tensor values if input shape is 0-255', () => tf.tidy(() => {
    isValidRange.mockImplementationOnce(() => true);
    const tensor = ones([1, 2, 2, 1]) as Tensor4D;
    expect(Array.from(scaleOutput([0, 255])(tensor).dataSync())).toEqual(Array.from(tensor.dataSync()));
  }));

  it('returns multiplied tensor values if input shape is 0-1', () => tf.tidy(() => {
    isValidRange.mockImplementationOnce(() => true);
    const tensor = ones([1, 2, 2, 1]) as Tensor4D;
    expect(Array.from(scaleOutput([0, 1])(tensor).dataSync())).toEqual([255, 255, 255, 255,]);
  }));
});

describe('getWidthAndHeight', () => {
  it('throws if given a too small tensor', () => {
    const t = tf.zeros([2, 2]) as unknown as tf.Tensor3D;
    expect(() => getWidthAndHeight(t)).toThrow(GET_INVALID_SHAPED_TENSOR(t.shape));
  });

  it('throws if given a too large tensor', () => {
    const t = tf.zeros([2, 2, 2, 2, 2]) as unknown as tf.Tensor3D;
    expect(() => getWidthAndHeight(t)).toThrow(GET_INVALID_SHAPED_TENSOR(t.shape));
  });

  it('returns width and height for a 4d tensor', () => {
    expect(getWidthAndHeight(tf.zeros([1, 2, 3, 4]) as tf.Tensor4D)).toEqual([2, 3]);
  });

  it('returns width and height for a 3d tensor', () => {
    expect(getWidthAndHeight(tf.zeros([1, 2, 3]) as tf.Tensor3D)).toEqual([1, 2]);
  });
});

describe('scaleIncomingPixels', () => {
  beforeEach(() => {
    isValidRange.mockClear();
  });

  it('returns unadulterated incoming pixels if given no range', () => tf.tidy(() => {
    const result = Array.from(scaleIncomingPixels()(tf.tensor4d([[[[0, 127, 255]]]])).dataSync());
    expect(result).toEqual([0, 127, 255]);
  }));

  it('returns unadulterated incoming pixels if given a range of 0-1', () => tf.tidy(() => {
    const result = Array.from(scaleIncomingPixels([0,255])(tf.tensor4d([[[[0, 127, 255]]]])).dataSync());
    expect(result).toEqual([0, 127, 255]);
  }));

  it('scales incoming pixels if given a range of 0-255', () => tf.tidy(() => {
    const result = Array.from(scaleIncomingPixels([0,1])(tf.tensor4d([[[[0, 127, 255]]]])).dataSync().map(n => Math.round(n * 100) / 100));
    expect(result).toEqual([0,.5,1]);
  }));
});

describe('tensorAsClampedArray', () => {
  it('returns an array', () => {
    const result = tensorAsClampedArray(tensor([[[2, 2, 3], [2, 1, 4], [5, 5, 5], [6, 6, 6], [7, 7, 7], [8, 8, 8]]]))
    expect(Array.from(result)).toEqual([2, 2, 3, 255, 2, 1, 4, 255, 5, 5, 5, 255, 6, 6, 6, 255, 7, 7, 7, 255, 8, 8, 8, 255]);
  });

  it('returns a clamped array', () => {
    const result = tensorAsClampedArray(tensor([[[-100, 2, 3], [256, 1, 4], [500, 5, 5], [6, 6, 6]]]))
    expect(Array.from(result)).toEqual([0, 2, 3, 255, 255, 1, 4, 255, 255, 5, 5, 255, 6, 6, 6, 255]);
  });
});

describe('concatTensors', () => {
  beforeEach(() => {
    tensorAsBase64.mockClear();
    getImageAsTensor.mockClear();
    isTensor.mockClear();
  });
  it('concats two tensors together', () => {
    const a: tfn.Tensor3D = tf.tensor(
      [1, 1, 1, 2, 2, 2, 3, 3, 3, 4, 4, 4],
      [2, 2, 3,],
    );
    const b: tfn.Tensor3D = tf.tensor(
      [10, 10, 10, 20, 20, 20, 30, 30, 30, 40, 40, 40],
      [2, 2, 3,],
    );
    const axis = 1;
    const expected = tf.concat([a, b], axis);
    const result = concatTensors([a, b], axis);
    expect(result.shape).toEqual([2, 4, 3])
    expect(result.dataSync()).toEqual(expected.dataSync());
    expect(a.isDisposed).toBe(true);
    expect(b.isDisposed).toBe(true);
  });

  it('throws if given no tensors', () => {
    expect(() => concatTensors([undefined, undefined])).toThrowError(GET_UNDEFINED_TENSORS_ERROR);
  });
});

describe('getCopyOfInput', () => {
  it('returns non-tensor input unadulterated', () => {
    const input = { foo: 'foo' } as any;
    expect(getCopyOfInput(input)).toEqual(input);
  });

  it('returns a copy of a given 4d tensor', () => {
    const input: tfn.Tensor4D = tfn.tensor(
      [1, 2, 3, 4, 1, 2, 3, 4, 1, 2, 3, 4,],
      [1, 2, 2, 3,],
    );
    expect(getCopyOfInput(input)).not.toEqual(input);
  });

  it('returns a copy of a given 3d tensor', () => {
    const input: tfn.Tensor3D = tfn.tensor(
      [1, 2, 3, 4, 1, 2, 3, 4, 1, 2, 3, 4,],
      [2, 2, 3,],
    );
    expect(getCopyOfInput(input)).not.toEqual(input);
  });
});<|MERGE_RESOLUTION|>--- conflicted
+++ resolved
@@ -1,12 +1,7 @@
 import * as tfn from '@tensorflow/tfjs-node';
 import { vi } from 'vitest';
 import { Tensor4D, ones, tensor } from '@tensorflow/tfjs-node';
-<<<<<<< HEAD
-import { tf as _tf, } from './dependencies.generated';
-import { mock, mockFn } from '../../../test/lib/shared/mockers.cjs';
-=======
 import { tf } from './dependencies.generated';
->>>>>>> 44d8aa65
 import {
   padInput,
   trimInput,
