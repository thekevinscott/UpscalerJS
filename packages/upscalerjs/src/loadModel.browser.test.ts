import type { GraphModel, io, LayersModel } from '@tensorflow/tfjs';
import { vi } from 'vitest';
import {
  CDNS,
  CDN_PATH_DEFINITIONS,
  fetchModel,
  getLoadModelErrorMessage,
  loadModel,
} from './loadModel.browser';
import {
  loadTfModel,
} from './model-utils';
import * as tf from '@tensorflow/tfjs-node';

import {
  getModelDefinitionError,
  ERROR_MODEL_DEFINITION_BUG,
} from './errors-and-warnings';

import {
  ModelDefinition,
  isValidModelDefinition,
  ModelDefinitionValidationError,
  MODEL_DEFINITION_VALIDATION_CHECK_ERROR_TYPE,
} from '@upscalerjs/core';

import type * as core from '@upscalerjs/core';
import type * as modelUtils from './model-utils';
import type * as errorsAndWarnings from './errors-and-warnings';
import type * as loadModelBrowser from './loadModel.browser';

vi.mock('./loadModel.browser', async () => {
  const { ...rest } = await vi.importActual('./loadModel.browser') as typeof loadModelBrowser;
  return {
    ...rest,
  }
});

vi.mock('./model-utils', async () => {
  const { loadTfModel, ...rest } = await vi.importActual('./model-utils') as typeof modelUtils;
  return {
    ...rest,
    loadTfModel: vi.fn(),
  }
});

vi.mock('./errors-and-warnings', async () => {
  const { getModelDefinitionError, ...rest } = await vi.importActual('./errors-and-warnings') as typeof errorsAndWarnings;
  return {
    ...rest,
    getModelDefinitionError: vi.fn(getModelDefinitionError),
  }
});

vi.mock('@upscalerjs/core', async () => {
  const { isValidModelDefinition, ...rest } = await vi.importActual('@upscalerjs/core') as typeof core;
  return {
    ...rest,
    isValidModelDefinition: vi.fn(isValidModelDefinition),
  }
});

describe('loadModel browser tests', () => {
  afterEach(() => {
    vi.clearAllMocks();
  })

  describe('fetchModel', () => {
    describe('Model configurations with explicit paths', () => {
      it('loads the given model path if path is provided', async () => {
        expect(loadTfModel).toBeCalledTimes(0);
        const modelDefinition: ModelDefinition = {
          path: 'foo',
          modelType: 'layers',
          _internals: {
            path: 'baz',
            name: 'packageName',
            version: 'version',
          },
        };
        await fetchModel(tf, modelDefinition);
        expect(loadTfModel).toBeCalledTimes(1);
        expect(loadTfModel).toBeCalledWith(tf, 'foo', 'layers');
      });

      it('loads the given model path as a graph model if path is provided', async () => {
        expect(loadTfModel).toBeCalledTimes(0);
        const modelDefinition: ModelDefinition = {
          path: 'foo',
          modelType: 'graph',
          _internals: {
            path: 'baz',
            name: 'packageName',
            version: 'version',
          },
        };
        await fetchModel(tf, modelDefinition);
        expect(loadTfModel).toBeCalledTimes(1);
        expect(loadTfModel).toBeCalledWith(tf, 'foo', 'graph');
      });

      it('loads the given model if _internals is not defined but path is', async () => {
        expect(loadTfModel).toBeCalledTimes(0);
        const modelDefinition: ModelDefinition = {
          path: 'foo',
          modelType: 'layers',
        };
        await fetchModel(tf, modelDefinition);
        expect(loadTfModel).toBeCalledTimes(1);
        expect(loadTfModel).toBeCalledWith(tf, 'foo', 'layers');
      });
    });

    describe('Model configurations without explicit paths', () => {
      it('attempts to load a model from a CDN if provided no custom path', async () => {
        const packageName = 'packageName';
        const version = 'version';
        const modelPath = 'modelPath';
        expect(loadTfModel).toBeCalledTimes(0);
        const modelDefinition: ModelDefinition = {
          _internals: {
            path: modelPath,
            name: packageName,
            version,
          },
          modelType: 'layers',
        };
        await fetchModel(tf, modelDefinition);
        expect(loadTfModel).toBeCalledTimes(1);
        expect(loadTfModel).toBeCalledWith(tf, CDN_PATH_DEFINITIONS[CDNS[0]](packageName, version, modelPath), 'layers');
      });

      it('attempts to load a graph model from a CDN if provided no custom path', async () => {
        const packageName = 'packageName';
        const version = 'version';
        const modelPath = 'modelPath';
        expect(loadTfModel).toBeCalledTimes(0);
        const modelDefinition: ModelDefinition = {
          _internals: {
            path: modelPath,
            name: packageName,
            version,
          },
          modelType: 'graph',
        };
        await fetchModel(tf, modelDefinition);
        expect(loadTfModel).toBeCalledTimes(1);
        expect(loadTfModel).toBeCalledWith(tf, CDN_PATH_DEFINITIONS[CDNS[0]](packageName, version, modelPath), 'graph');
      });

      it('attempts to load a model from a subsequent CDN if a prior one fails', async () => {
        const packageName = 'packageName';
        const version = 'version';
        const modelPath = 'modelPath';
<<<<<<< HEAD
        vi.mocked(loadTfModel).mockImplementation(async (_tf: typeof tf, url: string | io.IOHandler) => {
=======
        vi.mocked(loadTfModel).mockImplementation(async (_tf: unknown, url: string | io.IOHandler) => {
>>>>>>> ecbfe2e0
          if (url === CDN_PATH_DEFINITIONS[CDNS[0]](packageName, version, modelPath)) {
            throw new Error('next');
          }
          return 'foo' as unknown as LayersModel;
        });
        expect(loadTfModel).toBeCalledTimes(0);
        const modelDefinition: ModelDefinition = {
          _internals: {
            path: modelPath,
            name: packageName,
            version,
          },
          modelType: 'layers',
        };
        await fetchModel(tf, modelDefinition);
        expect(loadTfModel).toBeCalledTimes(2);
        expect(loadTfModel).toBeCalledWith(tf, CDN_PATH_DEFINITIONS[CDNS[1]](packageName, version, modelPath), 'layers');
      });

      it('throws if all attempts to fetch a model fail', async () => {
        const packageName = 'packageName';
        const version = 'version';
        const modelPath = 'modelPath';
        let i = 0;
        vi.mocked(loadTfModel).mockImplementation(async () => {
          throw new Error(`next: ${i++}`);
        });
        const modelDefinition: ModelDefinition = {
          _internals: {
            path: modelPath,
            name: packageName,
            version,
          },
          modelType: 'layers',
        };
        await expect(() => fetchModel(tf, modelDefinition))
          .rejects
          .toThrowError(getLoadModelErrorMessage(CDNS.map((cdn, i) => [cdn, new Error(`next: ${i}`)]), modelPath, {
            path: modelPath,
            name: packageName,
            version,
          }));
      });
    });
  });

  describe('loadModel', () => {
    it('throws if not a valid model definition', async () => {
      const e = new Error(ERROR_MODEL_DEFINITION_BUG);
      vi.mocked(vi).mocked(isValidModelDefinition).mockImplementation(() => {
        throw new ModelDefinitionValidationError(MODEL_DEFINITION_VALIDATION_CHECK_ERROR_TYPE.UNDEFINED);
      });
      vi.mocked(vi).mocked(getModelDefinitionError).mockImplementation(() => e);

      await expect(() => loadModel(tf, Promise.resolve({
        path: 'foo',
        scale: 2,
        modelType: 'layers',
      }))).rejects.toThrowError(e);
    });

    it('loads a valid layers model successfully', async () => {
      vi.mocked(vi).mocked(isValidModelDefinition).mockImplementation(() => true);
      const model = 'foo' as unknown as LayersModel;
      vi.mocked(loadTfModel).mockImplementation(async () => model);
      expect(loadTfModel).toHaveBeenCalledTimes(0);

      const modelDefinition: ModelDefinition = {
        path: 'foo',
        scale: 2,
        modelType: 'layers',
      };

      const result = await loadModel(tf, Promise.resolve(modelDefinition));

      expect(loadTfModel).toHaveBeenCalledTimes(1);
      expect(loadTfModel).toHaveBeenCalledWith(tf, modelDefinition.path, 'layers');

      expect(result).toStrictEqual({
        modelDefinition,
        model,
      });
    });

    it('loads a valid graph model successfully', async () => {
      vi.mocked(vi).mocked(isValidModelDefinition).mockImplementation(() => true);
      const model = 'foo' as unknown as GraphModel;

      const modelDefinition: ModelDefinition = {
        path: 'foo',
        scale: 2,
        modelType: 'graph',
      };

      const result = await loadModel(tf, Promise.resolve(modelDefinition));

      expect(loadTfModel).toHaveBeenCalledTimes(1);
      expect(loadTfModel).toHaveBeenCalledWith(tf, modelDefinition.path, 'graph');

      expect(result).toStrictEqual({
        modelDefinition,
        model,
      });
    });
  });
});<|MERGE_RESOLUTION|>--- conflicted
+++ resolved
@@ -152,11 +152,7 @@
         const packageName = 'packageName';
         const version = 'version';
         const modelPath = 'modelPath';
-<<<<<<< HEAD
-        vi.mocked(loadTfModel).mockImplementation(async (_tf: typeof tf, url: string | io.IOHandler) => {
-=======
         vi.mocked(loadTfModel).mockImplementation(async (_tf: unknown, url: string | io.IOHandler) => {
->>>>>>> ecbfe2e0
           if (url === CDN_PATH_DEFINITIONS[CDNS[0]](packageName, version, modelPath)) {
             throw new Error('next');
           }
