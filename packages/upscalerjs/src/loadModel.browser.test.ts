import type { GraphModel, io, LayersModel } from '@tensorflow/tfjs';
<<<<<<< HEAD
import { tf as _tf, } from './dependencies.generated';
import { mock, mockFn } from '../../../test/lib/shared/mockers.cjs';
=======
import { vi } from 'vitest';
import { tf } from './dependencies.generated';
>>>>>>> 44d8aa65
import {
  CDNS,
  CDN_PATH_DEFINITIONS,
  fetchModel,
  getLoadModelErrorMessage,
  loadModel,
} from './loadModel.browser';
import {
  loadTfModel,
} from './model-utils';

import {
  getModelDefinitionError,
  ERROR_MODEL_DEFINITION_BUG,
} from './errors-and-warnings';

import {
  ModelDefinition,
  isValidModelDefinition,
  ModelDefinitionValidationError,
  MODEL_DEFINITION_VALIDATION_CHECK_ERROR_TYPE,
} from '@upscalerjs/core';

import type * as dependenciesGenerated from './dependencies.generated';
import type * as core from '@upscalerjs/core';
import type * as modelUtils from './model-utils';
import type * as errorsAndWarnings from './errors-and-warnings';
import type * as loadModelBrowser from './loadModel.browser';

vi.mock('./loadModel.browser', async () => {
  const { ...rest } = await vi.importActual('./loadModel.browser') as typeof loadModelBrowser;
  return {
    ...rest,
  }
});

vi.mock('./model-utils', async () => {
  const { loadTfModel, ...rest } = await vi.importActual('./model-utils') as typeof modelUtils;
  return {
    ...rest,
    loadTfModel: vi.fn(loadTfModel),
  }
});

vi.mock('./errors-and-warnings', async () => {
  const { getModelDefinitionError, ...rest } = await vi.importActual('./errors-and-warnings') as typeof errorsAndWarnings;
  return {
    ...rest,
    getModelDefinitionError: vi.fn(getModelDefinitionError),
  }
});

vi.mock('@upscalerjs/core', async () => {
  const { isValidModelDefinition, ...rest } = await vi.importActual('@upscalerjs/core') as typeof core;
  return {
    ...rest,
    isValidModelDefinition: vi.fn(isValidModelDefinition),
  }
});

vi.mock('./dependencies.generated', async () => {
  const { tf, ...rest } = await vi.importActual('./dependencies.generated') as typeof dependenciesGenerated;
  return {
    ...rest,
    tf: {
      ...tf,
      loadLayersModel: vi.fn(),
      loadGraphModel: vi.fn(),
    }
  }
});

describe('loadModel browser tests', () => {
  afterEach(() => {
    vi.clearAllMocks();
  })

  describe('fetchModel', () => {
    describe('Model configurations with explicit paths', () => {
      it('loads the given model path if path is provided', async () => {
        expect(loadTfModel).toBeCalledTimes(0);
        const modelDefinition: ModelDefinition = {
          path: 'foo',
          modelType: 'layers',
          _internals: {
            path: 'baz',
            name: 'packageName',
            version: 'version',
          },
        };
        await fetchModel(modelDefinition);
        expect(loadTfModel).toBeCalledTimes(1);
        expect(loadTfModel).toBeCalledWith('foo', 'layers');
      });

      it('loads the given model path as a graph model if path is provided', async () => {
        expect(loadTfModel).toBeCalledTimes(0);
        const modelDefinition: ModelDefinition = {
          path: 'foo',
          modelType: 'graph',
          _internals: {
            path: 'baz',
            name: 'packageName',
            version: 'version',
          },
        };
        await fetchModel(modelDefinition);
        expect(loadTfModel).toBeCalledTimes(1);
        expect(loadTfModel).toBeCalledWith('foo', 'graph');
      });

      it('loads the given model if _internals is not defined but path is', async () => {
        expect(loadTfModel).toBeCalledTimes(0);
        const modelDefinition: ModelDefinition = {
          path: 'foo',
          modelType: 'layers',
        };
        await fetchModel(modelDefinition);
        expect(loadTfModel).toBeCalledTimes(1);
        expect(loadTfModel).toBeCalledWith('foo', 'layers');
      });
    });

    describe('Model configurations without explicit paths', () => {
      it('attempts to load a model from a CDN if provided no custom path', async () => {
        const packageName = 'packageName';
        const version = 'version';
        const modelPath = 'modelPath';
        expect(loadTfModel).toBeCalledTimes(0);
        const modelDefinition: ModelDefinition = {
          _internals: {
            path: modelPath,
            name: packageName,
            version,
          },
          modelType: 'layers',
        };
        await fetchModel(modelDefinition);
        expect(loadTfModel).toBeCalledTimes(1);
        expect(loadTfModel).toBeCalledWith(CDN_PATH_DEFINITIONS[CDNS[0]](packageName, version, modelPath), 'layers');
      });

      it('attempts to load a graph model from a CDN if provided no custom path', async () => {
        const packageName = 'packageName';
        const version = 'version';
        const modelPath = 'modelPath';
        expect(loadTfModel).toBeCalledTimes(0);
        const modelDefinition: ModelDefinition = {
          _internals: {
            path: modelPath,
            name: packageName,
            version,
          },
          modelType: 'graph',
        };
        await fetchModel(modelDefinition);
        expect(loadTfModel).toBeCalledTimes(1);
        expect(loadTfModel).toBeCalledWith(CDN_PATH_DEFINITIONS[CDNS[0]](packageName, version, modelPath), 'graph');
      });

      it('attempts to load a model from a subsequent CDN if a prior one fails', async () => {
        const packageName = 'packageName';
        const version = 'version';
        const modelPath = 'modelPath';
        vi.mocked(loadTfModel).mockImplementation(async (url: string | io.IOHandler) => {
          if (url === CDN_PATH_DEFINITIONS[CDNS[0]](packageName, version, modelPath)) {
            throw new Error('next');
          }
          return 'foo' as unknown as LayersModel;
        });
        expect(loadTfModel).toBeCalledTimes(0);
        const modelDefinition: ModelDefinition = {
          _internals: {
            path: modelPath,
            name: packageName,
            version,
          },
          modelType: 'layers',
        };
        await fetchModel(modelDefinition);
        expect(loadTfModel).toBeCalledTimes(2);
        expect(loadTfModel).toBeCalledWith(CDN_PATH_DEFINITIONS[CDNS[1]](packageName, version, modelPath), 'layers');
      });

      it('throws if all attempts to fetch a model fail', async () => {
        const packageName = 'packageName';
        const version = 'version';
        const modelPath = 'modelPath';
        let i = 0;
        vi.mocked(loadTfModel).mockImplementation(async () => {
          throw new Error(`next: ${i++}`);
        });
        const modelDefinition: ModelDefinition = {
          _internals: {
            path: modelPath,
            name: packageName,
            version,
          },
          modelType: 'layers',
        };
        await expect(() => fetchModel(modelDefinition))
          .rejects
          .toThrowError(getLoadModelErrorMessage(CDNS.map((cdn, i) => [cdn, new Error(`next: ${i}`)]), modelPath, {
            path: modelPath,
            name: packageName,
            version,
          }));
      });
    });
  });

  describe('loadModel', () => {
    it('throws if not a valid model definition', async () => {
      const e = new Error(ERROR_MODEL_DEFINITION_BUG);
      vi.mocked(vi).mocked(isValidModelDefinition).mockImplementation(() => {
        throw new ModelDefinitionValidationError(MODEL_DEFINITION_VALIDATION_CHECK_ERROR_TYPE.UNDEFINED);
      });
      vi.mocked(vi).mocked(getModelDefinitionError).mockImplementation(() => e);

      await expect(() => loadModel(Promise.resolve({
        path: 'foo',
        scale: 2,
        modelType: 'layers',
      }))).rejects.toThrowError(e);
    });

    it('loads a valid layers model successfully', async () => {
      vi.mocked(vi).mocked(isValidModelDefinition).mockImplementation(() => true);
      const model = 'foo' as unknown as LayersModel;
      vi.mocked(loadTfModel).mockImplementation(async () => model);
      expect(loadTfModel).toHaveBeenCalledTimes(0);

      const modelDefinition: ModelDefinition = {
        path: 'foo',
        scale: 2,
        modelType: 'layers',
      };

      const result = await loadModel(Promise.resolve(modelDefinition));

      expect(loadTfModel).toHaveBeenCalledTimes(1);
      expect(loadTfModel).toHaveBeenCalledWith(modelDefinition.path, 'layers');

      expect(result).toStrictEqual({
        modelDefinition,
        model,
      });
    });

    it('loads a valid graph model successfully', async () => {
      vi.mocked(vi).mocked(isValidModelDefinition).mockImplementation(() => true);
      const model = 'foo' as unknown as GraphModel;
      tf.loadLayersModel.mockImplementation(async () => 'layers model' as any);
      tf.loadGraphModel.mockImplementation(async () => model);
      expect(tf.loadLayersModel).toHaveBeenCalledTimes(0);

      const modelDefinition: ModelDefinition = {
        path: 'foo',
        scale: 2,
        modelType: 'graph',
      };

      const result = await loadModel(Promise.resolve(modelDefinition));

      expect(loadTfModel).toHaveBeenCalledTimes(1);
      expect(loadTfModel).toHaveBeenCalledWith(modelDefinition.path, 'graph');

      expect(result).toStrictEqual({
        modelDefinition,
        model,
      });
    });
  });
});<|MERGE_RESOLUTION|>--- conflicted
+++ resolved
@@ -1,11 +1,6 @@
 import type { GraphModel, io, LayersModel } from '@tensorflow/tfjs';
-<<<<<<< HEAD
-import { tf as _tf, } from './dependencies.generated';
-import { mock, mockFn } from '../../../test/lib/shared/mockers.cjs';
-=======
 import { vi } from 'vitest';
 import { tf } from './dependencies.generated';
->>>>>>> 44d8aa65
 import {
   CDNS,
   CDN_PATH_DEFINITIONS,
