--- conflicted
+++ resolved
@@ -4,18 +4,11 @@
   getModuleFolder,
   getMissingMatchesError,
 } from "./loadModel.node";
-<<<<<<< HEAD
-import { mock, mockFn } from '../../../test/lib/shared/mockers.cjs';
-import { tf as _tf, } from './dependencies.generated';
-=======
 import { vi } from 'vitest';
-import { tf } from './dependencies.generated';
->>>>>>> 44d8aa65
 import path from 'path';
 import { resolver, } from './resolver';
 import type { ModelDefinition } from "@upscalerjs/core";
 import {
-  getModelDefinitionError,
   ERROR_MODEL_DEFINITION_BUG,
 } from './errors-and-warnings';
 import {
