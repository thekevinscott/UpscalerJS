import { tf, } from './dependencies.generated';
import { isFourDimensionalTensor, isThreeDimensionalTensor, isTensor, isString, } from './utils';

export const getInvalidTensorError = (input: tf.Tensor) => new Error(
    [
      `Unsupported dimensions for incoming pixels: ${input.shape.length}.`,
      'Only 3 or 4 rank tensors are supported.',
    ].join(' '),
  );

<<<<<<< HEAD
=======
export const getInvalidImageError = () => new Error([
  'Failed to load image',
].join(' '));

export const loadImage = (src: string): Promise<HTMLImageElement> => new Promise((resolve, reject) => {
  const img = new Image();
  img.src = src;
  img.crossOrigin = 'anonymous';
  img.onload = () => resolve(img);
  img.onerror = () => reject(getInvalidImageError());
});

>>>>>>> 9c76a189
const getTensorFromInput = async (input: GetImageAsTensorInput): Promise<tf.Tensor3D | tf.Tensor4D> => {
  if (isTensor(input)) {
    return input;
  }

  if (isString(input)) {
    const imgHTMLElement = await loadImage(input);
    return tf.browser.fromPixels(imgHTMLElement);
  }

  return tf.browser.fromPixels(input);
};

// Bug with TFJS, ImageBitmap's types differ between browser.fromPixels and the exported type
type FromPixelsInputs = Exclude<tf.FromPixelsInputs['pixels'], 'ImageBitmap'> | ImageBitmap;
export type GetImageAsTensorInput = tf.Tensor3D | tf.Tensor4D | string | FromPixelsInputs;
export const getImageAsTensor = async (
  input: GetImageAsTensorInput,
): Promise<{
  tensor: tf.Tensor4D;
  canDispose: boolean;
}> => {
<<<<<<< HEAD
  // TODO: Refactor this
  // This is to handle the test case mocking from image.browser.test
  // Once we run these unit tests in a real browser we can simplify this if clause
  if (isString(input) || isTensor(input)) {
    const tensor = await getTensorFromInput(input);

    if (isThreeDimensionalTensor(tensor)) {
      const expandedTensor: tf.Tensor4D = tensor.expandDims(0);
      tensor.dispose();
      return {
        tensor: expandedTensor,
        canDispose: true,
      };
    }

    if (isFourDimensionalTensor(tensor)) {
      return {
        tensor,
        canDispose: !isTensor(input),
      };
    }
=======
  const tensor = await getTensorFromInput(input);
>>>>>>> 9c76a189

  if (isThreeDimensionalTensor(tensor)) {
    const expandedTensor = tensor.expandDims(0) as tf.Tensor4D;
    tensor.dispose();
    return {
      tensor: expandedTensor,
      canDispose: true,
    };
  }

  if (isFourDimensionalTensor(tensor)) {
    return {
      tensor,
      canDispose: !isTensor(input),
    };
  }

  throw getInvalidTensorError(tensor);
};

export const isHTMLImageElement = (pixels: GetImageAsTensorInput): pixels is HTMLImageElement => {
  try {
    return pixels instanceof HTMLImageElement;
  } catch (err) {
    // may be in a webworker, or in Node
    return false;
  }
};<|MERGE_RESOLUTION|>--- conflicted
+++ resolved
@@ -8,8 +8,6 @@
     ].join(' '),
   );
 
-<<<<<<< HEAD
-=======
 export const getInvalidImageError = () => new Error([
   'Failed to load image',
 ].join(' '));
@@ -22,7 +20,6 @@
   img.onerror = () => reject(getInvalidImageError());
 });
 
->>>>>>> 9c76a189
 const getTensorFromInput = async (input: GetImageAsTensorInput): Promise<tf.Tensor3D | tf.Tensor4D> => {
   if (isTensor(input)) {
     return input;
@@ -45,31 +42,7 @@
   tensor: tf.Tensor4D;
   canDispose: boolean;
 }> => {
-<<<<<<< HEAD
-  // TODO: Refactor this
-  // This is to handle the test case mocking from image.browser.test
-  // Once we run these unit tests in a real browser we can simplify this if clause
-  if (isString(input) || isTensor(input)) {
-    const tensor = await getTensorFromInput(input);
-
-    if (isThreeDimensionalTensor(tensor)) {
-      const expandedTensor: tf.Tensor4D = tensor.expandDims(0);
-      tensor.dispose();
-      return {
-        tensor: expandedTensor,
-        canDispose: true,
-      };
-    }
-
-    if (isFourDimensionalTensor(tensor)) {
-      return {
-        tensor,
-        canDispose: !isTensor(input),
-      };
-    }
-=======
   const tensor = await getTensorFromInput(input);
->>>>>>> 9c76a189
 
   if (isThreeDimensionalTensor(tensor)) {
     const expandedTensor = tensor.expandDims(0) as tf.Tensor4D;
