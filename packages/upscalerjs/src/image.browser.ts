<<<<<<< HEAD
import * as tf from '@tensorflow/tfjs';
import type { TF, } from '@upscalerjs/core';
import { CheckValidEnvironment, } from './types';
=======
import { tf, } from './dependencies.generated';
import { CheckValidEnvironment, GetImageAsTensor, TensorAsBase64, } from './types';
>>>>>>> 9a5f5b88
import { tensorAsClampedArray, } from './tensor-utils';
import { isString, isFourDimensionalTensor, isThreeDimensionalTensor, isTensor, } from '@upscalerjs/core';

const ERROR_ENVIRONMENT_DISALLOWS_BASE64_URL =
  'https://upscalerjs.com/documentation/troubleshooting#environment-disallows-base64';

const ERROR_ENVIRONMENT_DISALLOWS_STRING_INPUT_URL =
  'https://upscalerjs.com/documentation/troubleshooting#environment-disallows-string-input';

export const getEnvironmentDisallowsStringInput = () => new Error([
  'Environment does not support a string URL as an input format.',
  `For more information, see ${ERROR_ENVIRONMENT_DISALLOWS_STRING_INPUT_URL}.`,
].join('\n'));

export const getEnvironmentDisallowsBase64 = () => new Error([
  'Environment does not support base64 as an output format.',
  `For more information, see ${ERROR_ENVIRONMENT_DISALLOWS_BASE64_URL}.`,
].join('\n'));

export const getInvalidTensorError = (input: tf.Tensor): Error => new Error(
  [
    `Unsupported dimensions for incoming pixels: ${input.shape.length}.`,
    'Only 3 or 4 rank tensors are supported.',
  ].join('\n'),
);

export const getInvalidImageError = (): Error => new Error([
  'Failed to load image',
].join(' '));

export const loadImage = (src: string): Promise<HTMLImageElement> => new Promise((resolve, reject) => {
  const img = new Image();
  img.src = src;
  img.crossOrigin = 'anonymous';
  img.onload = () => resolve(img);
  img.onerror = () => reject(getInvalidImageError());
});

const fromPixels = (input: Exclude<Input, string | tf.Tensor>) => tf.browser.fromPixelsAsync(input);

const getTensorFromInput = async (
  input: Input, 
   /* eslint-disable @typescript-eslint/no-unused-vars */
  _tf: typeof tf,
): Promise<tf.Tensor3D | tf.Tensor4D> => {
  if (isTensor(input)) {
    return input;
  }

  if (isString(input)) {
    const imgHTMLElement = await loadImage(input);
    return fromPixels(imgHTMLElement);
  }

  return fromPixels(input);
};

export type Input = tf.Tensor3D | tf.Tensor4D | string | tf.FromPixelsInputs['pixels'];
<<<<<<< HEAD
export const getImageAsTensor = async (
  input: Input,
  _tf: typeof tf,
): Promise<tf.Tensor4D> => {
  const tensor = await getTensorFromInput(input, _tf);
=======
export const getImageAsTensor: GetImageAsTensor<Input> = async (
  input,
) => {
  const tensor = await getTensorFromInput(input);
>>>>>>> 9a5f5b88

  if (isThreeDimensionalTensor(tensor)) {
    // https://github.com/tensorflow/tfjs/issues/1125
    /* eslint-disable @typescript-eslint/no-unnecessary-type-assertion */
    const expandedTensor = tensor.expandDims(0) as tf.Tensor4D;
    tensor.dispose();
    return expandedTensor;
  }

  if (isFourDimensionalTensor(tensor)) {
    return tensor;
  }

  throw getInvalidTensorError(tensor);
};

export const isHTMLImageElement = (pixels: Input): pixels is HTMLImageElement => {
  try {
    return pixels instanceof HTMLImageElement;
  } catch (err) {
    return false;
  }
};

<<<<<<< HEAD
export const tensorAsBase64 = (tf: TF, tensor: tf.Tensor3D): string => {
  const arr = tensorAsClampedArray(tf, tensor);
=======
export const tensorAsBase64: TensorAsBase64 = (tensor) => {
  const arr = tensorAsClampedArray(tensor);
>>>>>>> 9a5f5b88
  const [height, width, ] = tensor.shape;
  const imageData = new ImageData(width, height);
  imageData.data.set(arr);
  const canvas = document.createElement('canvas');
  canvas.width = width;
  canvas.height = height;
  const ctx = canvas.getContext('2d');
  if (!ctx) {
    throw new Error('No context found');
  }
  ctx.putImageData(imageData, 0, 0);
  return canvas.toDataURL();
};

const checkIfValidEnvironment = (errFn: () => Error) => {
  try {
    if ((new Image() && 'createElement' in document) !== true) { // skipcq: JS-0354
      throw errFn();
    }
  } catch(err) {
    throw errFn();
  }
};

export const checkValidEnvironment: CheckValidEnvironment<Input> = (input, {
  output = 'base64',
  progressOutput,
}) => {
  if (typeof input === 'string') {
    checkIfValidEnvironment(getEnvironmentDisallowsStringInput);
  }
  if (progressOutput === 'base64' || output === 'base64') {
    checkIfValidEnvironment(getEnvironmentDisallowsBase64);
  }
};<|MERGE_RESOLUTION|>--- conflicted
+++ resolved
@@ -1,11 +1,5 @@
-<<<<<<< HEAD
 import * as tf from '@tensorflow/tfjs';
-import type { TF, } from '@upscalerjs/core';
-import { CheckValidEnvironment, } from './types';
-=======
-import { tf, } from './dependencies.generated';
 import { CheckValidEnvironment, GetImageAsTensor, TensorAsBase64, } from './types';
->>>>>>> 9a5f5b88
 import { tensorAsClampedArray, } from './tensor-utils';
 import { isString, isFourDimensionalTensor, isThreeDimensionalTensor, isTensor, } from '@upscalerjs/core';
 
@@ -64,18 +58,10 @@
 };
 
 export type Input = tf.Tensor3D | tf.Tensor4D | string | tf.FromPixelsInputs['pixels'];
-<<<<<<< HEAD
-export const getImageAsTensor = async (
-  input: Input,
-  _tf: typeof tf,
-): Promise<tf.Tensor4D> => {
-  const tensor = await getTensorFromInput(input, _tf);
-=======
 export const getImageAsTensor: GetImageAsTensor<Input> = async (
   input,
 ) => {
   const tensor = await getTensorFromInput(input);
->>>>>>> 9a5f5b88
 
   if (isThreeDimensionalTensor(tensor)) {
     // https://github.com/tensorflow/tfjs/issues/1125
@@ -100,13 +86,8 @@
   }
 };
 
-<<<<<<< HEAD
-export const tensorAsBase64 = (tf: TF, tensor: tf.Tensor3D): string => {
-  const arr = tensorAsClampedArray(tf, tensor);
-=======
 export const tensorAsBase64: TensorAsBase64 = (tensor) => {
   const arr = tensorAsClampedArray(tensor);
->>>>>>> 9a5f5b88
   const [height, width, ] = tensor.shape;
   const imageData = new ImageData(width, height);
   imageData.data.set(arr);
