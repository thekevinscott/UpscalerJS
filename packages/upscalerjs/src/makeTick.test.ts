--- conflicted
+++ resolved
@@ -7,10 +7,6 @@
   AbortError,
 } from './errors-and-warnings';
 import { makeTick } from './makeTick';
-<<<<<<< HEAD
-import { mockFn } from '../../../test/lib/shared/mockers.cjs';
-=======
->>>>>>> 44d8aa65
 
 import type * as core from '@upscalerjs/core';
 
