--- conflicted
+++ resolved
@@ -24,11 +24,7 @@
         'tensor' :
         'src';
 
-<<<<<<< HEAD
-export type MultiArgProgress<O extends ReturnType = 'src'> = (amount: number, slice: UpscaleResponse<O>) => void;
-=======
 export type MultiArgProgress<O extends ResultFormat = 'src'> = (amount: number, slice: UpscaleResponse<O>) => void;
->>>>>>> fdcbdff5
 export type SingleArgProgress = (amount: number) => void;
 export type Progress<O extends ResultFormat = 'src', PO extends ResultFormat = undefined> = undefined | SingleArgProgress | MultiArgProgress<ProgressResponse<O, PO>>;
 export interface UpscaleArgs<P extends Progress<O, PO>, O extends ResultFormat = 'src', PO extends ResultFormat = undefined>{
