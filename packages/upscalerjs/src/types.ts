import { tf, } from './dependencies.generated';
import { ModelDefinition, } from '@upscalerjs/core';
<<<<<<< HEAD
// import { SerializableConstructor, } from '@tensorflow/tfjs-core/dist/serialization';
=======
>>>>>>> 8555ce9b

export type WarmupSizesByPatchSize = {
  patchSize: number;
  padding?: number;
};
export type WarmupSizes = [number, number] | WarmupSizesByPatchSize;
export interface UpscalerOptions {
  model?: ModelDefinition;
  warmupSizes?: WarmupSizes[];
}

export type ResultFormat = 'src' | 'tensor' | undefined;
export type UpscaleResponse<O extends ResultFormat> = O extends 'src' ? string : tf.Tensor3D;
export type ProgressResponse<O extends ResultFormat = 'src', PO extends ResultFormat = undefined> = 
  PO extends 'src' ? 
    'src' : 
    PO extends 'tensor' ? 
      'tensor' :
      O extends 'tensor' ?
        'tensor' :
        'src';

export type MultiArgProgress<O extends ResultFormat = 'src'> = (amount: number, slice: UpscaleResponse<O>) => void;
export type SingleArgProgress = (amount: number) => void;
export type Progress<O extends ResultFormat = 'src', PO extends ResultFormat = undefined> = undefined | SingleArgProgress | MultiArgProgress<ProgressResponse<O, PO>>;
export interface UpscaleArgs<P extends Progress<O, PO>, O extends ResultFormat = 'src', PO extends ResultFormat = undefined>{
  output?: O;
  patchSize?: number;
  padding?: number;
  progress?: P;
  progressOutput?: PO;
  signal?: AbortSignal;
}


export type Layer = tf.layers.Layer;

export { ModelDefinition, PackageInformation, ProcessFn, } from '@upscalerjs/core';<|MERGE_RESOLUTION|>--- conflicted
+++ resolved
@@ -1,9 +1,5 @@
 import { tf, } from './dependencies.generated';
 import { ModelDefinition, } from '@upscalerjs/core';
-<<<<<<< HEAD
-// import { SerializableConstructor, } from '@tensorflow/tfjs-core/dist/serialization';
-=======
->>>>>>> 8555ce9b
 
 export type WarmupSizesByPatchSize = {
   patchSize: number;
