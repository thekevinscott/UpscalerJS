import { tf, } from './dependencies.generated';
import { SerializableConstructor, } from '@tensorflow/tfjs-core/dist/serialization';

export type WarmupSizesByPatchSize = {
  patchSize: number;
  padding?: number;
};
export type WarmupSizes = [number, number] | WarmupSizesByPatchSize;
export interface IUpscalerOptions {
  model?: string;
  scale?: number;
  warmupSizes?: WarmupSizes[];
  modelDefinition?: IModelDefinition;
}

export type ResultFormat = 'src' | 'tensor' | undefined;
export type UpscaleResponse<O extends ResultFormat> = O extends 'src' ? string : tf.Tensor3D;
export type ProgressResponse<O extends ResultFormat = 'src', PO extends ResultFormat = undefined> = 
  PO extends 'src' ? 
    'src' : 
    PO extends 'tensor' ? 
      'tensor' :
      O extends 'tensor' ?
        'tensor' :
        'src';

export type MultiArgProgress<O extends ResultFormat = 'src'> = (amount: number, slice: UpscaleResponse<O>) => void;
export type SingleArgProgress = (amount: number) => void;
<<<<<<< HEAD
export type Progress<O extends ResultFormat = 'src', PO extends ResultFormat = undefined> = undefined | SingleArgProgress | MultiArgProgress<ProgressResponse<O, PO>>;
export interface IUpscaleOptions<P extends Progress<O, PO>, O extends ResultFormat = 'src', PO extends ResultFormat = undefined>{
=======
export type Progress<O extends ReturnType = 'src', PO extends ReturnType = undefined> = undefined | SingleArgProgress | MultiArgProgress<ProgressResponse<O, PO>>;
export interface UpscaleArgs<P extends Progress<O, PO>, O extends ReturnType = 'src', PO extends ReturnType = undefined>{
>>>>>>> d42aa545
  output?: O;
  patchSize?: number;
  padding?: number;
  progress?: P;
  progressOutput?: PO;
  signal?: AbortSignal;
}

export type ProcessFn<T extends tf.Tensor> = (t: T) => T;
export interface IModelDefinition {
  url: string;
  scale: number;
  configURL?: string;
  description?: string;
  deprecated?: boolean;
  preprocess?: ProcessFn<tf.Tensor4D>;
  postprocess?: ProcessFn<tf.Tensor3D>;
  customLayers?: SerializableConstructor<tf.layers.Layer>[];
}

export type IIntermediaryModelDefinition = Omit<
  IModelDefinition,
  'configURL' | 'url'
> & {
  urlPath: string;
};

export type Layer = tf.layers.Layer;<|MERGE_RESOLUTION|>--- conflicted
+++ resolved
@@ -26,13 +26,8 @@
 
 export type MultiArgProgress<O extends ResultFormat = 'src'> = (amount: number, slice: UpscaleResponse<O>) => void;
 export type SingleArgProgress = (amount: number) => void;
-<<<<<<< HEAD
 export type Progress<O extends ResultFormat = 'src', PO extends ResultFormat = undefined> = undefined | SingleArgProgress | MultiArgProgress<ProgressResponse<O, PO>>;
-export interface IUpscaleOptions<P extends Progress<O, PO>, O extends ResultFormat = 'src', PO extends ResultFormat = undefined>{
-=======
-export type Progress<O extends ReturnType = 'src', PO extends ReturnType = undefined> = undefined | SingleArgProgress | MultiArgProgress<ProgressResponse<O, PO>>;
-export interface UpscaleArgs<P extends Progress<O, PO>, O extends ReturnType = 'src', PO extends ReturnType = undefined>{
->>>>>>> d42aa545
+export interface UpscaleArgs<P extends Progress<O, PO>, O extends ResultFormat = 'src', PO extends ResultFormat = undefined>{
   output?: O;
   patchSize?: number;
   padding?: number;
