--- conflicted
+++ resolved
@@ -1,8 +1,5 @@
 import { tf, } from './dependencies.generated';
-<<<<<<< HEAD
-=======
 import { ModelDefinition, } from '@upscalerjs/core';
->>>>>>> 014dfc1a
 // import { SerializableConstructor, } from '@tensorflow/tfjs-core/dist/serialization';
 
 export type WarmupSizesByPatchSize = {
@@ -38,30 +35,7 @@
   signal?: AbortSignal;
 }
 
-<<<<<<< HEAD
-export type ProcessFn<T extends tf.Tensor> = (t: T) => T;
-export interface PackageInformation {
-  name: string;
-  version: string;
-}
-
-type CustomLayer = Parameters<typeof tf.serialization.registerClass>[0];
-export interface ModelDefinition {
-  path: string;
-  scale: 2 | 3 | 4;
-  channels?: 3;
-  packageInformation?: PackageInformation;
-  preprocess?: ProcessFn<tf.Tensor4D>;
-  postprocess?: ProcessFn<tf.Tensor3D>;
-  // customLayers?: SerializableConstructor<tf.layers.Layer>[];
-  customLayers?: CustomLayer[];
-
-  /* eslint-disable @typescript-eslint/no-explicit-any */
-  meta?: Record<string, any>;
-}
-=======
 
 export type Layer = tf.layers.Layer;
->>>>>>> 014dfc1a
 
 export { ModelDefinition, PackageInformation, ProcessFn, } from '@upscalerjs/core';