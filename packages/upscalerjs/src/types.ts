import { tf, } from './dependencies.generated';
import type { ModelDefinitionObjectOrFn, ModelDefinition, } from '@upscalerjs/core';

export type WarmupSizesByPatchSize = {
  patchSize: number;
  padding?: number;
};
export type NumericWarmupSizes = [number, number];
export type WarmupSizes = NumericWarmupSizes | WarmupSizesByPatchSize;
export interface UpscalerOptions {
  /**
   * Defaults to [`@upscalerjs/default-model`](/models/available/default-model)
   */
  model?: ModelDefinitionObjectOrFn;
  warmupSizes?: WarmupSizes[];
}

export type BASE64 = 'base64';
export type TENSOR = 'tensor';
export type ResultFormat = BASE64 | TENSOR | undefined;
export type MultiArgStringProgress = (amount: number, slice: string, row: number, col: number) => void;
export type MultiArgTensorProgress = (amount: number, slice: tf.Tensor3D, row: number, col: number) => void;
export type SingleArgProgress = (amount: number) => void;
export type Progress = SingleArgProgress | MultiArgStringProgress | MultiArgTensorProgress;

interface SharedArgs {
  /**
   * Provides a mechanism to abort the warmup process. [For more, see the guides on cancelling requests](/documentation/guides/browser/usage/cancel).
   */
  signal?: AbortSignal;
  /**
   * If provided, upscaler will await `tf.nextFrame()` on each cycle. This can be helpful if you need to release for the UI thread or wish to be more responsive to abort signals.
   */
  awaitNextFrame?: boolean;
}

<<<<<<< HEAD
export interface PrivateUpscaleArgs<P extends Progress<O, PO>, O extends ResultFormat = BASE64, PO extends ResultFormat = undefined> extends SharedArgs {
  output?: O;
=======
export interface UpscaleArgs extends SharedArgs {
  /**
   * Denotes the kind of response UpscalerJS returns - a base64 string representation of the image, or the tensor. In the browser, this defaults to `"base64"` and in Node.js, to `"tensor"`.
   */
  output?: BASE64 | TENSOR;
  /**
   * Optionally specify an image patch size to operate on. [For more, see the guide on patch sizes](/documentation/guides/browser/performance/patch-sizes).
   */
>>>>>>> a21198d6
  patchSize?: number;
  /**
   * Optionally specify a patch size padding. [For more, see the guide on patch sizes](/documentation/guides/browser/performance/patch-sizes).
   */
  padding?: number;
  /**
   * An optional progress callback if `upscale` is called with a `patchSize` argument. [For more, see the guide on progress callbacks](/documentation/guides/browser/usage/progress).
   */
  progress?: Progress;
  /**
   * Denotes the kind of response UpscalerJS returns within a `progress` callback.
   */
  progressOutput?: BASE64 | TENSOR;
}

export interface PrivateUpscaleArgs extends Omit<UpscaleArgs, 'output' | 'progressOutput'> {
  output: BASE64 | TENSOR;
  progressOutput: BASE64 | TENSOR;
}

/* eslint-disable @typescript-eslint/no-empty-interface */
export interface PublicUpscaleArgs<P extends Progress<O, PO>, O extends ResultFormat = BASE64, PO extends ResultFormat = undefined> extends PrivateUpscaleArgs<P, O, PO> {
// export interface PublicUpscaleArgs<P extends Progress<O, PO>, O extends ResultFormat = BASE64, PO extends ResultFormat = undefined> extends Omit<PrivateUpscaleArgs<P, O, PO>, 'output'> {
  // output?: O;
}

export type Layer = tf.layers.Layer;

export type { PackageInformation, ProcessFn, } from '@upscalerjs/core';

export interface ModelPackage {
  model: tf.LayersModel;
  modelDefinition: ModelDefinition;
}

export type YieldedIntermediaryValue = undefined | tf.Tensor4D | tf.Tensor3D | Array<tf.Tensor3D | tf.Tensor4D | undefined>;

/* eslint-disable @typescript-eslint/no-empty-interface */
export interface WarmupArgs extends SharedArgs {}<|MERGE_RESOLUTION|>--- conflicted
+++ resolved
@@ -34,10 +34,6 @@
   awaitNextFrame?: boolean;
 }
 
-<<<<<<< HEAD
-export interface PrivateUpscaleArgs<P extends Progress<O, PO>, O extends ResultFormat = BASE64, PO extends ResultFormat = undefined> extends SharedArgs {
-  output?: O;
-=======
 export interface UpscaleArgs extends SharedArgs {
   /**
    * Denotes the kind of response UpscalerJS returns - a base64 string representation of the image, or the tensor. In the browser, this defaults to `"base64"` and in Node.js, to `"tensor"`.
@@ -46,7 +42,6 @@
   /**
    * Optionally specify an image patch size to operate on. [For more, see the guide on patch sizes](/documentation/guides/browser/performance/patch-sizes).
    */
->>>>>>> a21198d6
   patchSize?: number;
   /**
    * Optionally specify a patch size padding. [For more, see the guide on patch sizes](/documentation/guides/browser/performance/patch-sizes).
@@ -67,12 +62,6 @@
   progressOutput: BASE64 | TENSOR;
 }
 
-/* eslint-disable @typescript-eslint/no-empty-interface */
-export interface PublicUpscaleArgs<P extends Progress<O, PO>, O extends ResultFormat = BASE64, PO extends ResultFormat = undefined> extends PrivateUpscaleArgs<P, O, PO> {
-// export interface PublicUpscaleArgs<P extends Progress<O, PO>, O extends ResultFormat = BASE64, PO extends ResultFormat = undefined> extends Omit<PrivateUpscaleArgs<P, O, PO>, 'output'> {
-  // output?: O;
-}
-
 export type Layer = tf.layers.Layer;
 
 export type { PackageInformation, ProcessFn, } from '@upscalerjs/core';
