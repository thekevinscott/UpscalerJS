{
  "compilerOptions": {
    "target": "es6",
    "module": "commonjs",
    "declaration": true,
    "declarationMap": true,
    "outDir": "./dist",
    "rootDir": "./src",
    "skipLibCheck": true,
    "strict": true,
    "forceConsistentCasingInFileNames": true,
<<<<<<< HEAD
    "composite": true,
=======
    "composite": false,
>>>>>>> 014dfc1a
    "noUnusedLocals": true,
    "esModuleInterop": true,
    "strictNullChecks": true,
    "noUnusedParameters": true,
    "noImplicitReturns": true,
    "noFallthroughCasesInSwitch": true
  },
  "include": ["src/**/*.ts"],
  "exclude": ["node_modules", "**/*.test.ts"]
}<|MERGE_RESOLUTION|>--- conflicted
+++ resolved
@@ -9,11 +9,7 @@
     "skipLibCheck": true,
     "strict": true,
     "forceConsistentCasingInFileNames": true,
-<<<<<<< HEAD
-    "composite": true,
-=======
     "composite": false,
->>>>>>> 014dfc1a
     "noUnusedLocals": true,
     "esModuleInterop": true,
     "strictNullChecks": true,
