{
  "private": true,
  "name": "@upscalerjs/root",
  "description": "This is the root package.json for the UpscalerJS monorepo. You are probably looking for the package.json located at packages/upscalerjs/package.json",
  "version": "1.0.0-beta.14",
  "author": "Kevin Scott",
  "license": "MIT",
  "homepage": "https://github.com/thekevinscott/UpscalerJS",
  "scripts": {
    "build": "wireit",
    "build:models": "wireit",
    "build:models:esm": "wireit",
    "build:models:umd": "wireit",
    "build:models:cjs": "wireit",
    "dev:browser": "wireit",
    "dev:node": "wireit",
    "docs:build": "wireit",
    "docs:start": "wireit",
    "preinstall": "wireit",
    "liteinstall": "wireit",
    "postinstall": "wireit",
    "update:dependency": "wireit",
    "update:tfjs": "wireit",
    "update:version": "wireit",
    "commit-latest-version-changes": "wireit",
    "example:start": "wireit",
    "lint": "wireit",
    "model:write-docs": "wireit",
    "update:npm:dependencies": "wireit",
    "test:start-test-server": "wireit",
    "test:integration:browserstack": "wireit",
    "test:integration:browser": "wireit",
    "test:integration:node": "wireit",
    "test:model": "wireit",
    "test:memory-leaks": "wireit",
    "test:unit:browser:playwright": "wireit",
    "test:unit:browser:jest": "wireit",
    "test:unit:node": "wireit"
  },
  "repository": {
    "type": "git",
    "url": "git+https://github.com/thekevinscott/UpscalerJS.git"
  },
  "peerDependencies": {
    "@tensorflow/tfjs": "4.8.0",
    "@tensorflow/tfjs-node": "4.8.0",
    "@tensorflow/tfjs-node-gpu": "4.8.0"
  },
  "devDependencies": {
    "@babel/cli": "7.22.10",
    "@babel/core": "7.22.10",
    "@babel/plugin-proposal-export-namespace-from": "7.18.9",
    "@babel/plugin-transform-modules-commonjs": "7.22.5",
    "@babel/preset-env": "7.22.10",
    "@babel/preset-typescript": "7.22.5",
    "@internals/common": "workspace:*",
    "@internals/upscaler-cli": "workspace:*",
    "@internals/webdriver": "workspace:*",
    "@internals/http-server": "workspace:*",
    "@internals/test-runner": "workspace:*",
    "@rollup/plugin-commonjs": "25.0.4",
    "@rollup/plugin-node-resolve": "15.2.0",
    "@schemastore/package": "0.0.10",
    "@tensorflow/tfjs": "4.8.0",
    "@tensorflow/tfjs-node": "4.8.0",
    "@tensorflow/tfjs-node-gpu": "4.8.0",
    "@types/babel__core": "7.20.1",
    "@types/chai": "4.3.5",
    "@types/chai-as-promised": "7.1.5",
    "@types/fs-extra": "11.0.1",
    "@types/inquirer": "9.0.3",
    "@types/jest": "29.5.3",
    "@types/jsdom": "21.1.1",
    "@types/mocha": "10.0.1",
    "@types/node": "20.5.1",
    "@types/pixelmatch": "5.2.4",
    "@types/pngjs": "6.0.1",
    "@types/selenium-webdriver": "4.1.15",
    "@types/serve-handler": "6.1.1",
    "@types/tar": "6.1.5",
    "@types/tiny-async-pool": "2.0.0",
    "@types/yargs": "17.0.24",
    "@typescript-eslint/eslint-plugin": "6.4.0",
    "@typescript-eslint/parser": "6.4.0",
    "babel-plugin-add-module-exports": "1.0.4",
    "browserstack-local": "1.5.4",
    "chai": "4.3.7",
    "chai-as-promised": "7.1.1",
    "chokidar": "3.5.3",
    "docsify-cli": "4.4.4",
    "dotenv": "16.3.1",
    "esbuild": "0.19.2",
    "eslint": "8.47.0",
    "eslint-config-prettier": "9.0.0",
    "eslint-plugin-jsdoc": "46.5.0",
    "eslint-plugin-prefer-arrow": "1.2.3",
    "fast-folder-size": "2.2.0",
    "fs-extra": "11.1.1",
    "glob": "^10.3.3",
    "heapdump": "0.3.15",
    "html-webpack-plugin": "5.5.3",
    "inquirer": "9.2.10",
    "jest": "29.6.3",
    "jest-canvas-mock": "2.5.2",
    "jsdom": "22.1.0",
    "mocha": "10.2.0",
    "pixelmatch": "5.3.0",
    "playwright-test": "12.1.1",
    "pngjs": "7.0.0",
    "prettier": "3.0.2",
    "puppeteer": "^21.1.0",
    "rimraf": "5.0.1",
    "rollup": "3.28.0",
    "seedrandom": "3.0.5",
    "selenium-webdriver": "4.4.0",
    "serve": "14.2.0",
    "serve-handler": "6.1.5",
    "tape": "5.6.6",
    "tar": "6.1.15",
    "tiny-async-pool": "2.1.0",
    "tree-kill": "1.2.2",
    "ts-jest": "29.1.1",
    "ts-node": "10.9.1",
    "typescript": "5.1.6",
    "uglify-js": "3.17.4",
    "upscaler": "workspace:*",
    "vite": "4.4.9",
    "vitest": "^0.34.5",
    "webpack": "5.88.2",
    "yargs": "17.7.2"
  },
  "engines": {
    "node": ">=16.0"
  },
  "babel": {
    "env": {
      "test": {
        "plugins": [
          "@babel/plugin-transform-modules-commonjs"
        ]
      }
    },
    "presets": [
      [
        "@babel/preset-env",
        {
          "targets": {
            "node": "current"
          }
        }
      ],
      "@babel/preset-typescript"
    ]
  },
  "pnpm": {
    "overrides": {
      "@tensorflow/tfjs": "4.8.0",
      "@tensorflow/tfjs-node": "4.8.0",
      "@tensorflow/tfjs-node-gpu": "4.8.0"
    }
  },
  "dependencies": {
    "wireit": "^0.14.0"
  },
  "wireit": {
    "build": {
      "command": "pnpm --filter=\"upscaler\" build"
    },
    "build:models": {
      "command": "pnpm --filter=\"./models/**\" build"
    },
    "build:models:esm": {
      "command": "pnpm --filter=\"./models/**\" build:esm"
    },
    "build:models:umd": {
      "command": "pnpm --filter=\"./models/**\" build:umd"
    },
    "build:models:cjs": {
      "command": "pnpm --filter=\"./models/**\" build:cjs"
    },
    "dev:browser": {
      "command": "pnpm --filter=\"@upscalerjs/dev-browser\" run dev"
    },
    "dev:node": {
      "command": "pnpm --filter=\"@upscalerjs/dev-node\" run dev"
    },
    "docs:build": {
      "command": "pnpm --filter=\"@upscalerjs/docs\" build"
    },
    "docs:start": {
      "command": "pnpm --filter=\"@upscalerjs/docs\" start"
    },
    "preinstall": {
      "command": "npx only-allow pnpm"
    },
    "liteinstall": {
      "command": "pnpm --filter=!\"@upscalerjs/docs\" --filter=!\"@upscalerjs/examples.*\" install"
    },
    "postinstall": {
      "dependencies": [
        "./packages/core:build",
        "./models/default-model:build"
      ]
    },
    "update:dependency": {
      "command": "pnpm --filter @upscalerjs/scripts update:dependency"
    },
    "update:tfjs": {
      "command": "pnpm --filter @upscalerjs/scripts update:tfjs"
    },
    "update:version": {
      "command": "pnpm --filter @upscalerjs/scripts update:version && pnpm liteinstall"
    },
    "commit-latest-version-changes": {
      "command": "git add packages/upscalerjs/src/shared/constants.ts *examples/*/package.json* && git commit -m \"Updating CDN && example versions\" --no-verify"
    },
    "example:start": {
      "command": "pnpm --filter @upscalerjs/scripts example:start"
    },
    "lint": {
      "command": "pnpm --parallel --filter=!./models/**/dist/** lint"
    },
    "model:write-docs": {
      "command": "pnpm --filter @upscalerjs/scripts model:write-docs"
    },
    "update:npm:dependencies": {
      "command": "pnpm --filter @upscalerjs/scripts update:npm:dependencies"
    },
    "test:start-test-server": {
      "command": "ts-node test/lib/start-test-server.ts"
    },
    "test:integration:browserstack": {
      "command": "pnpm --filter @upscalerjs/scripts test:integration:browserstack",
      "dependencies": [
<<<<<<< HEAD
        "./internals/common:build",
        "./internals/webdriver:build",
        "./internals/http-server:build",
        "./internals/test-runner:build",
        "./packages/upscalerjs:build:browser"
=======
        "./packages/upscalerjs:build:browser",
        "build:models:esm"
>>>>>>> 22acf948
      ]
    },
    "test:integration:browser": {
      "command": "pnpm --filter @upscalerjs/scripts test:integration:browser",
      "dependencies": [
        "./packages/upscalerjs:build:browser",
        "build:models:esm",
        "build:models:umd"
      ]
    },
    "test:integration:node": {
      "command": "pnpm --filter @upscalerjs/scripts test:integration:node",
      "dependencies": [
        "./packages/upscalerjs:build:node-gpu",
        "./packages/upscalerjs:build:node",
        "build:models:cjs"
      ]
    },
    "test:model": {
      "command": "pnpm --filter @upscalerjs/scripts test:model",
      "dependencies": [
        "./packages/upscalerjs:build:node-gpu",
        "./packages/upscalerjs:build:node",
        "./packages/upscalerjs:build:browser",
        "build:models"
      ]
    },
    "test:memory-leaks": {
      "command": "pnpm --filter @upscalerjs/scripts test:memory-leaks",
      "dependencies": [
        "./packages/upscalerjs:build:browser",
        "build:models:esm"
      ]
    },
    "test:unit:browser:playwright": {
      "command": "pnpm --filter upscaler test:unit:browser:playwright"
    },
    "test:unit:browser:jest": {
      "command": "pnpm --filter upscaler test:unit:browser:jest"
    },
    "test:unit:node": {
      "command": "pnpm --filter upscaler test:unit:node"
    }
  }
}<|MERGE_RESOLUTION|>--- conflicted
+++ resolved
@@ -232,16 +232,12 @@
     "test:integration:browserstack": {
       "command": "pnpm --filter @upscalerjs/scripts test:integration:browserstack",
       "dependencies": [
-<<<<<<< HEAD
         "./internals/common:build",
         "./internals/webdriver:build",
         "./internals/http-server:build",
         "./internals/test-runner:build",
-        "./packages/upscalerjs:build:browser"
-=======
         "./packages/upscalerjs:build:browser",
         "build:models:esm"
->>>>>>> 22acf948
       ]
     },
     "test:integration:browser": {
