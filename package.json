--- conflicted
+++ resolved
@@ -140,13 +140,8 @@
     "uglify-js": "^3.16.2",
     "upscaler": "workspace:*",
     "vite": "^3.1.5",
-<<<<<<< HEAD
-    "webpack": "5.73.0",
-    "html-webpack-plugin": "5.5.0",
-=======
     "html-webpack-plugin": "^5.5.0",
     "webpack": "^5.73.0",
->>>>>>> e36b8ac5
     "yargs": "^17.6.2"
   },
   "pnpm": {
