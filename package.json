{
  "private": true,
  "name": "@upscalerjs/root",
  "description": "This is the root package.json for the UpscalerJS monorepo. You are probably looking for the package.json located at packages/upscalerjs/package.json",
  "version": "1.0.0-beta.14",
  "author": "Kevin Scott",
  "license": "MIT",
  "homepage": "https://github.com/thekevinscott/UpscalerJS",
  "wireit": {
    "test:integration:browserstack": {
      "command": "pnpm --filter @upscalerjs/scripts test:integration:browserstack",
      "dependencies": [
        "./internals/webdriver:build"
      ]
    }
  },
  "scripts": {
<<<<<<< HEAD
    "build": "pnpm --filter=\"upscaler\" build",
    "dev:browser": "pnpm --filter=\"@upscalerjs/dev-browser\" run dev",
    "dev:node": "pnpm --filter=\"@upscalerjs/dev-node\" run dev",
    "docs:build": "pnpm --filter=\"@upscalerjs/docs\" build",
    "docs:start": "pnpm --filter=\"@upscalerjs/docs\" start",
    "preinstall": "npx only-allow pnpm",
    "liteinstall": "pnpm --filter=!\"@upscalerjs/docs\" --filter=!\"@upscalerjs/examples.*\" install",
    "postinstall": "pnpm --filter upscaler run scaffold:dependencies:browser && pnpm --filter @upscalerjs/core --filter @upscalerjs/default-model build",
    "update:dependency": "pnpm --filter @upscalerjs/scripts update:dependency",
    "update:tfjs": "pnpm --filter @upscalerjs/scripts update:tfjs",
    "update:version": "pnpm --filter @upscalerjs/scripts update:version && pnpm liteinstall",
    "commit-latest-version-changes": "git add packages/upscalerjs/src/constants.ts *examples/*/package.json* && git commit -m \"Updating CDN && example versions\" --no-verify",
    "example:start": "pnpm --filter @upscalerjs/scripts example:start",
    "lint": "pnpm --filter upscaler --filter @upscalerjs/* lint",
    "model:build": "pnpm --filter @upscalerjs/scripts model:build",
    "model:write-docs": "pnpm --filter @upscalerjs/scripts model:write-docs",
    "update:npm:dependencies": "pnpm --filter @upscalerjs/scripts update:npm:dependencies",
    "test:start-test-server": "ts-node test/lib/start-test-server.ts",
    "test:integration:browserstack": "wireit",
    "test:integration:browser": "pnpm --filter @upscalerjs/scripts test:integration:browser",
    "test:integration:node": "pnpm --filter @upscalerjs/scripts test:integration:node",
    "test:model": "pnpm --filter @upscalerjs/scripts test:model",
    "test:memory-leaks": "pnpm --filter @upscalerjs/scripts test:memory-leaks",
    "test:unit:browser:playwright": "pnpm --filter upscaler test:unit:browser:playwright",
    "test:unit:browser:jest": "pnpm --filter upscaler test:unit:browser:jest",
    "test:unit:node": "pnpm --filter upscaler test:unit:node"
=======
    "build": "wireit",
    "dev:browser": "wireit",
    "dev:node": "wireit",
    "docs:build": "wireit",
    "docs:start": "wireit",
    "preinstall": "wireit",
    "liteinstall": "wireit",
    "postinstall": "wireit",
    "update:dependency": "wireit",
    "update:tfjs": "wireit",
    "update:version": "wireit",
    "commit-latest-version-changes": "wireit",
    "example:start": "wireit",
    "lint": "wireit",
    "model:build": "wireit",
    "model:write-docs": "wireit",
    "update:npm:dependencies": "wireit",
    "test:start-test-server": "wireit",
    "test:integration:browserstack": "wireit",
    "test:integration:browser": "wireit",
    "test:integration:node": "wireit",
    "test:model": "wireit",
    "test:memory-leaks": "wireit",
    "test:unit:browser:playwright": "wireit",
    "test:unit:browser:jest": "wireit",
    "test:unit:node": "wireit"
>>>>>>> d778a38f
  },
  "repository": {
    "type": "git",
    "url": "git+https://github.com/thekevinscott/UpscalerJS.git"
  },
  "peerDependencies": {
    "@tensorflow/tfjs": "4.8.0",
    "@tensorflow/tfjs-node": "4.8.0",
    "@tensorflow/tfjs-node-gpu": "4.8.0"
  },
  "devDependencies": {
    "@babel/cli": "7.22.10",
    "@babel/core": "7.22.10",
    "@internals/common": "workspace:*",
    "@babel/plugin-proposal-export-namespace-from": "7.18.9",
    "@babel/plugin-transform-modules-commonjs": "7.22.5",
    "@babel/preset-env": "7.22.10",
    "@babel/preset-typescript": "7.22.5",
    "@internals/common": "workspace:*",
    "@internals/upscaler-cli": "workspace:*",
    "@internals/webdriver": "workspace:*",
    "@rollup/plugin-commonjs": "25.0.4",
    "@rollup/plugin-node-resolve": "15.2.0",
    "@schemastore/package": "0.0.10",
    "@tensorflow/tfjs": "4.8.0",
    "@tensorflow/tfjs-node": "4.8.0",
    "@tensorflow/tfjs-node-gpu": "4.8.0",
    "@types/babel__core": "7.20.1",
    "@types/chai": "4.3.5",
    "@types/chai-as-promised": "7.1.5",
    "@types/fs-extra": "11.0.1",
    "@types/inquirer": "9.0.3",
    "@types/jest": "29.5.3",
    "@types/jsdom": "21.1.1",
    "@types/mocha": "10.0.1",
    "@types/node": "20.5.1",
    "@types/pixelmatch": "5.2.4",
    "@types/pngjs": "6.0.1",
    "@types/selenium-webdriver": "4.1.15",
    "@types/serve-handler": "6.1.1",
    "@types/tar": "6.1.5",
    "@types/tiny-async-pool": "2.0.0",
    "@types/yargs": "17.0.24",
    "@typescript-eslint/eslint-plugin": "6.4.0",
    "@typescript-eslint/parser": "6.4.0",
    "babel-plugin-add-module-exports": "1.0.4",
    "browserstack-local": "1.5.4",
    "chai": "4.3.7",
    "chai-as-promised": "7.1.1",
    "chokidar": "3.5.3",
    "docsify-cli": "4.4.4",
    "dotenv": "16.3.1",
    "esbuild": "0.19.2",
    "eslint": "8.47.0",
    "eslint-config-prettier": "9.0.0",
    "eslint-plugin-jsdoc": "46.5.0",
    "eslint-plugin-prefer-arrow": "1.2.3",
    "fast-folder-size": "2.2.0",
    "fs-extra": "11.1.1",
    "heapdump": "0.3.15",
    "html-webpack-plugin": "5.5.3",
    "inquirer": "9.2.10",
    "jest": "29.6.3",
    "jest-canvas-mock": "2.5.2",
    "jsdom": "22.1.0",
    "mocha": "10.2.0",
    "pixelmatch": "5.3.0",
    "playwright-test": "12.1.1",
    "pngjs": "7.0.0",
    "prettier": "3.0.2",
    "puppeteer": "^21.1.0",
    "rimraf": "5.0.1",
    "rollup": "3.28.0",
    "seedrandom": "3.0.5",
    "selenium-webdriver": "4.4.0",
    "serve": "14.2.0",
    "serve-handler": "6.1.5",
    "tape": "5.6.6",
    "tar": "6.1.15",
    "tiny-async-pool": "2.1.0",
    "tree-kill": "1.2.2",
    "ts-jest": "29.1.1",
    "ts-node": "10.9.1",
    "typescript": "5.1.6",
    "uglify-js": "3.17.4",
    "upscaler": "workspace:*",
    "vite": "4.4.9",
    "vitest": "^0.34.5",
    "webpack": "5.88.2",
    "yargs": "17.7.2"
  },
  "engines": {
    "node": ">=16.0"
  },
  "babel": {
    "env": {
      "test": {
        "plugins": [
          "@babel/plugin-transform-modules-commonjs"
        ]
      }
    },
    "presets": [
      [
        "@babel/preset-env",
        {
          "targets": {
            "node": "current"
          }
        }
      ],
      "@babel/preset-typescript"
    ]
  },
  "pnpm": {
    "overrides": {
      "@tensorflow/tfjs": "4.8.0",
      "@tensorflow/tfjs-node": "4.8.0",
      "@tensorflow/tfjs-node-gpu": "4.8.0"
    }
  },
  "dependencies": {
    "wireit": "^0.14.0"
  },
  "wireit": {
    "build": {
      "command": "pnpm --filter=\"upscaler\" build"
    },
    "dev:browser": {
      "command": "pnpm --filter=\"@upscalerjs/dev-browser\" run dev"
    },
    "dev:node": {
      "command": "pnpm --filter=\"@upscalerjs/dev-node\" run dev"
    },
    "docs:build": {
      "command": "pnpm --filter=\"@upscalerjs/docs\" build"
    },
    "docs:start": {
      "command": "pnpm --filter=\"@upscalerjs/docs\" start"
    },
    "preinstall": {
      "command": "npx only-allow pnpm"
    },
    "liteinstall": {
      "command": "pnpm --filter=!\"@upscalerjs/docs\" --filter=!\"@upscalerjs/examples.*\" install"
    },
    "postinstall": {
      "command": "pnpm --filter upscaler run scaffold:dependencies:browser && pnpm --filter @upscalerjs/core --filter @upscalerjs/default-model build"
    },
    "update:dependency": {
      "command": "pnpm --filter @upscalerjs/scripts update:dependency"
    },
    "update:tfjs": {
      "command": "pnpm --filter @upscalerjs/scripts update:tfjs"
    },
    "update:version": {
      "command": "pnpm --filter @upscalerjs/scripts update:version && pnpm liteinstall"
    },
    "commit-latest-version-changes": {
      "command": "git add packages/upscalerjs/src/constants.ts *examples/*/package.json* && git commit -m \"Updating CDN && example versions\" --no-verify"
    },
    "example:start": {
      "command": "pnpm --filter @upscalerjs/scripts example:start"
    },
    "lint": {
      "command": "pnpm --filter upscaler --filter @upscalerjs/* lint"
    },
    "model:build": {
      "command": "pnpm --filter @upscalerjs/scripts model:build"
    },
    "model:write-docs": {
      "command": "pnpm --filter @upscalerjs/scripts model:write-docs"
    },
    "update:npm:dependencies": {
      "command": "pnpm --filter @upscalerjs/scripts update:npm:dependencies"
    },
    "test:start-test-server": {
      "command": "ts-node test/lib/start-test-server.ts"
    },
    "test:integration:browserstack": {
      "command": "pnpm --filter @upscalerjs/scripts test:integration:browserstack"
    },
    "test:integration:browser": {
      "command": "pnpm --filter @upscalerjs/scripts test:integration:browser"
    },
    "test:integration:node": {
      "command": "pnpm --filter @upscalerjs/scripts test:integration:node"
    },
    "test:model": {
      "command": "pnpm --filter @upscalerjs/scripts test:model"
    },
    "test:memory-leaks": {
      "command": "pnpm --filter @upscalerjs/scripts test:memory-leaks"
    },
    "test:unit:browser:playwright": {
      "command": "pnpm --filter upscaler test:unit:browser:playwright"
    },
    "test:unit:browser:jest": {
      "command": "pnpm --filter upscaler test:unit:browser:jest"
    },
    "test:unit:node": {
      "command": "pnpm --filter upscaler test:unit:node"
    }
  }
}<|MERGE_RESOLUTION|>--- conflicted
+++ resolved
@@ -6,43 +6,7 @@
   "author": "Kevin Scott",
   "license": "MIT",
   "homepage": "https://github.com/thekevinscott/UpscalerJS",
-  "wireit": {
-    "test:integration:browserstack": {
-      "command": "pnpm --filter @upscalerjs/scripts test:integration:browserstack",
-      "dependencies": [
-        "./internals/webdriver:build"
-      ]
-    }
-  },
   "scripts": {
-<<<<<<< HEAD
-    "build": "pnpm --filter=\"upscaler\" build",
-    "dev:browser": "pnpm --filter=\"@upscalerjs/dev-browser\" run dev",
-    "dev:node": "pnpm --filter=\"@upscalerjs/dev-node\" run dev",
-    "docs:build": "pnpm --filter=\"@upscalerjs/docs\" build",
-    "docs:start": "pnpm --filter=\"@upscalerjs/docs\" start",
-    "preinstall": "npx only-allow pnpm",
-    "liteinstall": "pnpm --filter=!\"@upscalerjs/docs\" --filter=!\"@upscalerjs/examples.*\" install",
-    "postinstall": "pnpm --filter upscaler run scaffold:dependencies:browser && pnpm --filter @upscalerjs/core --filter @upscalerjs/default-model build",
-    "update:dependency": "pnpm --filter @upscalerjs/scripts update:dependency",
-    "update:tfjs": "pnpm --filter @upscalerjs/scripts update:tfjs",
-    "update:version": "pnpm --filter @upscalerjs/scripts update:version && pnpm liteinstall",
-    "commit-latest-version-changes": "git add packages/upscalerjs/src/constants.ts *examples/*/package.json* && git commit -m \"Updating CDN && example versions\" --no-verify",
-    "example:start": "pnpm --filter @upscalerjs/scripts example:start",
-    "lint": "pnpm --filter upscaler --filter @upscalerjs/* lint",
-    "model:build": "pnpm --filter @upscalerjs/scripts model:build",
-    "model:write-docs": "pnpm --filter @upscalerjs/scripts model:write-docs",
-    "update:npm:dependencies": "pnpm --filter @upscalerjs/scripts update:npm:dependencies",
-    "test:start-test-server": "ts-node test/lib/start-test-server.ts",
-    "test:integration:browserstack": "wireit",
-    "test:integration:browser": "pnpm --filter @upscalerjs/scripts test:integration:browser",
-    "test:integration:node": "pnpm --filter @upscalerjs/scripts test:integration:node",
-    "test:model": "pnpm --filter @upscalerjs/scripts test:model",
-    "test:memory-leaks": "pnpm --filter @upscalerjs/scripts test:memory-leaks",
-    "test:unit:browser:playwright": "pnpm --filter upscaler test:unit:browser:playwright",
-    "test:unit:browser:jest": "pnpm --filter upscaler test:unit:browser:jest",
-    "test:unit:node": "pnpm --filter upscaler test:unit:node"
-=======
     "build": "wireit",
     "dev:browser": "wireit",
     "dev:node": "wireit",
@@ -69,7 +33,6 @@
     "test:unit:browser:playwright": "wireit",
     "test:unit:browser:jest": "wireit",
     "test:unit:node": "wireit"
->>>>>>> d778a38f
   },
   "repository": {
     "type": "git",
@@ -83,7 +46,6 @@
   "devDependencies": {
     "@babel/cli": "7.22.10",
     "@babel/core": "7.22.10",
-    "@internals/common": "workspace:*",
     "@babel/plugin-proposal-export-namespace-from": "7.18.9",
     "@babel/plugin-transform-modules-commonjs": "7.22.5",
     "@babel/preset-env": "7.22.10",
