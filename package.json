{
  "private": true,
  "name": "@upscalerjs/root",
  "description": "This is the root package.json for the UpscalerJS monorepo. You are probably looking for the package.json located at packages/upscalerjs/package.json",
  "version": "1.0.0-beta.14",
  "author": "Kevin Scott",
  "license": "MIT",
  "homepage": "https://github.com/thekevinscott/UpscalerJS",
  "scripts": {
    "build": "wireit",
    "build:models": "wireit",
    "build:models:esm": "wireit",
    "build:models:umd": "wireit",
    "build:models:cjs": "wireit",
    "bundle:esbuild": "wireit",
    "bundle:node": "wireit",
    "dev:browser": "wireit",
    "dev:node": "wireit",
    "docs:build": "wireit",
    "docs:start": "wireit",
    "preinstall": "wireit",
    "liteinstall": "wireit",
    "postinstall": "wireit",
    "update:dependency": "wireit",
    "update:tfjs": "wireit",
    "update:version": "wireit",
    "commit-latest-version-changes": "wireit",
    "example:start": "wireit",
    "lint": "wireit",
    "model:write-docs": "wireit",
    "update:npm:dependencies": "wireit",
    "test:start-test-server": "wireit",
    "test:integration:browserstack": "wireit",
    "test:integration:clientside": "wireit",
    "test:integration:serverside": "wireit",
    "test:model": "wireit",
    "test:integration:memory-leaks": "wireit",
    "test:unit:browser:playwright": "wireit",
    "test:unit:browser:jest": "wireit",
    "test:unit:node": "wireit"
  },
  "repository": {
    "type": "git",
    "url": "git+https://github.com/thekevinscott/UpscalerJS.git"
  },
  "peerDependencies": {
    "@tensorflow/tfjs": "4.8.0",
    "@tensorflow/tfjs-node": "4.8.0",
    "@tensorflow/tfjs-node-gpu": "4.8.0"
  },
  "devDependencies": {
    "@babel/cli": "7.22.10",
    "@babel/core": "7.22.10",
    "@babel/plugin-proposal-export-namespace-from": "7.18.9",
    "@babel/plugin-transform-modules-commonjs": "7.22.5",
    "@babel/preset-env": "7.22.10",
    "@babel/preset-typescript": "7.22.5",
    "@internals/bundlers": "workspace:*",
    "@internals/common": "workspace:*",
    "@internals/http-server": "workspace:*",
    "@internals/test-runner": "workspace:*",
    "@internals/upscaler-cli": "workspace:*",
    "@internals/webdriver": "workspace:*",
    "@rollup/plugin-commonjs": "25.0.4",
    "@rollup/plugin-node-resolve": "15.2.0",
    "@schemastore/package": "0.0.10",
    "@tensorflow/tfjs": "4.8.0",
    "@tensorflow/tfjs-node": "4.8.0",
    "@tensorflow/tfjs-node-gpu": "4.8.0",
    "@types/babel__core": "7.20.1",
    "@types/chai": "4.3.5",
    "@types/chai-as-promised": "7.1.5",
    "@types/fs-extra": "11.0.1",
    "@types/inquirer": "9.0.3",
    "@types/jest": "29.5.3",
    "@types/jsdom": "21.1.1",
    "@types/mocha": "10.0.1",
    "@types/node": "20.5.1",
    "@types/pixelmatch": "5.2.4",
    "@types/pngjs": "6.0.1",
    "@types/selenium-webdriver": "4.1.15",
    "@types/serve-handler": "6.1.1",
    "@types/tar": "6.1.5",
    "@types/tiny-async-pool": "2.0.0",
    "@types/yargs": "17.0.24",
    "@typescript-eslint/eslint-plugin": "6.4.0",
    "@typescript-eslint/parser": "6.4.0",
    "babel-plugin-add-module-exports": "1.0.4",
    "chai": "4.3.7",
    "chai-as-promised": "7.1.1",
    "chokidar": "3.5.3",
    "docsify-cli": "4.4.4",
    "dotenv": "16.3.1",
    "esbuild": "0.19.2",
    "eslint": "8.47.0",
    "eslint-config-prettier": "9.0.0",
    "eslint-plugin-jsdoc": "46.5.0",
    "eslint-plugin-prefer-arrow": "1.2.3",
    "fast-folder-size": "2.2.0",
    "fs-extra": "11.1.1",
    "glob": "^10.3.3",
    "heapdump": "0.3.15",
    "html-webpack-plugin": "5.5.3",
    "inquirer": "9.2.10",
    "jest": "29.6.3",
    "jest-canvas-mock": "2.5.2",
    "jsdom": "22.1.0",
    "mocha": "10.2.0",
    "pixelmatch": "5.3.0",
    "playwright-test": "12.1.1",
    "pngjs": "7.0.0",
    "prettier": "3.0.2",
    "puppeteer": "^21.1.0",
    "rimraf": "5.0.1",
    "rollup": "3.28.0",
    "seedrandom": "3.0.5",
    "selenium-webdriver": "4.4.0",
    "serve": "14.2.0",
    "serve-handler": "6.1.5",
    "tape": "5.6.6",
    "tar": "6.1.15",
    "tiny-async-pool": "2.1.0",
    "tree-kill": "1.2.2",
    "ts-jest": "29.1.1",
    "ts-node": "10.9.1",
    "typescript": "5.1.6",
    "uglify-js": "3.17.4",
    "upscaler": "workspace:*",
    "vite": "4.4.9",
    "vitest": "^0.34.5",
    "webpack": "5.88.2",
    "yargs": "17.7.2"
  },
  "engines": {
    "node": ">=16.0"
  },
  "babel": {
    "env": {
      "test": {
        "plugins": [
          "@babel/plugin-transform-modules-commonjs"
        ]
      }
    },
    "presets": [
      [
        "@babel/preset-env",
        {
          "targets": {
            "node": "current"
          }
        }
      ],
      "@babel/preset-typescript"
    ]
  },
  "pnpm": {
    "overrides": {
      "@tensorflow/tfjs": "4.8.0",
      "@tensorflow/tfjs-node": "4.8.0",
      "@tensorflow/tfjs-node-gpu": "4.8.0"
    }
  },
  "dependencies": {
    "wireit": "^0.14.0"
  },
  "wireit": {
    "build": {
      "command": "pnpm --filter=\"upscaler\" build"
    },
    "build:models": {
      "command": "pnpm --filter=\"./models/**\" build"
    },
    "build:models:esm": {
      "dependencies": [
        "./models/default-model:build:esm",
        "./models/pixel-upsampler:build:esm",
        "./models/esrgan-slim:build:esm",
        "./models/esrgan-medium:build:esm",
        "./models/esrgan-thick:build:esm",
        "./models/esrgan-legacy:build:esm"
      ]
    },
    "build:models:umd": {
      "dependencies": [
        "./models/default-model:build:umd",
        "./models/pixel-upsampler:build:umd",
        "./models/esrgan-slim:build:umd",
        "./models/esrgan-medium:build:umd",
        "./models/esrgan-thick:build:umd",
        "./models/esrgan-legacy:build:umd"
      ]
    },
    "build:models:cjs": {
      "dependencies": [
        "./models/default-model:build:cjs",
        "./models/pixel-upsampler:build:cjs",
        "./models/esrgan-slim:build:cjs",
        "./models/esrgan-medium:build:cjs",
        "./models/esrgan-thick:build:cjs",
        "./models/esrgan-legacy:build:cjs"
      ]
    },
    "dev:browser": {
      "command": "pnpm --filter=\"@upscalerjs/dev-browser\" run dev"
    },
    "dev:node": {
      "command": "pnpm --filter=\"@upscalerjs/dev-node\" run dev"
    },
    "docs:build": {
      "command": "pnpm --filter=\"@upscalerjs/docs\" build"
    },
    "docs:start": {
      "command": "pnpm --filter=\"@upscalerjs/docs\" start"
    },
    "preinstall": {
      "command": "npx only-allow pnpm"
    },
    "liteinstall": {
      "command": "pnpm --filter=!\"@upscalerjs/docs\" --filter=!\"@upscalerjs/examples.*\" install"
    },
    "postinstall": {
      "dependencies": [
        "./models/default-model:build"
      ]
    },
    "update:dependency": {
      "command": "pnpm --filter @upscalerjs/scripts update:dependency"
    },
    "update:tfjs": {
      "command": "pnpm --filter @upscalerjs/scripts update:tfjs"
    },
    "update:version": {
      "command": "pnpm --filter @upscalerjs/scripts update:version && pnpm liteinstall"
    },
    "commit-latest-version-changes": {
      "command": "git add packages/upscalerjs/src/shared/constants.ts *examples/*/package.json* && git commit -m \"Updating CDN && example versions\" --no-verify"
    },
    "example:start": {
      "command": "pnpm --filter @upscalerjs/scripts example:start",
      "dependencies": [
        "./internals/common:build",
        "./packages/upscalerjs:build"
      ]
    },
    "lint": {
      "command": "pnpm --parallel --filter=!./models/**/dist/** lint"
    },
    "model:write-docs": {
      "command": "pnpm --filter @upscalerjs/scripts model:write-docs"
    },
    "update:npm:dependencies": {
      "command": "pnpm --filter @upscalerjs/scripts update:npm:dependencies"
    },
    "bundle:esbuild": {
      "command": "pnpm --filter @internals/bundlers run-bundle -- esbuild",
      "dependencies": [
        "./packages/upscalerjs:build:browser:esm",
        "build:models:esm"
      ],
      "files": [
        "./package.json"
      ],
      "output": [
        "tmp/bundlers/esbuild/**/*",
        "!tmp/bundlers/esbuild/node_modules"
      ]
    },
    "bundle:node": {
      "command": "pnpm --filter @internals/bundlers run-bundle -- node",
      "dependencies": [
        "./packages/upscalerjs:build:node",
        "./packages/upscalerjs:build:node-gpu",
        "build:models:cjs"
      ],
      "files": [
        "./package.json"
      ],
      "output": [
        "tmp/bundlers/node/**/*",
        "!tmp/bundlers/node/node_modules"
      ]
    },
    "test:start-test-server": {
      "command": "ts-node test/lib/start-test-server.ts"
    },
    "test:integration:browserstack": {
      "command": "ROOT_BUNDLER_OUTPUT_DIR=./tmp/bundlers vitest -c ./test/integration/browserstack/vite.config.mts",
      "dependencies": [
        "./internals/common:build",
        "./internals/webdriver:build",
        "./internals/http-server:build",
        "./internals/test-runner:build",
        "./packages/upscalerjs:build:browser",
        "build:models:esm",
        "bundle:esbuild"
      ]
    },
    "test:integration:clientside": {
      "command": "ROOT_BUNDLER_OUTPUT_DIR=./tmp/bundlers vitest -c ./test/integration/clientside/vite.config.mts",
      "dependencies": [
        "./internals/common:build",
        "./internals/http-server:build",
        "./internals/test-runner:build",
        "./packages/upscalerjs:build:browser",
        "build:models:esm",
        "build:models:umd"
      ]
    },
    "test:integration:serverside": {
      "command": "ROOT_BUNDLER_OUTPUT_DIR=./tmp/bundlers vitest -c ./test/integration/serverside/vite.config.mts",
      "dependencies": [
        "./internals/common:build",
        "./internals/test-runner:build",
        "./packages/upscalerjs:build:node-gpu",
        "./packages/upscalerjs:build:node",
        "build:models:cjs",
        "bundle:node"
      ]
    },
    "test:model": {
      "command": "pnpm --filter @upscalerjs/scripts test:model",
      "dependencies": [
        "./internals/common:build",
        "./internals/http-server:build",
        "./internals/test-runner:build",
        "./packages/upscalerjs:build:node-gpu",
        "./packages/upscalerjs:build:node",
        "./packages/upscalerjs:build:browser",
        "build:models"
      ]
    },
    "test:integration:memory-leaks": {
<<<<<<< HEAD
      "command": "ROOT_BUNDLER_OUTPUT_DIR=./tmp/bundlers vitest -c ./test/integration/memory/vite.config.mts",
=======
      "command": "ESBUILD_DIST_FOLDER=./tmp/bundlers/esbuild/dist vitest -c ./test/integration/memory/vite.config.mts",
>>>>>>> b36449fa
      "dependencies": [
        "./internals/common:build",
        "./internals/http-server:build",
        "./internals/test-runner:build",
        "./packages/upscalerjs:build:browser",
        "build:models:esm",
        "bundle:esbuild"
      ]
    },
    "test:unit:browser:playwright": {
      "command": "pnpm --filter upscaler test:unit:browser:playwright"
    },
    "test:unit:browser:jest": {
      "command": "pnpm --filter upscaler test:unit:browser:jest"
    },
    "test:unit:node": {
      "command": "pnpm --filter upscaler test:unit:node"
    }
  }
}<|MERGE_RESOLUTION|>--- conflicted
+++ resolved
@@ -331,11 +331,7 @@
       ]
     },
     "test:integration:memory-leaks": {
-<<<<<<< HEAD
-      "command": "ROOT_BUNDLER_OUTPUT_DIR=./tmp/bundlers vitest -c ./test/integration/memory/vite.config.mts",
-=======
       "command": "ESBUILD_DIST_FOLDER=./tmp/bundlers/esbuild/dist vitest -c ./test/integration/memory/vite.config.mts",
->>>>>>> b36449fa
       "dependencies": [
         "./internals/common:build",
         "./internals/http-server:build",
