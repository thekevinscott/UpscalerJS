--- conflicted
+++ resolved
@@ -93,12 +93,7 @@
     "typescript": "^4.7.4",
     "uglify-js": "^3.16.2",
     "upscaler": "workspace:*",
-    "webpack": "^5.73.0",
-<<<<<<< HEAD
-    "seedrandom": "~2.4.3"
-=======
-    "yargs": "^17.5.1"
->>>>>>> 1abf8306
+    "webpack": "^5.73.0"
   },
   "packageManager": "pnpm@3.1.0"
 }