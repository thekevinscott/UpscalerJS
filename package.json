--- conflicted
+++ resolved
@@ -53,6 +53,7 @@
     "@tensorflow/tfjs": "^3.18.0",
     "@tensorflow/tfjs-node": "^3.18.0",
     "@tensorflow/tfjs-node-gpu": "^3.18.0",
+    "@types/fs-extra": "^9.0.13",
     "@types/jest": "^28.1.4",
     "@types/jsdom": "^16.2.14",
     "@types/mocha": "^9.1.1",
@@ -68,12 +69,8 @@
     "chokidar": "^3.5.3",
     "docsify-cli": "^4.4.4",
     "dotenv": "^16.0.1",
-<<<<<<< HEAD
-    "esbuild": "^0.9.7",
-=======
     "esbuild": "^0.11.0",
     "fs-extra": "^10.1.0",
->>>>>>> e26ecac0
     "heapdump": "^0.3.15",
     "html-webpack-plugin": "^5.5.0",
     "jest": "^28.1.2",
@@ -98,8 +95,6 @@
     "typescript": "^4.7.4",
     "uglify-js": "^3.16.2",
     "upscaler": "workspace:*",
-    "@types/fs-extra": "^9.0.13",
-    "fs-extra": "^10.1.0",
     "webpack": "^5.73.0"
   },
   "packageManager": "pnpm@3.1.0"
