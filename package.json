--- conflicted
+++ resolved
@@ -1,9 +1,5 @@
 {
-<<<<<<< HEAD
-  "version": "0.8.8",
-=======
   "version": "0.8.17",
->>>>>>> bd7102d9
   "private": true,
   "workspaces": [
     "packages/*"
