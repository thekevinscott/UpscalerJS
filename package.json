{
  "name": "@upscalerjs/root",
<<<<<<< HEAD
  "version": "1.0.0-beta.3",
=======
  "version": "1.0.0-beta.4",
>>>>>>> 277d5197
  "private": true,
  "babel": {
    "env": {
      "test": {
        "plugins": [
          "@babel/plugin-transform-modules-commonjs"
        ]
      }
    },
    "presets": [
      [
        "@babel/preset-env",
        {
          "targets": {
            "node": "current"
          }
        }
      ],
      "@babel/preset-typescript"
    ]
  },
  "scripts": {
    "preinstall": "npx only-allow pnpm",
    "liteinstall": "pnpm install --filter=!\"@upscalerjs/examples.*\"",
    "postinstall": "pnpm --filter upscaler run scaffold:dependencies 'browser' && pnpm --filter @upscalerjs/core --filter @upscalerjs/esrgan-slim build",
    "update:tfjs": "pnpm --filter @upscalerjs/scripts update:tfjs",
    "update:version": "pnpm --filter @upscalerjs/scripts update:version",
    "commit-latest-version-changes": "git add packages/upscalerjs/src/constants.ts *examples/*/package.json* && git commit -m \"Updating CDN && example versions\" --no-verify",
    "version": "pnpm run pin-cdn",
    "update:version:old": "node ./scripts/version.js",
    "pin-cdn": "node scripts/pin-cdn.js",
    "find-all-packages": "pnpm --filter @upscalerjs/scripts find-all-packages",
    "example": "pnpm --filter @upscalerjs/scripts example",
    "lint": "pnpm --filter upscaler --filter @upscalerjs/* lint",
    "test:start-test-server": "ts-node test/lib/startTestServer.ts",
    "test:integration:browserstack": "pnpm --filter @upscalerjs/scripts test:integration:browserstack",
    "test:integration:browser": "pnpm --filter @upscalerjs/scripts test:integration:browser",
    "test:integration:node": "pnpm --filter @upscalerjs/scripts test:integration:node",
    "test:memory-leaks": "pnpm --filter @upscalerjs/scripts test:memory-leaks"
  },
  "repository": {
    "type": "git",
    "url": "git+https://github.com/thekevinscott/UpscalerJS.git"
  },
  "author": "Kevin Scott",
  "license": "MIT",
  "homepage": "https://github.com/thekevinscott/UpscalerJS",
  "peerDependencies": {
    "@tensorflow/tfjs": "^3.18.0",
    "@tensorflow/tfjs-node": "^3.18.0",
    "@tensorflow/tfjs-node-gpu": "^3.18.0"
  },
  "devDependencies": {
    "@babel/plugin-transform-modules-commonjs": "^7.18.6",
    "@babel/preset-typescript": "^7.18.6",
    "@rollup/plugin-commonjs": "^22.0.1",
    "@rollup/plugin-node-resolve": "^13.3.0",
    "@schemastore/package": "^0.0.6",
    "@tensorflow/tfjs": "^3.18.0",
    "@tensorflow/tfjs-node": "^3.18.0",
    "@tensorflow/tfjs-node-gpu": "^3.18.0",
    "@types/chai": "^4.3.1",
    "@types/chai-as-promised": "^7.1.5",
    "@types/fs-extra": "^9.0.13",
    "@types/inquirer": "^8.2.1",
    "@types/jest": "^28.1.4",
    "@types/jsdom": "^16.2.14",
    "@types/mocha": "^9.1.1",
    "@types/pixelmatch": "^5.2.4",
    "@types/pngjs": "^6.0.1",
    "@types/puppeteer": "^5.4.6",
    "@types/rimraf": "^3.0.2",
    "@types/selenium-webdriver": "^4.1.1",
    "@types/serve-handler": "^6.1.1",
<<<<<<< HEAD
=======
    "@types/tar": "^6.1.1",
>>>>>>> 277d5197
    "@types/yargs": "^17.0.10",
    "browserstack-local": "^1.5.1",
    "chai": "^4.3.6",
    "chai-as-promised": "^7.1.1",
    "chokidar": "^3.5.3",
    "docsify-cli": "^4.4.4",
    "dotenv": "^16.0.1",
    "esbuild": "^0.11.0",
    "fs-extra": "^10.1.0",
    "heapdump": "^0.3.15",
    "html-webpack-plugin": "^5.5.0",
    "inquirer": "^8.2.4",
    "jest": "^28.1.2",
    "jest-canvas-mock": "^2.4.0",
    "jsdom": "^20.0.0",
    "mocha": "^10.0.0",
    "pixelmatch": "^5.3.0",
    "playwright-test": "^8.1.1",
    "pngjs": "^6.0.0",
    "prettier": "^2.7.1",
    "puppeteer": "^15.3.0",
    "rimraf": "^3.0.2",
    "rollup": "^2.75.7",
    "seedrandom": "~2.4.3",
    "selenium-webdriver": "^4.3.0",
    "serve": "^13.0.2",
    "serve-handler": "^6.1.3",
    "tape": "^5.5.3",
<<<<<<< HEAD
=======
    "tar": "^6.1.11",
>>>>>>> 277d5197
    "tree-kill": "^1.2.2",
    "ts-jest": "^28.0.5",
    "ts-node": "^10.8.2",
    "typescript": "^4.7.4",
    "uglify-js": "^3.16.2",
    "upscaler": "workspace:*",
    "webpack": "^5.73.0",
    "yargs": "^17.5.1"
  },
  "packageManager": "pnpm@3.1.0",
  "pnpm": {
    "overrides": {
      "@tensorflow/tfjs": "3.18.0",
      "@tensorflow/tfjs-node": "3.18.0",
      "@tensorflow/tfjs-node-gpu": "3.18.0"
    }
  }
}<|MERGE_RESOLUTION|>--- conflicted
+++ resolved
@@ -1,10 +1,6 @@
 {
   "name": "@upscalerjs/root",
-<<<<<<< HEAD
-  "version": "1.0.0-beta.3",
-=======
   "version": "1.0.0-beta.4",
->>>>>>> 277d5197
   "private": true,
   "babel": {
     "env": {
@@ -79,10 +75,7 @@
     "@types/rimraf": "^3.0.2",
     "@types/selenium-webdriver": "^4.1.1",
     "@types/serve-handler": "^6.1.1",
-<<<<<<< HEAD
-=======
     "@types/tar": "^6.1.1",
->>>>>>> 277d5197
     "@types/yargs": "^17.0.10",
     "browserstack-local": "^1.5.1",
     "chai": "^4.3.6",
@@ -111,10 +104,7 @@
     "serve": "^13.0.2",
     "serve-handler": "^6.1.3",
     "tape": "^5.5.3",
-<<<<<<< HEAD
-=======
     "tar": "^6.1.11",
->>>>>>> 277d5197
     "tree-kill": "^1.2.2",
     "ts-jest": "^28.0.5",
     "ts-node": "^10.8.2",
