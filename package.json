--- conflicted
+++ resolved
@@ -64,10 +64,6 @@
     "@internals/test-runner": "workspace:*",
     "@internals/upscaler-cli": "workspace:*",
     "@internals/webdriver": "workspace:*",
-<<<<<<< HEAD
-    "@internals/bundlers": "workspace:*",
-=======
->>>>>>> bc28115c
     "@rollup/plugin-commonjs": "25.0.4",
     "@rollup/plugin-node-resolve": "15.2.0",
     "@schemastore/package": "0.0.10",
