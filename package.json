--- conflicted
+++ resolved
@@ -55,17 +55,13 @@
     "@rollup/plugin-commonjs": "^21.1.0",
     "@rollup/plugin-node-resolve": "^13.3.0",
     "@tensorflow/tfjs": "^3.18.0",
-    "@types/jsdom": "^16.2.14",
     "@tensorflow/tfjs-node": "^3.18.0",
     "@tensorflow/tfjs-node-gpu": "^3.18.0",
     "@types/fs-extra": "^9.0.13",
     "@types/inquirer": "^8.2.1",
     "@types/jest": "^28.1.4",
-<<<<<<< HEAD
     "@types/mocha": "^9.1.1",
-=======
     "@types/jsdom": "^16.2.14",
->>>>>>> c6a43ff2
     "@types/pixelmatch": "^5.2.4",
     "@types/pngjs": "^6.0.1",
     "@types/puppeteer": "^5.4.6",
