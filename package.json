{
  "private": true,
  "name": "@upscalerjs/root",
  "description": "This is the root package.json for the UpscalerJS monorepo. You are probably looking for the package.json located at packages/upscalerjs/package.json",
  "version": "1.0.0-beta.14",
  "author": "Kevin Scott",
  "license": "MIT",
  "homepage": "https://github.com/thekevinscott/UpscalerJS",
  "scripts": {
    "build": "wireit",
    "build:models": "wireit",
    "build:models:esm": "wireit",
    "build:models:umd": "wireit",
    "build:models:cjs": "wireit",
    "bundle:esbuild": "wireit",
    "bundle:node": "wireit",
    "dev:browser": "wireit",
    "dev:node": "wireit",
    "docs:build": "wireit",
    "docs:start": "wireit",
    "preinstall": "wireit",
    "liteinstall": "wireit",
    "postinstall": "wireit",
    "update:dependency": "wireit",
    "update:tfjs": "wireit",
    "update:version": "wireit",
    "commit-latest-version-changes": "wireit",
    "example:start": "wireit",
    "lint": "wireit",
    "model:write-docs": "wireit",
    "update:npm:dependencies": "wireit",
    "test:start-test-server": "wireit",
    "test:integration:browserstack": "wireit",
    "test:integration:clientside": "wireit",
    "test:integration:serverside": "wireit",
    "test:model": "wireit",
    "test:integration:memory-leaks": "wireit",
    "test:unit:browser:playwright": "wireit",
    "test:unit:browser:jest": "wireit",
    "test:unit:node": "wireit"
  },
  "repository": {
    "type": "git",
    "url": "git+https://github.com/thekevinscott/UpscalerJS.git"
  },
  "peerDependencies": {
    "@tensorflow/tfjs": "4.8.0",
    "@tensorflow/tfjs-node": "4.8.0",
    "@tensorflow/tfjs-node-gpu": "4.8.0"
  },
  "devDependencies": {
    "@babel/cli": "7.22.10",
    "@babel/core": "7.22.10",
    "@babel/plugin-proposal-export-namespace-from": "7.18.9",
    "@babel/plugin-transform-modules-commonjs": "7.22.5",
    "@babel/preset-env": "7.22.10",
    "@babel/preset-typescript": "7.22.5",
    "@internals/bundlers": "workspace:*",
    "@internals/common": "workspace:*",
    "@internals/http-server": "workspace:*",
    "@internals/test-runner": "workspace:*",
    "@internals/upscaler-cli": "workspace:*",
    "@internals/webdriver": "workspace:*",
    "@rollup/plugin-commonjs": "25.0.4",
    "@rollup/plugin-node-resolve": "15.2.0",
    "@schemastore/package": "0.0.10",
    "@tensorflow/tfjs": "4.8.0",
    "@tensorflow/tfjs-node": "4.8.0",
    "@tensorflow/tfjs-node-gpu": "4.8.0",
    "@types/babel__core": "7.20.1",
    "@types/chai": "4.3.5",
    "@types/chai-as-promised": "7.1.5",
    "@types/fs-extra": "11.0.1",
    "@types/inquirer": "9.0.3",
    "@types/jest": "29.5.3",
    "@types/jsdom": "21.1.1",
    "@types/mocha": "10.0.1",
    "@types/node": "20.5.1",
    "@types/pixelmatch": "5.2.4",
    "@types/pngjs": "6.0.1",
    "@types/selenium-webdriver": "4.1.15",
    "@types/serve-handler": "6.1.1",
    "@types/tar": "6.1.5",
    "@types/tiny-async-pool": "2.0.0",
    "@types/yargs": "17.0.24",
    "@typescript-eslint/eslint-plugin": "6.4.0",
    "@typescript-eslint/parser": "6.4.0",
    "babel-plugin-add-module-exports": "1.0.4",
    "chai": "4.3.7",
    "chai-as-promised": "7.1.1",
    "chokidar": "3.5.3",
    "docsify-cli": "4.4.4",
    "dotenv": "16.3.1",
    "esbuild": "0.19.2",
    "eslint": "8.47.0",
    "eslint-config-prettier": "9.0.0",
    "eslint-plugin-jsdoc": "46.5.0",
    "eslint-plugin-prefer-arrow": "1.2.3",
    "fast-folder-size": "2.2.0",
    "fs-extra": "11.1.1",
    "glob": "^10.3.3",
    "heapdump": "0.3.15",
    "html-webpack-plugin": "5.5.3",
    "inquirer": "9.2.10",
    "jest": "29.6.3",
    "jest-canvas-mock": "2.5.2",
    "jsdom": "22.1.0",
    "mocha": "10.2.0",
    "pixelmatch": "5.3.0",
    "playwright-test": "12.1.1",
    "pngjs": "7.0.0",
    "prettier": "3.0.2",
    "puppeteer": "^21.1.0",
    "rimraf": "5.0.1",
    "rollup": "3.28.0",
    "seedrandom": "3.0.5",
    "selenium-webdriver": "4.4.0",
    "serve": "14.2.0",
    "serve-handler": "6.1.5",
    "tape": "5.6.6",
    "tar": "6.1.15",
    "tiny-async-pool": "2.1.0",
    "tree-kill": "1.2.2",
    "ts-jest": "29.1.1",
    "ts-node": "10.9.1",
    "typescript": "5.1.6",
    "uglify-js": "3.17.4",
    "upscaler": "workspace:*",
    "vite": "4.4.9",
    "vitest": "^0.34.5",
    "webpack": "5.88.2",
    "yargs": "17.7.2"
  },
  "engines": {
    "node": ">=16.0"
  },
  "babel": {
    "env": {
      "test": {
        "plugins": [
          "@babel/plugin-transform-modules-commonjs"
        ]
      }
    },
    "presets": [
      [
        "@babel/preset-env",
        {
          "targets": {
            "node": "current"
          }
        }
      ],
      "@babel/preset-typescript"
    ]
  },
  "pnpm": {
    "overrides": {
      "@tensorflow/tfjs": "4.8.0",
      "@tensorflow/tfjs-node": "4.8.0",
      "@tensorflow/tfjs-node-gpu": "4.8.0"
    }
  },
  "dependencies": {
    "wireit": "^0.14.0"
  },
  "wireit": {
    "build": {
      "command": "pnpm --filter=\"upscaler\" build"
    },
    "build:models": {
      "command": "pnpm --filter=\"./models/**\" build"
    },
    "build:models:esm": {
      "dependencies": [
        "./models/default-model:build:esm",
        "./models/pixel-upsampler:build:esm",
        "./models/esrgan-slim:build:esm",
        "./models/esrgan-medium:build:esm",
        "./models/esrgan-thick:build:esm",
        "./models/esrgan-legacy:build:esm"
      ]
    },
    "build:models:umd": {
      "dependencies": [
        "./models/default-model:build:umd",
        "./models/pixel-upsampler:build:umd",
        "./models/esrgan-slim:build:umd",
        "./models/esrgan-medium:build:umd",
        "./models/esrgan-thick:build:umd",
        "./models/esrgan-legacy:build:umd"
      ]
    },
    "build:models:cjs": {
      "dependencies": [
        "./models/default-model:build:cjs",
        "./models/pixel-upsampler:build:cjs",
        "./models/esrgan-slim:build:cjs",
        "./models/esrgan-medium:build:cjs",
        "./models/esrgan-thick:build:cjs",
        "./models/esrgan-legacy:build:cjs"
      ]
    },
    "dev:browser": {
      "command": "pnpm --filter=\"@upscalerjs/dev-browser\" run dev"
    },
    "dev:node": {
      "command": "pnpm --filter=\"@upscalerjs/dev-node\" run dev"
    },
    "docs:build": {
      "command": "pnpm --filter=\"@upscalerjs/docs\" build"
    },
    "docs:start": {
      "command": "pnpm --filter=\"@upscalerjs/docs\" start"
    },
    "preinstall": {
      "command": "npx only-allow pnpm"
    },
    "liteinstall": {
      "command": "pnpm --filter=!\"@upscalerjs/docs\" --filter=!\"@upscalerjs/examples.*\" install"
    },
    "postinstall": {
      "dependencies": [
        "./models/default-model:build"
      ]
    },
    "update:dependency": {
      "command": "pnpm --filter @upscalerjs/scripts update:dependency"
    },
    "update:tfjs": {
      "command": "pnpm --filter @upscalerjs/scripts update:tfjs"
    },
    "update:version": {
      "command": "pnpm --filter @upscalerjs/scripts update:version && pnpm liteinstall"
    },
    "commit-latest-version-changes": {
      "command": "git add packages/upscalerjs/src/shared/constants.ts *examples/*/package.json* && git commit -m \"Updating CDN && example versions\" --no-verify"
    },
    "example:start": {
      "command": "pnpm --filter @upscalerjs/scripts example:start",
      "dependencies": [
        "./internals/common:build",
        "./packages/upscalerjs:build"
      ]
    },
    "lint": {
      "command": "pnpm --parallel --filter=!./models/**/dist/** lint"
    },
    "model:write-docs": {
      "command": "pnpm --filter @upscalerjs/scripts model:write-docs"
    },
    "update:npm:dependencies": {
      "command": "pnpm --filter @upscalerjs/scripts update:npm:dependencies"
    },
    "bundle:esbuild": {
      "command": "pnpm --filter @internals/bundlers run-bundle -- esbuild",
      "dependencies": [
        "./packages/upscalerjs:build:browser:esm",
        "build:models:esm"
      ],
      "files": [
        "./package.json"
      ],
      "output": [
        "tmp/bundlers/esbuild/**/*",
        "!tmp/bundlers/esbuild/node_modules"
      ]
    },
    "bundle:node": {
      "command": "pnpm --filter @internals/bundlers run-bundle -- node",
      "dependencies": [
        "./packages/upscalerjs:build:node",
        "./packages/upscalerjs:build:node-gpu",
        "build:models:cjs"
      ],
      "files": [
        "./package.json"
      ],
      "output": [
        "tmp/bundlers/node/**/*",
        "!tmp/bundlers/node/node_modules"
      ]
    },
    "test:start-test-server": {
      "command": "ts-node test/lib/start-test-server.ts"
    },
    "test:integration:browserstack": {
<<<<<<< HEAD
      "command": "ROOT_BUNDLER_OUTPUT_DIR=./tmp/bundlers vitest -c ./test/integration/browserstack/vite.config.mts",
=======
      "command": "ESBUILD_DIST_FOLDER=./tmp/bundlers/esbuild/dist vitest -c ./test/integration/browserstack/vite.config.mts",
>>>>>>> d804d279
      "dependencies": [
        "./internals/common:build",
        "./internals/webdriver:build",
        "./internals/http-server:build",
        "./internals/test-runner:build",
        "./packages/upscalerjs:build:browser",
        "build:models:esm",
        "bundle:esbuild"
      ]
    },
    "test:integration:clientside": {
      "command": "ROOT_BUNDLER_OUTPUT_DIR=./tmp/bundlers vitest -c ./test/integration/clientside/vite.config.mts",
      "dependencies": [
        "./internals/common:build",
        "./internals/http-server:build",
        "./internals/test-runner:build",
        "./packages/upscalerjs:build:browser",
        "build:models:esm",
        "build:models:umd"
      ]
    },
    "test:integration:serverside": {
<<<<<<< HEAD
      "command": "ROOT_BUNDLER_OUTPUT_DIR=./tmp/bundlers vitest -c ./test/integration/serverside/vite.config.mts",
=======
      "command": "NODE_DIST_FOLDER=./tmp/bundlers/node vitest -c ./test/integration/serverside/vite.config.mts",
>>>>>>> d804d279
      "dependencies": [
        "./internals/common:build",
        "./internals/test-runner:build",
        "./packages/upscalerjs:build:node-gpu",
        "./packages/upscalerjs:build:node",
        "build:models:cjs",
        "bundle:node"
      ]
    },
    "test:model": {
      "command": "pnpm --filter @upscalerjs/scripts test:model",
      "dependencies": [
        "./internals/common:build",
        "./internals/http-server:build",
        "./internals/test-runner:build",
        "./packages/upscalerjs:build:node-gpu",
        "./packages/upscalerjs:build:node",
        "./packages/upscalerjs:build:browser",
        "build:models"
      ]
    },
    "test:integration:memory-leaks": {
      "command": "ESBUILD_DIST_FOLDER=./tmp/bundlers/esbuild/dist vitest -c ./test/integration/memory/vite.config.mts",
      "dependencies": [
        "./internals/common:build",
        "./internals/http-server:build",
        "./internals/test-runner:build",
        "./packages/upscalerjs:build:browser",
        "build:models:esm",
        "bundle:esbuild"
      ]
    },
    "test:unit:browser:playwright": {
      "command": "pnpm --filter upscaler test:unit:browser:playwright"
    },
    "test:unit:browser:jest": {
      "command": "pnpm --filter upscaler test:unit:browser:jest"
    },
    "test:unit:node": {
      "command": "pnpm --filter upscaler test:unit:node"
    }
  }
}<|MERGE_RESOLUTION|>--- conflicted
+++ resolved
@@ -285,11 +285,7 @@
       "command": "ts-node test/lib/start-test-server.ts"
     },
     "test:integration:browserstack": {
-<<<<<<< HEAD
-      "command": "ROOT_BUNDLER_OUTPUT_DIR=./tmp/bundlers vitest -c ./test/integration/browserstack/vite.config.mts",
-=======
       "command": "ESBUILD_DIST_FOLDER=./tmp/bundlers/esbuild/dist vitest -c ./test/integration/browserstack/vite.config.mts",
->>>>>>> d804d279
       "dependencies": [
         "./internals/common:build",
         "./internals/webdriver:build",
@@ -312,11 +308,7 @@
       ]
     },
     "test:integration:serverside": {
-<<<<<<< HEAD
-      "command": "ROOT_BUNDLER_OUTPUT_DIR=./tmp/bundlers vitest -c ./test/integration/serverside/vite.config.mts",
-=======
       "command": "NODE_DIST_FOLDER=./tmp/bundlers/node vitest -c ./test/integration/serverside/vite.config.mts",
->>>>>>> d804d279
       "dependencies": [
         "./internals/common:build",
         "./internals/test-runner:build",
