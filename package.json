{
  "private": true,
  "name": "@upscalerjs/root",
  "description": "This is the root package.json for the UpscalerJS monorepo. You are probably looking for the package.json located at packages/upscalerjs/package.json",
  "version": "1.0.0-beta.14",
  "author": "Kevin Scott",
  "license": "MIT",
  "homepage": "https://github.com/thekevinscott/UpscalerJS",
  "scripts": {
    "build": "wireit",
    "build:models": "wireit",
    "build:models:esm": "wireit",
    "build:models:umd": "wireit",
    "build:models:cjs": "wireit",
    "dev:browser": "wireit",
    "dev:node": "wireit",
    "docs:build": "wireit",
    "docs:start": "wireit",
    "preinstall": "wireit",
    "liteinstall": "wireit",
    "postinstall": "wireit",
    "update:dependency": "wireit",
    "update:tfjs": "wireit",
    "update:version": "wireit",
    "commit-latest-version-changes": "wireit",
    "example:start": "wireit",
    "lint": "wireit",
    "model:write-docs": "wireit",
    "update:npm:dependencies": "wireit",
    "test:start-test-server": "wireit",
    "test:integration:browserstack": "wireit",
    "test:integration:browser": "wireit",
    "test:integration:node": "wireit",
    "test:model": "wireit",
    "test:memory-leaks": "wireit",
    "test:unit:browser:playwright": "wireit",
    "test:unit:browser:jest": "wireit",
    "test:unit:node": "wireit"
  },
  "repository": {
    "type": "git",
    "url": "git+https://github.com/thekevinscott/UpscalerJS.git"
  },
  "peerDependencies": {
    "@tensorflow/tfjs": "4.8.0",
    "@tensorflow/tfjs-node": "4.8.0",
    "@tensorflow/tfjs-node-gpu": "4.8.0"
  },
  "devDependencies": {
    "@babel/cli": "7.22.10",
    "@babel/core": "7.22.10",
    "@babel/plugin-proposal-export-namespace-from": "7.18.9",
    "@babel/plugin-transform-modules-commonjs": "7.22.5",
    "@babel/preset-env": "7.22.10",
    "@babel/preset-typescript": "7.22.5",
<<<<<<< HEAD
=======
    "@internals/common": "workspace:*",
    "@internals/upscaler-cli": "workspace:*",
    "@internals/webdriver": "workspace:*",
    "@internals/http-server": "workspace:*",
    "@internals/test-runner": "workspace:*",
>>>>>>> 179d4e22
    "@rollup/plugin-commonjs": "25.0.4",
    "@rollup/plugin-node-resolve": "15.2.0",
    "@schemastore/package": "0.0.10",
    "@tensorflow/tfjs": "4.8.0",
    "@tensorflow/tfjs-node": "4.8.0",
    "@tensorflow/tfjs-node-gpu": "4.8.0",
    "@types/babel__core": "7.20.1",
    "@types/chai": "4.3.5",
    "@types/chai-as-promised": "7.1.5",
    "@types/fs-extra": "11.0.1",
    "@types/inquirer": "9.0.3",
    "@types/jest": "29.5.3",
    "@types/jsdom": "21.1.1",
    "@types/mocha": "10.0.1",
    "@types/node": "20.5.1",
    "@types/pixelmatch": "5.2.4",
    "@types/pngjs": "6.0.1",
    "@types/selenium-webdriver": "4.1.15",
    "@types/serve-handler": "6.1.1",
    "@types/tar": "6.1.5",
    "@types/tiny-async-pool": "2.0.0",
    "@types/yargs": "17.0.24",
    "@typescript-eslint/eslint-plugin": "6.4.0",
    "@typescript-eslint/parser": "6.4.0",
    "babel-plugin-add-module-exports": "1.0.4",
    "browserstack-local": "1.5.4",
    "chai": "4.3.7",
    "chai-as-promised": "7.1.1",
    "chokidar": "3.5.3",
    "docsify-cli": "4.4.4",
    "dotenv": "16.3.1",
    "esbuild": "0.19.2",
    "eslint": "8.47.0",
    "eslint-config-prettier": "9.0.0",
    "eslint-plugin-jsdoc": "46.5.0",
    "eslint-plugin-prefer-arrow": "1.2.3",
    "fast-folder-size": "2.2.0",
    "fs-extra": "11.1.1",
    "glob": "^10.3.3",
    "heapdump": "0.3.15",
    "html-webpack-plugin": "5.5.3",
    "inquirer": "9.2.10",
    "jest": "29.6.3",
    "jest-canvas-mock": "2.5.2",
    "jsdom": "22.1.0",
    "mocha": "10.2.0",
    "pixelmatch": "5.3.0",
    "playwright-test": "12.1.1",
    "pngjs": "7.0.0",
    "prettier": "3.0.2",
    "puppeteer": "^21.1.0",
    "rimraf": "5.0.1",
    "rollup": "3.28.0",
    "seedrandom": "3.0.5",
    "selenium-webdriver": "4.4.0",
    "serve": "14.2.0",
    "serve-handler": "6.1.5",
    "tape": "5.6.6",
    "tar": "6.1.15",
    "tiny-async-pool": "2.1.0",
    "tree-kill": "1.2.2",
    "ts-jest": "29.1.1",
    "ts-node": "10.9.1",
    "typescript": "5.1.6",
    "uglify-js": "3.17.4",
    "upscaler": "workspace:*",
    "vite": "4.4.9",
    "vitest": "^0.34.5",
    "webpack": "5.88.2",
    "yargs": "17.7.2"
  },
  "engines": {
    "node": ">=16.0"
  },
  "babel": {
    "env": {
      "test": {
        "plugins": [
          "@babel/plugin-transform-modules-commonjs"
        ]
      }
    },
    "presets": [
      [
        "@babel/preset-env",
        {
          "targets": {
            "node": "current"
          }
        }
      ],
      "@babel/preset-typescript"
    ]
  },
  "pnpm": {
    "overrides": {
      "@tensorflow/tfjs": "4.8.0",
      "@tensorflow/tfjs-node": "4.8.0",
      "@tensorflow/tfjs-node-gpu": "4.8.0"
    }
  },
  "dependencies": {
    "wireit": "^0.14.0"
  },
  "wireit": {
    "build": {
      "command": "pnpm --filter=\"upscaler\" build"
    },
    "build:models": {
      "command": "pnpm --filter=\"./models/**\" build"
    },
    "build:models:esm": {
      "command": "pnpm --filter=\"./models/**\" build:esm"
    },
    "build:models:umd": {
      "command": "pnpm --filter=\"./models/**\" build:umd"
    },
    "build:models:cjs": {
      "command": "pnpm --filter=\"./models/**\" build:cjs"
    },
    "dev:browser": {
      "command": "pnpm --filter=\"@upscalerjs/dev-browser\" run dev"
    },
    "dev:node": {
      "command": "pnpm --filter=\"@upscalerjs/dev-node\" run dev"
    },
    "docs:build": {
      "command": "pnpm --filter=\"@upscalerjs/docs\" build"
    },
    "docs:start": {
      "command": "pnpm --filter=\"@upscalerjs/docs\" start"
    },
    "preinstall": {
      "command": "npx only-allow pnpm"
    },
    "liteinstall": {
      "command": "pnpm --filter=!\"@upscalerjs/docs\" --filter=!\"@upscalerjs/examples.*\" install"
    },
    "postinstall": {
      "dependencies": [
        "./models/default-model:build"
      ]
    },
    "update:dependency": {
      "command": "pnpm --filter @upscalerjs/scripts update:dependency"
    },
    "update:tfjs": {
      "command": "pnpm --filter @upscalerjs/scripts update:tfjs"
    },
    "update:version": {
      "command": "pnpm --filter @upscalerjs/scripts update:version && pnpm liteinstall"
    },
    "commit-latest-version-changes": {
      "command": "git add packages/upscalerjs/src/shared/constants.ts *examples/*/package.json* && git commit -m \"Updating CDN && example versions\" --no-verify"
    },
    "example:start": {
      "command": "pnpm --filter @upscalerjs/scripts example:start",
      "dependencies": [
        "./internals/common:build",
        "./packages/upscalerjs:build"
      ]
    },
    "lint": {
      "command": "pnpm --parallel --filter=!./models/**/dist/** lint"
    },
    "model:write-docs": {
      "command": "pnpm --filter @upscalerjs/scripts model:write-docs"
    },
    "update:npm:dependencies": {
      "command": "pnpm --filter @upscalerjs/scripts update:npm:dependencies"
    },
    "test:start-test-server": {
      "command": "ts-node test/lib/start-test-server.ts"
    },
    "test:integration:browserstack": {
      "command": "pnpm --filter @upscalerjs/scripts test:integration:browserstack",
      "dependencies": [
        "./internals/common:build",
        "./internals/webdriver:build",
        "./internals/http-server:build",
        "./internals/test-runner:build",
        "./packages/upscalerjs:build:browser",
        "build:models:esm"
      ]
    },
    "test:integration:browser": {
      "command": "pnpm --filter @upscalerjs/scripts test:integration:browser",
      "dependencies": [
        "./internals/common:build",
        "./internals/http-server:build",
        "./internals/test-runner:build",
        "./packages/upscalerjs:build:browser",
        "build:models:esm",
        "build:models:umd"
      ]
    },
    "test:integration:node": {
      "command": "pnpm --filter @upscalerjs/scripts test:integration:node",
      "dependencies": [
        "./internals/common:build",
        "./internals/test-runner:build",
        "./packages/upscalerjs:build:node-gpu",
        "./packages/upscalerjs:build:node",
        "build:models:cjs"
      ]
    },
    "test:model": {
      "command": "pnpm --filter @upscalerjs/scripts test:model",
      "dependencies": [
        "./internals/common:build",
        "./internals/http-server:build",
        "./internals/test-runner:build",
        "./packages/upscalerjs:build:node-gpu",
        "./packages/upscalerjs:build:node",
        "./packages/upscalerjs:build:browser",
        "build:models"
      ]
    },
    "test:memory-leaks": {
      "command": "pnpm --filter @upscalerjs/scripts test:memory-leaks",
      "dependencies": [
        "./internals/common:build",
        "./internals/http-server:build",
        "./internals/test-runner:build",
        "./packages/upscalerjs:build:browser",
        "build:models:esm"
      ]
    },
    "test:unit:browser:playwright": {
      "command": "pnpm --filter upscaler test:unit:browser:playwright"
    },
    "test:unit:browser:jest": {
      "command": "pnpm --filter upscaler test:unit:browser:jest"
    },
    "test:unit:node": {
      "command": "pnpm --filter upscaler test:unit:node"
    }
  }
}<|MERGE_RESOLUTION|>--- conflicted
+++ resolved
@@ -53,14 +53,10 @@
     "@babel/plugin-transform-modules-commonjs": "7.22.5",
     "@babel/preset-env": "7.22.10",
     "@babel/preset-typescript": "7.22.5",
-<<<<<<< HEAD
-=======
     "@internals/common": "workspace:*",
-    "@internals/upscaler-cli": "workspace:*",
     "@internals/webdriver": "workspace:*",
     "@internals/http-server": "workspace:*",
     "@internals/test-runner": "workspace:*",
->>>>>>> 179d4e22
     "@rollup/plugin-commonjs": "25.0.4",
     "@rollup/plugin-node-resolve": "15.2.0",
     "@schemastore/package": "0.0.10",
