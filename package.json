{
  "name": "@upscalerjs/root",
  "version": "1.0.0-beta.0",
  "private": true,
  "babel": {
    "env": {
      "test": {
        "plugins": [
          "@babel/plugin-transform-modules-commonjs"
        ]
      }
    },
    "presets": [
      [
        "@babel/preset-env",
        {
          "targets": {
            "node": "current"
          }
        }
      ],
      "@babel/preset-typescript"
    ]
  },
  "scripts": {
<<<<<<< HEAD
    "liteinstall": "pnpm install --filter=!\"@upscalerjs/examples.*\"",
    "postinstall": "pnpm --filter upscaler run scaffold:platform 'browser' && pnpm --filter @upscalerjs/core --filter @upscalerjs/esrgan-slim build",
=======
    "preinstall": "npx only-allow pnpm",
    "postinstall": "pnpm --filter upscaler run scaffold:platform 'browser' && pnpm --filter @upscalerjs/core build",
>>>>>>> adda2861
    "update:tfjs": "pnpm --filter @upscalerjs/scripts update:tfjs",
    "update:version": "pnpm --filter @upscalerjs/scripts update:version",
    "commit-latest-version-changes": "git add packages/upscalerjs/src/constants.ts *examples/*/package.json* && git commit -m \"Updating CDN && example versions\" --no-verify",
    "version": "pnpm run pin-cdn",
    "update:version:old": "node ./scripts/version.js",
    "pin-cdn": "node scripts/pin-cdn.js",
    "find-all-packages": "pnpm --filter @upscalerjs/scripts find-all-packages",
    "example": "pnpm --filter @upscalerjs/scripts example",
    "lint": "pnpm --filter upscaler --filter @upscalerjs/* lint",
    "test:start-test-server": "ts-node test/lib/startServer.ts",
    "test:integration:browserstack": "pnpm --filter @upscalerjs/scripts test:integration:browserstack",
    "test:integration:browser": "pnpm --filter @upscalerjs/scripts test:integration:browser",
    "test:integration:node": "pnpm --filter @upscalerjs/scripts test:integration:node",
    "test:memory-leaks": "pnpm --filter @upscalerjs/scripts test:memory-leaks"
  },
  "repository": {
    "type": "git",
    "url": "git+https://github.com/thekevinscott/UpscalerJS.git"
  },
  "author": "Kevin Scott",
  "license": "MIT",
  "homepage": "https://github.com/thekevinscott/UpscalerJS",
  "peerDependencies": {
    "@tensorflow/tfjs": "^3.18.0"
  },
  "devDependencies": {
    "@babel/plugin-transform-modules-commonjs": "^7.18.6",
    "@babel/preset-typescript": "^7.18.6",
    "@rollup/plugin-commonjs": "^22.0.1",
    "@rollup/plugin-node-resolve": "^13.3.0",
    "@schemastore/package": "^0.0.6",
    "@tensorflow/tfjs": "^3.18.0",
    "@tensorflow/tfjs-node": "^3.18.0",
    "@tensorflow/tfjs-node-gpu": "^3.18.0",
    "@types/fs-extra": "^9.0.13",
    "@types/jest": "^28.1.4",
    "@types/jsdom": "^16.2.14",
    "@types/mocha": "^9.1.1",
    "@types/pixelmatch": "^5.2.4",
    "@types/pngjs": "^6.0.1",
    "@types/puppeteer": "^5.4.6",
    "@types/rimraf": "^3.0.2",
    "@types/selenium-webdriver": "^4.1.1",
    "@types/serve-handler": "^6.1.1",
    "browserstack-local": "^1.5.1",
    "chai": "^4.3.6",
    "chai-as-promised": "^7.1.1",
    "chokidar": "^3.5.3",
    "docsify-cli": "^4.4.4",
    "dotenv": "^16.0.1",
    "esbuild": "^0.11.0",
    "fs-extra": "^10.1.0",
    "heapdump": "^0.3.15",
    "html-webpack-plugin": "^5.5.0",
    "jest": "^28.1.2",
    "jest-canvas-mock": "^2.4.0",
    "jsdom": "^20.0.0",
    "mocha": "^10.0.0",
    "pixelmatch": "^5.3.0",
    "playwright-test": "^8.1.1",
    "pngjs": "^6.0.0",
    "prettier": "^2.7.1",
    "puppeteer": "^15.3.0",
    "rimraf": "^3.0.2",
    "rollup": "^2.75.7",
    "seedrandom": "~2.4.3",
    "selenium-webdriver": "^4.3.0",
    "serve": "^13.0.2",
    "serve-handler": "^6.1.3",
    "tape": "^5.5.3",
    "tree-kill": "^1.2.2",
    "ts-jest": "^28.0.5",
    "ts-node": "^10.8.2",
    "typescript": "^4.7.4",
    "uglify-js": "^3.16.2",
    "upscaler": "workspace:*",
    "webpack": "^5.73.0"
  },
  "packageManager": "pnpm@3.1.0"
}<|MERGE_RESOLUTION|>--- conflicted
+++ resolved
@@ -23,13 +23,9 @@
     ]
   },
   "scripts": {
-<<<<<<< HEAD
+    "preinstall": "npx only-allow pnpm",
     "liteinstall": "pnpm install --filter=!\"@upscalerjs/examples.*\"",
     "postinstall": "pnpm --filter upscaler run scaffold:platform 'browser' && pnpm --filter @upscalerjs/core --filter @upscalerjs/esrgan-slim build",
-=======
-    "preinstall": "npx only-allow pnpm",
-    "postinstall": "pnpm --filter upscaler run scaffold:platform 'browser' && pnpm --filter @upscalerjs/core build",
->>>>>>> adda2861
     "update:tfjs": "pnpm --filter @upscalerjs/scripts update:tfjs",
     "update:version": "pnpm --filter @upscalerjs/scripts update:version",
     "commit-latest-version-changes": "git add packages/upscalerjs/src/constants.ts *examples/*/package.json* && git commit -m \"Updating CDN && example versions\" --no-verify",
