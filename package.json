--- conflicted
+++ resolved
@@ -22,10 +22,6 @@
     "example:start": "pnpm --filter @upscalerjs/scripts example:start",
     "lint": "pnpm --filter upscaler --filter @upscalerjs/* lint",
     "model:build": "pnpm --filter @upscalerjs/scripts model:build",
-<<<<<<< HEAD
-    "model:create": "pnpm --filter @upscalerjs/scripts model:create",
-=======
->>>>>>> 32e8a8d7
     "model:write-docs": "pnpm --filter @upscalerjs/scripts model:write-docs",
     "update:npm:dependencies": "pnpm --filter @upscalerjs/scripts update:npm:dependencies",
     "test:start-test-server": "ts-node test/lib/start-test-server.ts",
