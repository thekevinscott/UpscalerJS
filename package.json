--- conflicted
+++ resolved
@@ -97,18 +97,13 @@
     "ts-node": "^10.8.2",
     "typescript": "^4.7.4",
     "uglify-js": "^3.16.1",
+    "serve-handler": "^6.1.3",
     "upscaler": "workspace:*",
+    "@types/mocha": "^9.1.1",
+    "@types/selenium-webdriver": "^4.1.1",
     "webpack": "^5.73.0",
+    "seedrandom": "~2.4.3",
     "yargs": "^17.5.1"
   },
-  "packageManager": "pnpm@3.1.0",
-  "dependencies": {
-    "@types/mocha": "^9.1.1",
-    "@types/selenium-webdriver": "^4.1.1",
-<<<<<<< HEAD
-    "serve-handler": "^6.1.3"
-=======
-    "seedrandom": "~2.4.3"
->>>>>>> e2b8f3ef
-  }
+  "packageManager": "pnpm@3.1.0"
 }