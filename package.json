--- conflicted
+++ resolved
@@ -293,10 +293,6 @@
         "tmp/bundlers/umd/**/*"
       ]
     },
-<<<<<<< HEAD
-
-=======
->>>>>>> ad4a626b
     "bundle:node": {
       "command": "pnpm --filter @internals/bundlers run-bundle -- node",
       "dependencies": [
