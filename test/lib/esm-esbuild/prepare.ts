import * as fs from 'fs';
import * as path from 'path';
import * as esbuild from 'esbuild';
import * as rimraf from 'rimraf';
import { copyFixtures } from '../utils/copyFixtures';
import { updateTFJSVersion } from '../utils/updateTFJSVersion';
<<<<<<< HEAD
import callExec from '../utils/callExec';
import { getAllAvailableModelPackages } from '../utils/getAllAvailableModels';
=======
// import callExec from '../utils/callExec';
>>>>>>> 8d4e7288

const ROOT = path.join(__dirname);
export const DIST = path.join(ROOT, '/dist');
// const NODE_MODULES = path.join(ROOT, '/node_modules');
// const UPSCALER_PATH = path.join(ROOT, '../../../packages/upscalerjs')

<<<<<<< HEAD
const recreateNodeModuleFolder = async (localPackageName: string) => {
  rimraf.sync(`${NODE_MODULES}/${localPackageName}`);
  await callExec(`mkdir -p ./node_modules/${localPackageName}`, {
    cwd: ROOT,
  });
};

const movePackageToLocalPackage = async (originalPackageName: string, localPackageName: string) => {
  // Make sure we load the version local to node_modules, _not_ the local version on disk,
  // so we can ensure the build process is accurate and working correctly
  rimraf.sync(`${NODE_MODULES}/${localPackageName}`);
=======
// const moveUpscalerToLocallyNamedPackage = async (localNameForPackage: string) => {
//   // Make sure we load the version local to node_modules, _not_ the local version on disk,
//   // so we can ensure the build process is accurate and working correctly
//   rimraf.sync(`${NODE_MODULES}/${localNameForPackage}`);
>>>>>>> 8d4e7288

//   await callExec(`mkdir -p ./node_modules`, {
//     cwd: ROOT,
//   });

<<<<<<< HEAD
  [
    '.ignored_eslint',
    '.ignored_eslint-config-prettier',
    '.ignored_eslint-plugin-prefer-arrow',
    '.ignored_eslint-plugin-jsdoc',
  ].forEach(name => {
    rimraf.sync(path.resolve(originalPackageName, `node_modules/${name}`));
  });

  await callExec(`cp -r ${originalPackageName} ${NODE_MODULES}/${localPackageName}`, {
    cwd: originalPackageName,
  });
  
  const packageJSON = JSON.parse(fs.readFileSync(`${NODE_MODULES}/${localPackageName}/package.json`, 'utf-8'));
  packageJSON.name = localPackageName;
  fs.writeFileSync(`${NODE_MODULES}/${localPackageName}/package.json`, JSON.stringify(packageJSON, null, 2));
}
=======
//   rimraf.sync(path.resolve(UPSCALER_PATH, 'node_modules/.ignored_eslint'));
//   rimraf.sync(path.resolve(UPSCALER_PATH, 'node_modules/.ignored_eslint-config-prettier'));
//   rimraf.sync(path.resolve(UPSCALER_PATH, 'node_modules/.ignored_eslint-plugin-prefer-arrow'));
//   rimraf.sync(path.resolve(UPSCALER_PATH, 'node_modules/.ignored_eslint-plugin-jsdoc'));

//   await callExec(`cp -r ${UPSCALER_PATH} ${NODE_MODULES}/${localNameForPackage}`, {
//     cwd: UPSCALER_PATH,
//   });
  
//   const packageJSON = JSON.parse(fs.readFileSync(`${NODE_MODULES}/${localNameForPackage}/package.json`, 'utf-8'));
//   packageJSON.name = localNameForPackage;
//   fs.writeFileSync(`${NODE_MODULES}/${localNameForPackage}/package.json`, JSON.stringify(packageJSON, null, 2));
// }
>>>>>>> 8d4e7288

export const bundle = async () => {
  // const localNameForPackage = 'upscaler-for-esbuild'
  await updateTFJSVersion(ROOT);
<<<<<<< HEAD
  await movePackageToLocalPackage(UPSCALER_PATH, localNameForPackage);

  recreateNodeModuleFolder('@upscalerjs-for-esbuild');

  const models = getAllAvailableModelPackages();
  for (let i = 0; i < models.length; i++) {
    const model = models[i];
    const MODEL_PATH = path.join(ROOT, '../../../models', model)
    await movePackageToLocalPackage(MODEL_PATH, `@upscalerjs-for-esbuild/${model}`);
  }

=======
  // await moveUpscalerToLocallyNamedPackage(localNameForPackage);
>>>>>>> 8d4e7288
  rimraf.sync(DIST);
  copyFixtures(DIST, false);
  const entryFiles = path.join(ROOT, 'src/index.js');
  try {
    esbuild.buildSync({
      entryPoints: [entryFiles],
      bundle: true,
      loader: {
        '.png': 'file',
      },
      outdir: DIST,
    });
    fs.copyFileSync(path.join(ROOT, 'src/index.html'), path.join(DIST,'index.html'))
  } catch (err) {
    console.error(err);
  }
}<|MERGE_RESOLUTION|>--- conflicted
+++ resolved
@@ -4,93 +4,12 @@
 import * as rimraf from 'rimraf';
 import { copyFixtures } from '../utils/copyFixtures';
 import { updateTFJSVersion } from '../utils/updateTFJSVersion';
-<<<<<<< HEAD
-import callExec from '../utils/callExec';
-import { getAllAvailableModelPackages } from '../utils/getAllAvailableModels';
-=======
-// import callExec from '../utils/callExec';
->>>>>>> 8d4e7288
 
 const ROOT = path.join(__dirname);
 export const DIST = path.join(ROOT, '/dist');
-// const NODE_MODULES = path.join(ROOT, '/node_modules');
-// const UPSCALER_PATH = path.join(ROOT, '../../../packages/upscalerjs')
-
-<<<<<<< HEAD
-const recreateNodeModuleFolder = async (localPackageName: string) => {
-  rimraf.sync(`${NODE_MODULES}/${localPackageName}`);
-  await callExec(`mkdir -p ./node_modules/${localPackageName}`, {
-    cwd: ROOT,
-  });
-};
-
-const movePackageToLocalPackage = async (originalPackageName: string, localPackageName: string) => {
-  // Make sure we load the version local to node_modules, _not_ the local version on disk,
-  // so we can ensure the build process is accurate and working correctly
-  rimraf.sync(`${NODE_MODULES}/${localPackageName}`);
-=======
-// const moveUpscalerToLocallyNamedPackage = async (localNameForPackage: string) => {
-//   // Make sure we load the version local to node_modules, _not_ the local version on disk,
-//   // so we can ensure the build process is accurate and working correctly
-//   rimraf.sync(`${NODE_MODULES}/${localNameForPackage}`);
->>>>>>> 8d4e7288
-
-//   await callExec(`mkdir -p ./node_modules`, {
-//     cwd: ROOT,
-//   });
-
-<<<<<<< HEAD
-  [
-    '.ignored_eslint',
-    '.ignored_eslint-config-prettier',
-    '.ignored_eslint-plugin-prefer-arrow',
-    '.ignored_eslint-plugin-jsdoc',
-  ].forEach(name => {
-    rimraf.sync(path.resolve(originalPackageName, `node_modules/${name}`));
-  });
-
-  await callExec(`cp -r ${originalPackageName} ${NODE_MODULES}/${localPackageName}`, {
-    cwd: originalPackageName,
-  });
-  
-  const packageJSON = JSON.parse(fs.readFileSync(`${NODE_MODULES}/${localPackageName}/package.json`, 'utf-8'));
-  packageJSON.name = localPackageName;
-  fs.writeFileSync(`${NODE_MODULES}/${localPackageName}/package.json`, JSON.stringify(packageJSON, null, 2));
-}
-=======
-//   rimraf.sync(path.resolve(UPSCALER_PATH, 'node_modules/.ignored_eslint'));
-//   rimraf.sync(path.resolve(UPSCALER_PATH, 'node_modules/.ignored_eslint-config-prettier'));
-//   rimraf.sync(path.resolve(UPSCALER_PATH, 'node_modules/.ignored_eslint-plugin-prefer-arrow'));
-//   rimraf.sync(path.resolve(UPSCALER_PATH, 'node_modules/.ignored_eslint-plugin-jsdoc'));
-
-//   await callExec(`cp -r ${UPSCALER_PATH} ${NODE_MODULES}/${localNameForPackage}`, {
-//     cwd: UPSCALER_PATH,
-//   });
-  
-//   const packageJSON = JSON.parse(fs.readFileSync(`${NODE_MODULES}/${localNameForPackage}/package.json`, 'utf-8'));
-//   packageJSON.name = localNameForPackage;
-//   fs.writeFileSync(`${NODE_MODULES}/${localNameForPackage}/package.json`, JSON.stringify(packageJSON, null, 2));
-// }
->>>>>>> 8d4e7288
 
 export const bundle = async () => {
-  // const localNameForPackage = 'upscaler-for-esbuild'
   await updateTFJSVersion(ROOT);
-<<<<<<< HEAD
-  await movePackageToLocalPackage(UPSCALER_PATH, localNameForPackage);
-
-  recreateNodeModuleFolder('@upscalerjs-for-esbuild');
-
-  const models = getAllAvailableModelPackages();
-  for (let i = 0; i < models.length; i++) {
-    const model = models[i];
-    const MODEL_PATH = path.join(ROOT, '../../../models', model)
-    await movePackageToLocalPackage(MODEL_PATH, `@upscalerjs-for-esbuild/${model}`);
-  }
-
-=======
-  // await moveUpscalerToLocallyNamedPackage(localNameForPackage);
->>>>>>> 8d4e7288
   rimraf.sync(DIST);
   copyFixtures(DIST, false);
   const entryFiles = path.join(ROOT, 'src/index.js');
