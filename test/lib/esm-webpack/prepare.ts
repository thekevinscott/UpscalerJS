--- conflicted
+++ resolved
@@ -19,13 +19,6 @@
   rimraf.sync(DIST);
   fs.mkdirSync(DIST, { recursive: true });
 
-<<<<<<< HEAD
-  // await callExec('yarn build:esm', {
-  //   cwd: UPSCALER_PATH,
-  // });
-
-=======
->>>>>>> 5f1d4289
   await callExec(`cp -r ${UPSCALER_PATH} ${NODE_MODULES}`, {
     cwd: UPSCALER_PATH,
   });
