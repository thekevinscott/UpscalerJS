{
  "name": "@upscalerjs/test.esm.webpack",
  "private": true,
  "version": "1.0.0-beta.0",
  "main": "index.js",
  "dependencies": {
    "@tensorflow/tfjs": "^3.18.0",
    "@babel/plugin-transform-modules-commonjs": "^7.16.0",
    "upscaler-for-webpack": "workspace:upscaler@*",
    "@babel/preset-typescript": "^7.16.0"
  },
  "devDependencies": {
<<<<<<< HEAD
    "webpack": "^5.24.3",
    "tensor-as-base64": "^0.3.0"
=======
    "tensor-as-base64": "^0.2.0",
    "seedrandom": "2.4.4"
>>>>>>> 96571f7d
  },
  "babel": {
    "env": {
      "test": {
        "plugins": [
          "@babel/plugin-transform-modules-commonjs"
        ]
      }
    },
    "presets": [
      [
        "@babel/preset-env",
        {
          "targets": {
            "node": "current"
          }
        }
      ],
      "@babel/preset-typescript"
    ]
  }
}<|MERGE_RESOLUTION|>--- conflicted
+++ resolved
@@ -10,13 +10,9 @@
     "@babel/preset-typescript": "^7.16.0"
   },
   "devDependencies": {
-<<<<<<< HEAD
     "webpack": "^5.24.3",
-    "tensor-as-base64": "^0.3.0"
-=======
-    "tensor-as-base64": "^0.2.0",
+    "tensor-as-base64": "^0.3.0",
     "seedrandom": "2.4.4"
->>>>>>> 96571f7d
   },
   "babel": {
     "env": {
