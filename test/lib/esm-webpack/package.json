--- conflicted
+++ resolved
@@ -10,10 +10,7 @@
     "@babel/preset-typescript": "^7.16.0"
   },
   "devDependencies": {
-<<<<<<< HEAD
     "webpack": "^5.24.3",
-=======
->>>>>>> 0d9e90c2
     "tensor-as-base64": "^0.3.0",
     "seedrandom": "2.4.4"
   },
