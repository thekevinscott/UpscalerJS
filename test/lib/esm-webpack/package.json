{
  "name": "@upscalerjs/test.esm.webpack",
  "private": true,
  "version": "1.0.0-beta.10",
  "main": "index.js",
  "dependencies": {
    "@tensorflow/tfjs": "^4.1.0"
  },
  "devDependencies": {
<<<<<<< HEAD
    "html-webpack-plugin": "5.5.0",
    "webpack": "5.73.0",
=======
    "html-webpack-plugin": "^5.5.0",
    "webpack": "^5.73.0",
>>>>>>> e36b8ac5
    "seedrandom": "3.0.5"
  },
  "babel": {
    "env": {
      "test": {
        "plugins": [
          "@babel/plugin-transform-modules-commonjs"
        ]
      }
    },
    "presets": [
      [
        "@babel/preset-env",
        {
          "targets": {
            "node": "current"
          }
        }
      ],
      "@babel/preset-typescript"
    ]
  }
}<|MERGE_RESOLUTION|>--- conflicted
+++ resolved
@@ -7,13 +7,8 @@
     "@tensorflow/tfjs": "^4.1.0"
   },
   "devDependencies": {
-<<<<<<< HEAD
-    "html-webpack-plugin": "5.5.0",
-    "webpack": "5.73.0",
-=======
     "html-webpack-plugin": "^5.5.0",
     "webpack": "^5.73.0",
->>>>>>> e36b8ac5
     "seedrandom": "3.0.5"
   },
   "babel": {
