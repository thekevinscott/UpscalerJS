import * as path from 'path';
import callExec from './callExec';
// const requestedVersion = process.argv;

const ROOT = path.join(__dirname);
const UPSCALER_PATH = path.join(ROOT, '../../../packages/upscalerjs')

<<<<<<< HEAD
export const buildUpscaler = async (target: 'browser' | 'node') => {
  await callExec(`pnpm build:${target}`, {
=======
export const buildUpscaler = async (target: 'browser' | 'node' | 'node-gpu') => {
  await callExec(`yarn build:${target}`, {
>>>>>>> 38b1efa6
    cwd: UPSCALER_PATH,
  });
}<|MERGE_RESOLUTION|>--- conflicted
+++ resolved
@@ -5,13 +5,8 @@
 const ROOT = path.join(__dirname);
 const UPSCALER_PATH = path.join(ROOT, '../../../packages/upscalerjs')
 
-<<<<<<< HEAD
-export const buildUpscaler = async (target: 'browser' | 'node') => {
+export const buildUpscaler = async (target: 'browser' | 'node' | 'node-gpu') => {
   await callExec(`pnpm build:${target}`, {
-=======
-export const buildUpscaler = async (target: 'browser' | 'node' | 'node-gpu') => {
-  await callExec(`yarn build:${target}`, {
->>>>>>> 38b1efa6
     cwd: UPSCALER_PATH,
   });
 }