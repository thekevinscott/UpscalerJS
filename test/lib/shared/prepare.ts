import { Dependency } from '@schemastore/package';
import fs from 'fs';
import { mkdirpSync, writeFileSync } from 'fs-extra';
import path from 'path';
import rimraf from 'rimraf';
import findAllPackages from '../../../scripts/package-scripts/find-all-packages';
import { getPackageJSON, writePackageJSON } from '../../../scripts/package-scripts/utils/packages';
import callExec from "../utils/callExec";
import crypto from 'crypto';
import tar from 'tar';
import { withTmpDir } from '../../../scripts/package-scripts/utils/withTmpDir';

const ROOT = path.join(__dirname, '../../..');

<<<<<<< HEAD
export const installNodeModules = (cwd: string, silent = true) => callExec(`npm install ${silent ? '--silent' : ''} --no-audit`, {
=======
export const getHashedName = (data: string) => `${crypto.createHash('md5').update(data).digest("hex")}`;

export const installNodeModules = (cwd: string) => callExec('npm install --silent --no-audit', {
>>>>>>> 6ad743b0
  cwd,
});

const installRemoteDependencies = async (dest: string, remoteDependencies: Dependency, verbose = false) => {
  if (Object.keys(remoteDependencies).length) {
    const dependenciesToInstall = Object.entries(remoteDependencies).map(([dependency, version]) => {
      return `${dependency}@${version}`;
    }).join(' ');
    const cmd = [
      'npm install --no-save',
      verbose === false ? '--silent --no-audit' : '',
      dependenciesToInstall,
    ].filter(Boolean).join(' ')
    if (verbose) {
      console.log(cmd);
    }
    await callExec(cmd, {
      cwd: dest,
    })
  }
};

const installLocalDependencies = async (dest: string, dependencies: DependencyDefinition[], localDependencies: Dependency) => {
  const localDependenciesKeys = Object.keys(localDependencies);
  for (let i = 0; i < localDependenciesKeys.length; i++) {
    const localDependency = localDependenciesKeys[i];
    const localDependencyFolder = findMatchingFolder(localDependency);
    dependencies.push({
      src: localDependencyFolder,
      name: localDependency,
    })
  }

  const NODE_MODULES = path.resolve(dest, 'node_modules');

  await Promise.all(dependencies.map(async ({ src, name }) => {
    const moduleFolder = path.resolve(NODE_MODULES, name);
    await installLocalPackageWithNewName(src, moduleFolder, name);
  }))
};

const buildDependencyTree = (dependencies: DependencyDefinition[]): {
  localDependencies: Dependency;
  remoteDependencies: Dependency;
} => dependencies.reduce((collectedDependencies, { src }) => {
  const { localDependencies, remoteDependencies, } = collectAllDependencies(src);
  return {
    localDependencies: {
      ...collectedDependencies.localDependencies,
      ...localDependencies,
    },
    remoteDependencies: {
      ...collectedDependencies.remoteDependencies,
      ...remoteDependencies,
    }
  }

}, {
  localDependencies: {},
  remoteDependencies: {},
});

type DependencyDefinition = {
  src: string;
  name: string;
}
export const installLocalPackages = async (dest: string, dependencies: DependencyDefinition[]) => {
  if (dest.endsWith('node_modules')) {
    throw new Error(`Your destination ends with "node_modules", but it should be the root folder (without ending in node_modules). ${dest}`)
  }
  const { localDependencies, remoteDependencies } = buildDependencyTree(dependencies);

  await installRemoteDependencies(dest, remoteDependencies);
  await installLocalDependencies(dest, dependencies, localDependencies);
}

const installLocalPackageWithNewName = async (src: string, dest: string, localNameForPackage: string) => {
  const timer = setTimeout(() => {
    console.log(`It is taking a long time to install the local package ${localNameForPackage}`);
  }, 10000);
  await installLocalPackage(src, dest);
  clearTimeout(timer);
  const packageJSON = getPackageJSON(dest)
  packageJSON.name = localNameForPackage;
  writePackageJSON(dest, packageJSON)
}

const npmPack = async (src: string): Promise<string> => {
  let outputName = '';
  await callExec('npm pack --quiet', {
    cwd: src,
  }, chunk => {
    outputName = chunk;
  });

  outputName = outputName.trim();

  if (!outputName.endsWith('.tgz')) {
    throw new Error(`Unexpected output name: ${outputName}`)
  }

  return path.resolve(src, outputName);
};

const unTar = (cwd: string, fileName: string) => tar.extract({
  file: fileName,
  cwd,
});

const getLocalAndRemoteDependencies = (dir: string) => {
  const { dependencies = {} as Dependency } = getPackageJSON(dir);

  const localDependencies: Dependency = {};
  const remoteDependencies: Dependency = {};

  const entries: Array<[string, string]> = Object.entries(dependencies);

  for (let i = 0; i < entries.length; i++) {
    const [dependency, version] = entries[i];
    if (version.startsWith('workspace:')) {
      localDependencies[dependency] = version;
    } else {
      remoteDependencies[dependency] = version;
    }
  }

  return { localDependencies, remoteDependencies };
};

const findMatchingFolder = (dependency: string): string => {
  const packagePaths = findAllPackages(ROOT);

  for (let i = 0; i < packagePaths.length; i++) {
    const packagePath = path.resolve(ROOT, packagePaths[i]);
    const { name } = getPackageJSON(packagePath);
    if (name === dependency) {
      return path.join(packagePath, '..');
    }
  }

  throw new Error(`Could not find local dependency ${dependency}`);
};

const collectAllDependencies = (src: string) => {
  let { localDependencies, remoteDependencies } = getLocalAndRemoteDependencies(src);
  const localDependencyNames = Object.keys(localDependencies);
  for (let i = 0; i < localDependencyNames.length; i++) {
    const localDependency = findMatchingFolder(localDependencyNames[i]);
    const { localDependencies: subLocalDeps, remoteDependencies: subRemoteDeps } = collectAllDependencies(localDependency);
    localDependencies = {
      ...localDependencies,
      ...subLocalDeps,
    };
    remoteDependencies = {
      ...remoteDependencies,
      ...subRemoteDeps,
    };
  }

  return { localDependencies, remoteDependencies };
}

// sometimes npm pack fails with a 'package/models/group1-shard1of1.bin: truncated gzip input' error. Try a few times before failing
const MAX_ATTEMPTS = 3;
const packAndTar = async (src: string, tmp: string, attempts = 0): Promise<string> => {
  try {
    const packedFile = await npmPack(src);
    if (!fs.existsSync(packedFile)) {
      throw new Error(`npm pack failed for ${src}`)
    }
    const tmpPackedFile = path.resolve(tmp, packedFile);
    fs.renameSync(packedFile, tmpPackedFile);
    await new Promise(resolve => setTimeout(resolve, 1));
    await unTar(tmp, packedFile);
    const unpackedFolder = path.resolve(tmp, 'package');
    // ensure the unpacked folder exists
    if (!fs.existsSync(unpackedFolder)) {
      throw new Error(`Tried to unpack tar file in src ${packedFile} but the output is not present.`)
    }
    return unpackedFolder;
  } catch (err) {
    if (attempts >= MAX_ATTEMPTS) {
      console.error(err);
      throw new Error(`Failed to pack and tar after ${attempts} attempts`);
    }

    return packAndTar(src, tmp, attempts + 1);
  }
}

export const installLocalPackage = async (src: string, dest: string) => {
  rimraf.sync(dest);
  await withTmpDir(async tmp => {
    const unpackedFolder = await packAndTar(src, tmp);

    const destParent = path.resolve(dest, '..');
    mkdirpSync(destParent);

    await callExec(`mv ${unpackedFolder} ${dest}`, {
      cwd: tmp,
    });
  })
};

export interface Import {
  packageName: string;
  paths: { name: string; path: string; }[];
}

export const writeIndex = (target: string, upscalerName: string, imports: Import[] = []) => {
  const importCommands = imports.map(({ paths }) => paths.map(({ path }) => {
    return `import _${getHashedName(path)} from '${path}';`;
  }).join('\n')).join('\n');
  const windowDefinitions = imports.map(({ packageName: packageName, paths }) => `window['${packageName}'] = {
${paths.map(({ path, name }) => `  '${name}': _${getHashedName(path)},`).join('\n')}
}`).join('\n');
  const contents = `
import * as tf from '@tensorflow/tfjs';
import Upscaler from '${upscalerName}';
import flower from '../../../__fixtures__/flower-small.png';

/*** Auto-generated import commands ***/
${importCommands}

/*** Auto-generated window definition commands ***/
${windowDefinitions}

window.tf = tf;
window.flower = flower;
window.Upscaler = Upscaler;
document.title = document.title + '| Loaded';
document.body.querySelector('#output').innerHTML = document.title;
`;
  writeFileSync(target, contents.trim(), 'utf-8');
};<|MERGE_RESOLUTION|>--- conflicted
+++ resolved
@@ -6,19 +6,15 @@
 import findAllPackages from '../../../scripts/package-scripts/find-all-packages';
 import { getPackageJSON, writePackageJSON } from '../../../scripts/package-scripts/utils/packages';
 import callExec from "../utils/callExec";
+import tar from 'tar';
 import crypto from 'crypto';
-import tar from 'tar';
 import { withTmpDir } from '../../../scripts/package-scripts/utils/withTmpDir';
 
 const ROOT = path.join(__dirname, '../../..');
 
-<<<<<<< HEAD
+export const getHashedName = (data: string) => `${crypto.createHash('md5').update(data).digest("hex")}`;
+
 export const installNodeModules = (cwd: string, silent = true) => callExec(`npm install ${silent ? '--silent' : ''} --no-audit`, {
-=======
-export const getHashedName = (data: string) => `${crypto.createHash('md5').update(data).digest("hex")}`;
-
-export const installNodeModules = (cwd: string) => callExec('npm install --silent --no-audit', {
->>>>>>> 6ad743b0
   cwd,
 });
 
