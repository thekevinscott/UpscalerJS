--- conflicted
+++ resolved
@@ -220,46 +220,7 @@
   paths: { name: string; path: string; }[];
 }
 
-<<<<<<< HEAD
-export const writeIndex = (target: string, contents: string) => {
-=======
-export const writeIndex = async (target: string, upscalerName: string, imports: Import[] = []) => {
-  writeFileSync(target, `
-import * as tf from '@tensorflow/tfjs';
-import ESRGANSlim from '@upscalerjs-for-esbuild/esrgan-slim';
-import Upscaler from 'upscaler-for-esbuild';
-import pixelUpsampler2x from '@upscalerjs-for-esbuild/pixel-upsampler/2x';
-import pixelUpsampler3x from '@upscalerjs-for-esbuild/pixel-upsampler/3x';
-import pixelUpsampler4x from '@upscalerjs-for-esbuild/pixel-upsampler/4x';
-import ESRGANDiv2K2x from '@upscalerjs-for-esbuild/esrgan-legacy/div2k/2x';
-import ESRGANDiv2K3x from '@upscalerjs-for-esbuild/esrgan-legacy/div2k/3x';
-import ESRGANDiv2K4x from '@upscalerjs-for-esbuild/esrgan-legacy/div2k/4x';
-import ESRGANPSNR from '@upscalerjs-for-esbuild/esrgan-legacy/psnr-small';
-import ESRGANGANS from '@upscalerjs-for-esbuild/esrgan-legacy/gans';
-import flower from '../../../__fixtures__/flower-small.png';
-window.tf = tf;
-window.flower = flower;
-window.Upscaler = Upscaler;
-window['esrgan-slim'] = {
-  'index': ESRGANSlim,
-};
-window['pixel-upsampler'] = {
-  '2x': pixelUpsampler2x,
-  '3x': pixelUpsampler3x,
-  '4x': pixelUpsampler4x,
-};
-window['esrgan-legacy'] = {
-  'div2k/2x': ESRGANDiv2K2x,
-  'div2k/3x': ESRGANDiv2K3x,
-  'div2k/4x': ESRGANDiv2K4x,
-  'psnr-small': ESRGANPSNR,
-  'gans': ESRGANGANS,
-};
-document.title = document.title + ' | Loaded';
-document.body.querySelector('#output').innerHTML = document.title;
-
-  `,
-    'utf-8');
+export const writeIndex = (target: string, upscalerName: string, imports: Import[] = []) => {
   const importCommands = imports.map(({ paths }) => paths.map(({ path }) => {
     return `import _${getHashedName(path)} from '${path}';`;
   }).join('\n')).join('\n');
@@ -283,6 +244,5 @@
 document.title = document.title + '| Loaded';
 document.body.querySelector('#output').innerHTML = document.title;
 `;
->>>>>>> 592a1219
   writeFileSync(target, contents.trim(), 'utf-8');
 };