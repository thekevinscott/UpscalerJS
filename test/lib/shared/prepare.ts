--- conflicted
+++ resolved
@@ -54,10 +54,6 @@
  */
 export const getHashedName = (data: string) => `${crypto.createHash('md5').update(data).digest("hex")}`;
 
-<<<<<<< HEAD
-export const installNodeModules = (cwd: string, { useYarn = false, verbose = false }: Opts & { useYarn?: boolean }= {}) => {
-  const cmd = useYarn ? `yarn ${verbose ? '' : '--silent'}` : `npm install ${verbose ? '' : '--silent'} --no-audit`;
-=======
 const npmInstall = (cwd: string, {
   verbose = false,
   ignorePackageLock = false,
@@ -79,7 +75,6 @@
     `--package-lock ${ignorePackageLock ? 'false' : 'true'}`,
     ...dependencies
   ].filter(Boolean).join(' ');
->>>>>>> 25c9954c
   try {
     return callExec(cmd, {
       cwd,
