import { checkImage } from '../../lib/utils/checkImage';
import { prepareScriptBundleForCJS, executeNodeScript } from '../../lib/node/prepare';
<<<<<<< HEAD
import { AVAILABLE_MODELS } from '../../../scripts/package-scripts/build-model';
=======
import { LOCAL_UPSCALER_NAME } from '../../lib/node/constants';
>>>>>>> 8d4e7288

const JEST_TIMEOUT = 60 * 1000;
jest.setTimeout(JEST_TIMEOUT * 1); // 60 seconds timeout

const execute = async (contents: string, logExtra = true) => {
  let data = '';
  await executeNodeScript(contents.trim(), chunk => {
    if (chunk.startsWith('OUTPUT: ')) {
      data += chunk.split('OUTPUT: ').pop();
    } else if (logExtra) {
      console.log('[PAGE]', chunk);
    }
  });
  return data.trim();
}

const writeScript = (getModelPath: string) => `
const tf = require('@tensorflow/tfjs-node');
const Upscaler = require('${LOCAL_UPSCALER_NAME}/node');
const path = require('path');
const fs = require('fs');
const base64ArrayBuffer = require('../../utils/base64ArrayBuffer')

const FIXTURES = path.join(__dirname, '../../../__fixtures__');
const IMG = path.join(FIXTURES, 'flower-small.png');

// Returns a PNG-encoded UInt8Array
const upscaleImageToUInt8Array = async (model, filename) => {
  const upscaler = new Upscaler({
    model: {
      path: model,
      scale: 4,
    }
  });
  const file = fs.readFileSync(filename)
  const image = tf.node.decodeImage(file, 3)
  return await upscaler.upscale(image, {
    output: 'tensor',
    patchSize: 64,
    padding: 6,
  });
}

const main = async (model) => {
  const tensor = await upscaleImageToUInt8Array(model, IMG);
  const upscaledImage = await tf.node.encodePng(tensor)
  return base64ArrayBuffer(upscaledImage);
}

${getModelPath}

(async () => {
  const data = await main(getModelPath());
  console.log('OUTPUT: ' + data);
})();
`;

describe('Model Loading Integration Tests', () => {
  beforeAll(async () => {
    await prepareScriptBundleForCJS(AVAILABLE_MODELS);
  });

  it("loads a locally exposed model via file:// path", async () => {
    const result = await execute(writeScript(`
const getModelPath = () => {
  const MODEL_PATH = path.join(FIXTURES, 'pixelator/pixelator.json');
  return 'file://' + path.resolve(MODEL_PATH);
}
    `));
    const formattedResult = `data:image/png;base64,${result}`;
    checkImage(formattedResult, "upscaled-4x-pixelator.png", 'diff.png');
  });

  it("loads a model via HTTP", async () => {
    const result = await execute(writeScript(`
const getModelPath = () => {
  return 'https://unpkg.com/@upscalerjs/models@0.10.0-canary.1/models/pixelator/model.json';
}
    `));
    const formattedResult = `data:image/png;base64,${result}`;
    checkImage(formattedResult, "upscaled-4x-pixelator.png", 'diff.png');
  });
});<|MERGE_RESOLUTION|>--- conflicted
+++ resolved
@@ -1,10 +1,7 @@
 import { checkImage } from '../../lib/utils/checkImage';
 import { prepareScriptBundleForCJS, executeNodeScript } from '../../lib/node/prepare';
-<<<<<<< HEAD
 import { AVAILABLE_MODELS } from '../../../scripts/package-scripts/build-model';
-=======
 import { LOCAL_UPSCALER_NAME } from '../../lib/node/constants';
->>>>>>> 8d4e7288
 
 const JEST_TIMEOUT = 60 * 1000;
 jest.setTimeout(JEST_TIMEOUT * 1); // 60 seconds timeout
