--- conflicted
+++ resolved
@@ -1,26 +1,21 @@
 import { checkImage } from '../../lib/utils/checkImage';
 import { prepareScriptBundleForNodeCJS, GetContents, testNodeScript } from '../../lib/node/prepare';
-<<<<<<< HEAD
-import { LOCAL_UPSCALER_NAMESPACE, LOCAL_UPSCALER_NAME } from '../../lib/node/constants';
+import { LOCAL_UPSCALER_NAMESPACE } from '../../lib/node/constants';
 import { getAllAvailableModelPackages, getAllAvailableModels } from '../../../scripts/package-scripts/utils/getAllAvailableModels';
-=======
-import { LOCAL_UPSCALER_NAME } from '../../lib/node/constants';
->>>>>>> 277d5197
 
 const JEST_TIMEOUT = 60 * 1000;
 jest.setTimeout(JEST_TIMEOUT * 1); // 60 seconds timeout
 
-<<<<<<< HEAD
 const writeScript = (getUpscalerArgs: string, imports: string = ''): GetContents => (outputFile: string) => `
 const path = require('path');
 const fs = require('fs');
 const tf = require('@tensorflow/tfjs-node');
-const Upscaler = require('${LOCAL_UPSCALER_NAME}/node');
+const Upscaler = require('${LOCAL_UPSCALER_NAMESPACE}/node');
 ${imports}
 const base64ArrayBuffer = require('../../utils/base64ArrayBuffer')
 
 const FIXTURES = path.join(__dirname, '../../../__fixtures__');
-const IMG = path.join(FIXTURES, 'flower-small.png');
+const TENSOR_PATH = path.join(FIXTURES, 'flower-small-tensor.json');
 
 // Returns a PNG-encoded UInt8Array
 const upscaleImageToUInt8Array = async (args = {}, filename) => {
@@ -30,64 +25,21 @@
   const file = fs.readFileSync(filename)
   const image = tf.node.decodeImage(file, 3)
   return await upscaler.upscale(image, {
-=======
-const writeScript = (getModelPath: string): GetContents => (outputFile: string) => `
-const tf = require('@tensorflow/tfjs-node');
-const Upscaler = require('${LOCAL_UPSCALER_NAME}/node');
-const path = require('path');
-const fs = require('fs');
-const base64ArrayBuffer = require('../../utils/base64ArrayBuffer')
-
-const FIXTURES = path.join(__dirname, '../../../__fixtures__');
-const TENSOR_PATH = path.join(FIXTURES, 'flower-small-tensor.json');
-
-const getUpscaler = (model) => {
-  if (model) {
-    return new Upscaler({
-      model: {
-        path: model,
-        scale: 4,
-      }
-    });
-  }
-
-  return new Upscaler();
-}
-
-// Returns a PNG-encoded UInt8Array
-const upscaleImageToUInt8Array = async (model, filename) => {
-  const upscaler = getUpscaler(model);
-  const bytes = new Uint8Array(JSON.parse(fs.readFileSync(filename, 'utf-8')));
-  const tensor = tf.tensor(bytes).reshape([16, 16, 3]);
-  return await upscaler.upscale(tensor, {
->>>>>>> 277d5197
     output: 'tensor',
     patchSize: 64,
     padding: 6,
   });
 }
 
-<<<<<<< HEAD
-const main = async (args) => {
-  const tensor = await upscaleImageToUInt8Array(args, IMG);
-=======
 const main = async (model) => {
   const tensor = await upscaleImageToUInt8Array(model, TENSOR_PATH);
->>>>>>> 277d5197
   const upscaledImage = await tf.node.encodePng(tensor)
   return base64ArrayBuffer(upscaledImage);
 }
 
-<<<<<<< HEAD
 (async () => {
   ${getUpscalerArgs}
   const data = await main(getUpscalerArgs());
-=======
-${getModelPath}
-
-(async () => {
-  const data = await main(getModelPath());
->>>>>>> 277d5197
   fs.writeFileSync('${outputFile}', data);
 })();
 `;
@@ -97,7 +49,6 @@
     await prepareScriptBundleForNodeCJS();
   });
 
-<<<<<<< HEAD
 //   it("loads the default model", async () => {
 //     const result = await testNodeScript(writeScript(`
 // const getUpscalerArgs = () => ({});
@@ -123,6 +74,7 @@
 //     checkImage(formattedResult, "upscaled-4x-pixelator.png", 'diff.png');
 //   });
 
+// TODO: I'm not sure Node should support loading models via HTTP
 //   it("loads a model via HTTP", async () => {
 //     const result = await testNodeScript(writeScript(`
 // const getUpscalerArgs = () => {
@@ -165,38 +117,4 @@
       });
     });
   });
-=======
-  it("loads the default model", async () => {
-    const result = await testNodeScript(writeScript(`
-const getModelPath = () => undefined;
-    `));
-    expect(result).not.toEqual('');
-    const formattedResult = `data:image/png;base64,${result}`;
-    checkImage(formattedResult, "upscaled-4x-gans.png", 'diff.png');
-  });
-
-  it("loads a locally exposed model via file:// path", async () => {
-    const result = await testNodeScript(writeScript(`
-const getModelPath = () => {
-  const MODEL_PATH = path.join(FIXTURES, 'pixelator/pixelator.json');
-  return 'file://' + path.resolve(MODEL_PATH);
-}
-    `));
-    expect(result).not.toEqual('');
-    const formattedResult = `data:image/png;base64,${result}`;
-    checkImage(formattedResult, "upscaled-4x-pixelator.png", 'diff.png');
-  });
-
-  // TODO: I'm not sure Node should support loading models via HTTP
-//   it("loads a model via HTTP", async () => {
-//     const result = await testNodeScript(writeScript(`
-// const getModelPath = () => {
-//   return 'https://unpkg.com/@upscalerjs/models@0.10.0-canary.1/models/pixelator/model.json';
-// }
-//     `));
-//     expect(result).not.toEqual('');
-//     const formattedResult = `data:image/png;base64,${result}`;
-//     checkImage(formattedResult, "upscaled-4x-pixelator.png", 'diff.png');
-//   });
->>>>>>> 277d5197
 });