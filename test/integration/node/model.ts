import { checkImage } from '../../lib/utils/checkImage';
import { prepareScriptBundleForCJS, executeNodeScript } from '../../lib/node/prepare';

const JEST_TIMEOUT = 60 * 1000;
jest.setTimeout(JEST_TIMEOUT * 1); // 60 seconds timeout

const execute = async (file: string) => {
  let data = '';
  await executeNodeScript(file, chunk => {
    if (chunk.startsWith('OUTPUT: ')) {
      data += chunk.split('OUTPUT: ').pop();
    } else {
      console.log(chunk);
    }
  });
  return data.trim();
}

describe('Model Loading Integration Tests', () => {
  beforeAll(async () => {
    await prepareScriptBundleForCJS();
  });

  it("loads a locally exposed model via file:// path", async () => {
    const result = await execute("localFilePath.js");
    const formattedResult = `data:image/png;base64,${result}`;
    checkImage(formattedResult, "upscaled-4x-pixelator.png", 'diff.png', 'upscaled.png');
  });

  it("loads a model via tf.io.fileSystem", async () => {
    const result = await execute("localFilePath.js");
    const formattedResult = `data:image/png;base64,${result}`;
    checkImage(formattedResult, "upscaled-4x-pixelator.png", 'diff.png', 'upscaled.png');
  });

  it("loads a model via HTTP", async () => {
    const result = await execute("httpPath.js");
    const formattedResult = `data:image/png;base64,${result}`;
    checkImage(formattedResult, "upscaled-4x-pixelator.png", 'diff.png', 'upscaled.png');
  });

<<<<<<< HEAD
  it("can load model definitions in Node", async () => {
    const result = await execute("modelDefinitions.js");
    expect(result['pixelator']).toEqual({
      urlPath: 'pixelator',
      scale: 4,
    });
  });
=======
>>>>>>> 5e9c7e47
});<|MERGE_RESOLUTION|>--- conflicted
+++ resolved
@@ -39,7 +39,6 @@
     checkImage(formattedResult, "upscaled-4x-pixelator.png", 'diff.png', 'upscaled.png');
   });
 
-<<<<<<< HEAD
   it("can load model definitions in Node", async () => {
     const result = await execute("modelDefinitions.js");
     expect(result['pixelator']).toEqual({
@@ -47,6 +46,4 @@
       scale: 4,
     });
   });
-=======
->>>>>>> 5e9c7e47
 });