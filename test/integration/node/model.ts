import { checkImage } from '../../lib/utils/checkImage';
import { prepareScriptBundleForCJS, executeNodeScript } from '../../lib/node/prepare';

const JEST_TIMEOUT = 60 * 1000;
jest.setTimeout(JEST_TIMEOUT * 1); // 60 seconds timeout

const execute = async (contents: string, logExtra = true) => {
  let data = '';
  await executeNodeScript(contents.trim(), chunk => {
    if (chunk.startsWith('OUTPUT: ')) {
      data += chunk.split('OUTPUT: ').pop();
    } else if (logExtra) {
      console.log('[PAGE]', chunk);
    }
  });
  return data.trim();
}

const writeScript = (getModelPath: string) => `
const tf = require('@tensorflow/tfjs-node');
const Upscaler = require('upscaler-for-node/node');
const path = require('path');
const fs = require('fs');
const base64ArrayBuffer = require('../../utils/base64ArrayBuffer')

const FIXTURES = path.join(__dirname, '../../../__fixtures__');
const IMG = path.join(FIXTURES, 'flower-small.png');

// Returns a PNG-encoded UInt8Array
const upscaleImageToUInt8Array = async (model, filename) => {
  const upscaler = new Upscaler({
    model,
    scale: 4,
  });
  const file = fs.readFileSync(filename)
  const image = tf.node.decodeImage(file, 3)
  return await upscaler.upscale(image, {
    output: 'tensor',
    patchSize: 64,
    padding: 6,
  });
}

const main = async (model) => {
  const tensor = await upscaleImageToUInt8Array(model, IMG);
  const upscaledImage = await tf.node.encodePng(tensor)
  return base64ArrayBuffer(upscaledImage);
}

${getModelPath}

(async () => {
  const data = await main(getModelPath());
  console.log('OUTPUT: ' + data);
})();
`;

describe('Model Loading Integration Tests', () => {
  beforeAll(async () => {
    await prepareScriptBundleForCJS();
  });

  it("loads a locally exposed model via file:// path", async () => {
<<<<<<< HEAD
    const result = await execute("localFilePath.js");
    const formattedResult = `data:image/png;base64,${result}`;
    checkImage(formattedResult, "upscaled-4x-pixelator.png", 'diff.png', 'upscaled.png');
  });

  // it("loads a model via tf.io.fileSystem", async () => {
  //   const result = await execute("localFilePath.js");
  //   const formattedResult = `data:image/png;base64,${result}`;
  //   checkImage(formattedResult, "upscaled-4x-pixelator.png", 'diff.png', 'upscaled.png');
  // });

  // it("loads a model via HTTP", async () => {
  //   const result = await execute("httpPath.js");
  //   const formattedResult = `data:image/png;base64,${result}`;
  //   checkImage(formattedResult, "upscaled-4x-pixelator.png", 'diff.png', 'upscaled.png');
  // });

  // it("can load model definitions in Node", async () => {
  //   const result = await execute("modelDefinitions.js");
  //   const parsedResult = JSON.parse(result);
  //   expect(parsedResult['pixelator']).not.toEqual(undefined);
  //   expect(parsedResult['pixelator']['scale']).toEqual(4);
  //   expect(parsedResult['pixelator']['urlPath']).toEqual('pixelator');
  // });
=======
    const result = await execute(writeScript(`
const getModelPath = () => {
  const MODEL_PATH = path.join(FIXTURES, 'pixelator/pixelator.json');
  return 'file://' + path.resolve(MODEL_PATH);
}
    `));
    const formattedResult = `data:image/png;base64,${result}`;
    checkImage(formattedResult, "upscaled-4x-pixelator.png", 'diff.png');
  });

  it("loads a model via HTTP", async () => {
    const result = await execute(writeScript(`
const getModelPath = () => {
  return 'https://unpkg.com/@upscalerjs/models@0.10.0-canary.1/models/pixelator/model.json';
}
    `));
    const formattedResult = `data:image/png;base64,${result}`;
    checkImage(formattedResult, "upscaled-4x-pixelator.png", 'diff.png');
  });
>>>>>>> 38b1efa6
});<|MERGE_RESOLUTION|>--- conflicted
+++ resolved
@@ -61,32 +61,6 @@
   });
 
   it("loads a locally exposed model via file:// path", async () => {
-<<<<<<< HEAD
-    const result = await execute("localFilePath.js");
-    const formattedResult = `data:image/png;base64,${result}`;
-    checkImage(formattedResult, "upscaled-4x-pixelator.png", 'diff.png', 'upscaled.png');
-  });
-
-  // it("loads a model via tf.io.fileSystem", async () => {
-  //   const result = await execute("localFilePath.js");
-  //   const formattedResult = `data:image/png;base64,${result}`;
-  //   checkImage(formattedResult, "upscaled-4x-pixelator.png", 'diff.png', 'upscaled.png');
-  // });
-
-  // it("loads a model via HTTP", async () => {
-  //   const result = await execute("httpPath.js");
-  //   const formattedResult = `data:image/png;base64,${result}`;
-  //   checkImage(formattedResult, "upscaled-4x-pixelator.png", 'diff.png', 'upscaled.png');
-  // });
-
-  // it("can load model definitions in Node", async () => {
-  //   const result = await execute("modelDefinitions.js");
-  //   const parsedResult = JSON.parse(result);
-  //   expect(parsedResult['pixelator']).not.toEqual(undefined);
-  //   expect(parsedResult['pixelator']['scale']).toEqual(4);
-  //   expect(parsedResult['pixelator']['urlPath']).toEqual('pixelator');
-  // });
-=======
     const result = await execute(writeScript(`
 const getModelPath = () => {
   const MODEL_PATH = path.join(FIXTURES, 'pixelator/pixelator.json');
@@ -106,5 +80,4 @@
     const formattedResult = `data:image/png;base64,${result}`;
     checkImage(formattedResult, "upscaled-4x-pixelator.png", 'diff.png');
   });
->>>>>>> 38b1efa6
 });