--- conflicted
+++ resolved
@@ -13,11 +13,7 @@
 
 const FIXTURES = path.join(__dirname, '../../../__fixtures__');
 const MODEL_PATH = path.join(FIXTURES, 'pixelator/pixelator.json');
-<<<<<<< HEAD
-const IMG = path.join(FIXTURES, 'flower-small.png');
-=======
 const TENSOR_PATH = path.join(FIXTURES, 'flower-small-tensor.json');
->>>>>>> 277d5197
 
 // Returns a PNG-encoded UInt8Array
 const upscaleImageToUInt8Array = async (model, filename) => {
@@ -27,15 +23,9 @@
       scale: 4,
     }
   });
-<<<<<<< HEAD
-  const file = fs.readFileSync(filename)
-  const image = tf.node.decodeImage(file, 3)
-  return await upscaler.upscale(image, {
-=======
   const bytes = new Uint8Array(JSON.parse(fs.readFileSync(filename, 'utf-8')));
   const tensor = tf.tensor(bytes).reshape([16, 16, 3]);
   return await upscaler.upscale(tensor, {
->>>>>>> 277d5197
     output: 'tensor',
     patchSize: 64,
     padding: 6
@@ -43,11 +33,7 @@
 }
 
 const main = async (model) => {
-<<<<<<< HEAD
-  const tensor = await upscaleImageToUInt8Array(model, IMG);
-=======
   const tensor = await upscaleImageToUInt8Array(model, TENSOR_PATH);
->>>>>>> 277d5197
   const upscaledImage = await tf.node.encodePng(tensor)
   return base64ArrayBuffer(upscaledImage);
 }
