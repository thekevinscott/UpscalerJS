--- conflicted
+++ resolved
@@ -262,23 +262,13 @@
 
   @timeit<[Bundle], BrowserTestRunner>('beforeAll scaffolding')
   async beforeAll(bundle: Bundle) {
-    console.log('beforeAll', bundle.name);
-    console.log('existing cache', cachedBundles);
     const opts = this._makeOpts();
     const bundleIfNotCached = async () => {
-      console.log('existing cache within bundleIfNotCached', cachedBundles);
       if (
         this._cacheBundling === false ||
         (this._cacheBundling === true && cachedBundles.has(bundle.name) !== true)
       ) {
-        console.log('Bundle not yet in cache, bundling', bundle.name)
         await bundle(opts);
-      } else {
-<<<<<<< HEAD
-        console.log('Bundle already in cache, skipping', cachedBundles)
-=======
-        console.log('Bundle already in cache, skipping', bundle.name)
->>>>>>> 0a85b16f
       }
       return this.startServer();
     };
