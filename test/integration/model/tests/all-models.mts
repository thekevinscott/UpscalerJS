/****
 * Tests that different approaches to loading a model all load correctly
 */
import { checkImage } from '../../../lib/utils/checkImage.js';
import Upscaler, { ModelDefinition } from 'upscaler';
import * as tf from '@tensorflow/tfjs';
import { AvailableModel, getFilteredModels } from '../../../../scripts/package-scripts/utils/getAllAvailableModels.js';
import path from 'path';
<<<<<<< HEAD
import { MODELS_DIR, TMP_DIR } from '../../../scripts/package-scripts/utils/constants';
import { getPackageJSON } from '../../../scripts/package-scripts/utils/packages';
import { LOCAL_UPSCALER_NAME, LOCAL_UPSCALER_NAMESPACE } from '../../lib/node/constants';
import { Main, NodeTestRunner } from '../utils/NodeTestRunner';
=======
import { MODELS_DIR, TMP_DIR } from '@internals/common/constants';
import { getPackageJSON } from '../../../../scripts/package-scripts/utils/packages.js';
import { LOCAL_UPSCALER_NAMESPACE } from '../../../lib/node/constants.js';
import { ClientsideTestRunner } from '@internals/test-runner/clientside';
>>>>>>> ad4a626b
import { ServersideTestRunner } from '@internals/test-runner/serverside';
import { getTemplate } from '@internals/common/get-template';

const VERBOSE = false;
const USE_GPU = process.env.useGPU === 'true';
const PLATFORMS = process.env.platform?.split(',').filter(platform => typeof platform === 'string' && ['node', 'browser'].includes(platform));

const ROOT_BUNDLER_OUTPUT_DIR = process.env.ROOT_BUNDLER_OUTPUT_DIR;
if (typeof ROOT_BUNDLER_OUTPUT_DIR !== 'string') {
  throw new Error('ROOT_BUNDLER_OUTPUT_DIR not defined in env');
}
const ESBUILD_DIST = path.resolve(ROOT_BUNDLER_OUTPUT_DIR, 'esbuild/dist')
const UMD_DIST = path.resolve(ROOT_BUNDLER_OUTPUT_DIR, 'umd/dist')
const NODE_DIST_FOLDER = path.resolve(ROOT_BUNDLER_OUTPUT_DIR, 'node')

const SPECIFIC_PACKAGE: string | undefined = undefined;
const SPECIFIC_MODEL: string | undefined = undefined;

const ROOT_BUNDLER_OUTPUT_DIR = process.env.ROOT_BUNDLER_OUTPUT_DIR;
if (typeof ROOT_BUNDLER_OUTPUT_DIR !== 'string') {
  throw new Error('ROOT_BUNDLER_OUTPUT_DIR not defined in env');
}
const NODE_DIST_FOLDER = path.resolve(ROOT_BUNDLER_OUTPUT_DIR, 'node')
const ESBUILD_DIST_FOLDER = path.resolve(ROOT_BUNDLER_OUTPUT_DIR, 'esbuild/dist')
const UMD_DIST_FOLDER = path.resolve(ROOT_BUNDLER_OUTPUT_DIR, 'umd/dist')

if (PLATFORMS === undefined || PLATFORMS.length === 0) {
  throw new Error('You must provide at least one valid platform of "node" or "browser".')
} else {
  const filteredPackagesAndModels = getFilteredModels({
    specificPackage: SPECIFIC_PACKAGE,
    specificModel: SPECIFIC_MODEL,
    filter: (packageName, model) => {
      if (packageName === 'default-model') {
        return false;
      }
      const packagePath = path.resolve(MODELS_DIR, packageName);
      const packageJSON = getPackageJSON(packagePath);
      const supportedPlatforms = packageJSON['@upscalerjs']?.models?.[model.export]?.supportedPlatforms;

      return supportedPlatforms === undefined || supportedPlatforms.includes('browser');
    },
  }).reduce<[ string, AvailableModel[] ][]>((arr, [packageName, models]) => {
    const preparedModels: AvailableModel[] = models.map(({ esm, ...model }) => {
      return {
        ...model,
        esm: esm === '' ? 'index' : esm,
      };
    });
    return arr.concat([[
      packageName,
      preparedModels,
    ]]);
  }, []);

  describe('Model Tests', () => {
    describe.each(PLATFORMS)('%s', (platform) => {
      if (platform === 'browser') {
        describe('ESM', () => {
          const testRunner = new ClientsideTestRunner({
            name: 'esm',
            mock: true,
            dist: ESBUILD_DIST_FOLDER,
          });

          beforeAll(async function beforeAll() {
            await testRunner.beforeAll();
          }, 60000);

          afterAll(async function modelAfterAll() {
            await testRunner.afterAll();
          }, 10000);

          beforeEach(async function beforeEach() {
            await testRunner.beforeEach('| Loaded');
          });

          afterEach(async function afterEach() {
            await testRunner.afterEach();
          });

          describe.each(filteredPackagesAndModels)('%s', (packageName, preparedModels) => {
            test.each(preparedModels.map(({ esm }) => esm || 'index'))(`upscales with ${packageName}/%s as esm`, async (modelName) => {
              const fixturePath = `${await testRunner.getFixturesServerURL()}/${packageName}/test/__fixtures__/fixture.png`;
              const result = await testRunner.page.evaluate(({ fixturePath, packageName, modelName }) => {
                const model = window[`@upscalerjs/${packageName}/${modelName}`] as unknown as ModelDefinition;
                if (!model) {
                  throw new Error('No model found')
                }
                const upscaler = new window['Upscaler']({
                  model,
                });
                return upscaler.execute(fixturePath, {
                  patchSize: 64,
                  padding: 2,
                });
              }, { fixturePath, packageName, modelName });
              const FIXTURE_PATH = path.resolve(MODELS_DIR, packageName, `test/__fixtures__${modelName === 'index' ? '' : `/${modelName}`}`, 'result.png');
              checkImage(result, FIXTURE_PATH, 'diff.png');
            });
          });
        });

        describe('UMD', () => {
          const UMD_PORT = 8096;
          const testRunner = new ClientsideTestRunner({
            name: 'umd',
            mock: true,
            dist: UMD_DIST_FOLDER,
            port: UMD_PORT,
          });


          beforeAll(async function modelBeforeAll() {
            await testRunner.beforeAll();
          }, 20000);

          afterAll(async function modelAfterAll() {
            await testRunner.afterAll();
          }, 30000);

          beforeEach(async function beforeEach() {
            await testRunner.beforeEach(null);
          });

          afterEach(async function afterEach() {
            await testRunner.afterEach();
          });

          describe.each(filteredPackagesAndModels)('%s', (packageName, preparedModels) => {
            test.each(preparedModels.map(({
              umd,
              esm,
              mainUMDName,
              pathName,
              ...rest
            }) => [
                umd || 'index',
                esm || 'index',
                mainUMDName,
                rest['umd:main'],
              ]))(`upscales with ${packageName}/%s as umd from index`, async (
                modelName,
                esmName,
                mainUMDName,
                umdMain,
              ) => {
                const fixturePath = `${await testRunner.getFixturesServerURL()}/${packageName}/test/__fixtures__/fixture.png`;
                const modelScriptPath = `${await testRunner.getFixturesServerURL()}/${packageName}/${umdMain}`;
                const umdName = mainUMDName;
                const result = await testRunner.page.evaluate(async ({ fixturePath, modelScriptPath, umdName, modelName }) => {
                  await window['loadScript'](modelScriptPath);
                  const model = window[umdName][modelName];
                  if (!model) {
                    throw new Error(`No model for ${umdName} ${modelName}`);
                  }
                  const upscaler = new window['Upscaler']({
                    model,
                  });
                  return upscaler.execute(fixturePath, {
                    patchSize: 64,
                    padding: 2,
                  });
                }, { modelScriptPath, umdName, modelName, fixturePath });
                const FIXTURE_PATH = path.resolve(MODELS_DIR, packageName, `test/__fixtures__${esmName === 'index' ? '' : `/${esmName}`}`, 'result.png');
                checkImage(result, FIXTURE_PATH, 'diff.png');
              });

            test.each(preparedModels.map(({
              umd,
              esm,
              mainUMDName,
              pathName,
            }) => [
                umd || 'index',
                esm || 'index',
                mainUMDName,
                pathName,
              ]))(`upscales with ${packageName}/%s as umd directly`, async (
                modelName,
                esmName,
                mainUMDName,
                pathName,
              ) => {
                const fixturePath = `${await testRunner.getFixturesServerURL()}/${packageName}/test/__fixtures__/fixture.png`;
                const modelScriptPath = `${await testRunner.getFixturesServerURL()}/${packageName}/${pathName.umd}`;
                const umdName = mainUMDName;
                await testRunner.page.evaluate(async ({ modelScriptPath, fixturePath, umdName, modelName }) => {
                  await window['loadScript'](modelScriptPath);
                  const model = window[modelName];
                  if (!model) {
                    throw new Error(`No model for ${modelName}`);
                  }
                  window['model'] = model;
                }, { modelScriptPath, fixturePath, umdName, modelName });
                const result = await testRunner.page.evaluate(async ({ modelScriptPath, fixturePath, umdName, modelName }) => {
                  const upscaler = new window['Upscaler']({
                    model: window['model'],
                  });
                  return upscaler.execute(fixturePath, {
                    patchSize: 64,
                    padding: 2,
                  });
                }, { modelScriptPath, fixturePath, umdName, modelName });
                const FIXTURE_PATH = path.resolve(MODELS_DIR, packageName, `test/__fixtures__${esmName === 'index' ? '' : `/${esmName}`}`, 'result.png');
                checkImage(result, FIXTURE_PATH, 'diff.png');
              });
          });
        });
      }

      if (platform === 'node') {
        if (VERBOSE) {
          if (USE_GPU) {
            console.log('**** USING GPU in Node')
          } else {
            console.log('**** USING CPU in Node')
          }
        }

<<<<<<< HEAD
        describe('CJS', async () => {
=======
        describe('CJS', () => {
>>>>>>> ad4a626b
          const cjsTestRunner = new ServersideTestRunner({
            cwd: NODE_DIST_FOLDER,
            trackTime: false,
          });

          describe.each(filteredPackagesAndModels)('%s', (packageName, preparedModels) => {
            test.each(preparedModels.map(({ cjs }) => cjs || 'index'))(`upscales with ${packageName}/%s as cjs`, async (modelName) => {
              const importPath = path.join(LOCAL_UPSCALER_NAMESPACE, packageName, modelName === 'index' ? '' : `/${modelName}`);
              const modelPackageDir = path.resolve(MODELS_DIR, packageName, 'test/__fixtures__');
              const fixturePath = path.resolve(modelPackageDir, 'fixture.png');
<<<<<<< HEAD
            const script = await getTemplate(path.resolve(__dirname, '../_templates/cjs.js.t'), {
              tf: USE_GPU ? `@tensorflow/tfjs-node-gpu` : `@tensorflow/tfjs-node`,
              customModel: importPath,
              fixturePath,
            });
            const buffer = await cjsTestRunner.run(script);
            const result = `data:image/png;base64,${buffer.toString('utf-8')}`
            // expect(result).toMatchImage(getFixturePath(packageDirectoryName, modelName));
            // checkImage(formattedResult, resultPath, diffPath, upscaledPath);
=======
              const script = await getTemplate(path.resolve(__dirname, '../_templates/cjs.js.ejs'), {
                tf: USE_GPU ? `@tensorflow/tfjs-node-gpu` : `@tensorflow/tfjs-node`,
                customModel: importPath,
                fixturePath,
              });
              const buffer = await cjsTestRunner.run(script);
              const result = `data:image/png;base64,${buffer.toString('utf-8')}`
              // expect(result).toMatchImage(getFixturePath(packageDirectoryName, modelName));
              // checkImage(formattedResult, resultPath, diffPath, upscaledPath);
>>>>>>> ad4a626b
              expect(result).not.toEqual('');
              const formattedResult = `data:image/png;base64,${result}`;
              const resultPath = path.resolve(MODELS_DIR, packageName, `test/__fixtures__${modelName === 'index' ? '' : `/${modelName}`}`, "result.png");
              const outputsPath = path.resolve(TMP_DIR, 'test-output/diff/node', packageName, modelName);
              const diffPath = path.resolve(outputsPath, `diff.png`);
              const upscaledPath = path.resolve(outputsPath, `upscaled.png`);
              checkImage(formattedResult, resultPath, diffPath, upscaledPath);

<<<<<<< HEAD
          });
=======
            });
>>>>>>> ad4a626b
          });
        });
      }
    });
  });
}

declare global {
  interface Window {
    Upscaler: typeof Upscaler;
    tf: typeof tf;
    fixtures: Record<string, string>;
    PixelUpsampler2x: ModelDefinition;
  }
}<|MERGE_RESOLUTION|>--- conflicted
+++ resolved
@@ -6,31 +6,16 @@
 import * as tf from '@tensorflow/tfjs';
 import { AvailableModel, getFilteredModels } from '../../../../scripts/package-scripts/utils/getAllAvailableModels.js';
 import path from 'path';
-<<<<<<< HEAD
-import { MODELS_DIR, TMP_DIR } from '../../../scripts/package-scripts/utils/constants';
-import { getPackageJSON } from '../../../scripts/package-scripts/utils/packages';
-import { LOCAL_UPSCALER_NAME, LOCAL_UPSCALER_NAMESPACE } from '../../lib/node/constants';
-import { Main, NodeTestRunner } from '../utils/NodeTestRunner';
-=======
 import { MODELS_DIR, TMP_DIR } from '@internals/common/constants';
 import { getPackageJSON } from '../../../../scripts/package-scripts/utils/packages.js';
 import { LOCAL_UPSCALER_NAMESPACE } from '../../../lib/node/constants.js';
 import { ClientsideTestRunner } from '@internals/test-runner/clientside';
->>>>>>> ad4a626b
 import { ServersideTestRunner } from '@internals/test-runner/serverside';
 import { getTemplate } from '@internals/common/get-template';
 
 const VERBOSE = false;
 const USE_GPU = process.env.useGPU === 'true';
 const PLATFORMS = process.env.platform?.split(',').filter(platform => typeof platform === 'string' && ['node', 'browser'].includes(platform));
-
-const ROOT_BUNDLER_OUTPUT_DIR = process.env.ROOT_BUNDLER_OUTPUT_DIR;
-if (typeof ROOT_BUNDLER_OUTPUT_DIR !== 'string') {
-  throw new Error('ROOT_BUNDLER_OUTPUT_DIR not defined in env');
-}
-const ESBUILD_DIST = path.resolve(ROOT_BUNDLER_OUTPUT_DIR, 'esbuild/dist')
-const UMD_DIST = path.resolve(ROOT_BUNDLER_OUTPUT_DIR, 'umd/dist')
-const NODE_DIST_FOLDER = path.resolve(ROOT_BUNDLER_OUTPUT_DIR, 'node')
 
 const SPECIFIC_PACKAGE: string | undefined = undefined;
 const SPECIFIC_MODEL: string | undefined = undefined;
@@ -59,7 +44,7 @@
 
       return supportedPlatforms === undefined || supportedPlatforms.includes('browser');
     },
-  }).reduce<[ string, AvailableModel[] ][]>((arr, [packageName, models]) => {
+  }).reduce<[string, AvailableModel[]][]>((arr, [packageName, models]) => {
     const preparedModels: AvailableModel[] = models.map(({ esm, ...model }) => {
       return {
         ...model,
@@ -237,11 +222,7 @@
           }
         }
 
-<<<<<<< HEAD
         describe('CJS', async () => {
-=======
-        describe('CJS', () => {
->>>>>>> ad4a626b
           const cjsTestRunner = new ServersideTestRunner({
             cwd: NODE_DIST_FOLDER,
             trackTime: false,
@@ -252,17 +233,6 @@
               const importPath = path.join(LOCAL_UPSCALER_NAMESPACE, packageName, modelName === 'index' ? '' : `/${modelName}`);
               const modelPackageDir = path.resolve(MODELS_DIR, packageName, 'test/__fixtures__');
               const fixturePath = path.resolve(modelPackageDir, 'fixture.png');
-<<<<<<< HEAD
-            const script = await getTemplate(path.resolve(__dirname, '../_templates/cjs.js.t'), {
-              tf: USE_GPU ? `@tensorflow/tfjs-node-gpu` : `@tensorflow/tfjs-node`,
-              customModel: importPath,
-              fixturePath,
-            });
-            const buffer = await cjsTestRunner.run(script);
-            const result = `data:image/png;base64,${buffer.toString('utf-8')}`
-            // expect(result).toMatchImage(getFixturePath(packageDirectoryName, modelName));
-            // checkImage(formattedResult, resultPath, diffPath, upscaledPath);
-=======
               const script = await getTemplate(path.resolve(__dirname, '../_templates/cjs.js.ejs'), {
                 tf: USE_GPU ? `@tensorflow/tfjs-node-gpu` : `@tensorflow/tfjs-node`,
                 customModel: importPath,
@@ -272,7 +242,6 @@
               const result = `data:image/png;base64,${buffer.toString('utf-8')}`
               // expect(result).toMatchImage(getFixturePath(packageDirectoryName, modelName));
               // checkImage(formattedResult, resultPath, diffPath, upscaledPath);
->>>>>>> ad4a626b
               expect(result).not.toEqual('');
               const formattedResult = `data:image/png;base64,${result}`;
               const resultPath = path.resolve(MODELS_DIR, packageName, `test/__fixtures__${modelName === 'index' ? '' : `/${modelName}`}`, "result.png");
@@ -281,11 +250,7 @@
               const upscaledPath = path.resolve(outputsPath, `upscaled.png`);
               checkImage(formattedResult, resultPath, diffPath, upscaledPath);
 
-<<<<<<< HEAD
-          });
-=======
             });
->>>>>>> ad4a626b
           });
         });
       }
