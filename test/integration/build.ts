import * as path from 'path';
import * as fs from 'fs';
import * as browserstack from 'browserstack-local';
import * as webdriver from 'selenium-webdriver';
import { checkImage } from '../lib/utils/checkImage';
import { prepareScriptBundle, startServer } from '../lib/script/server';
import { bundleWebpack, startServer as startWebpackServer } from '../lib/webpack/server';

const DEFAULT_CAPABILITIES = {
  'build': process.env.BROWSERSTACK_BUILD_NAME,
  'project': process.env.BROWSERSTACK_PROJECT_NAME,
  'browserstack.local': true,
  os: 'windows',
  os_version: '11',
  browserName: 'chrome',
  browser_version: 'latest'
}

const username = process.env.BROWSERSTACK_USERNAME;
const accessKey = process.env.BROWSERSTACK_ACCESS_KEY;
const serverURL = `http://${username}:${accessKey}@hub-cloud.browserstack.com/wd/hub`;

const JEST_TIMEOUT = 60 * 1000;
jest.setTimeout(JEST_TIMEOUT); // 60 seconds timeout

const startBsLocal = (bsLocal) => new Promise(resolve => {
  bsLocal.start({
    'key': process.env.BROWSERSTACK_ACCESS_KEY,
    'force': true,
    'onlyAutomate': 'true',
    'forceLocal': 'true',
  }, resolve);
});

describe('Builds', () => {
  let server;
  let bsLocal;
  let driver;

  const PORT = 8099;

  const before = async (port: number) => {
    const start = new Date().getTime();
    const startBrowserStack = async () => {
      bsLocal = new browserstack.Local();
      await startBsLocal(bsLocal);
    };

<<<<<<< HEAD
=======
    const startServerWrapper = async () => {
      await prepareScriptBundle();
      server = await startServer(port);
    };

>>>>>>> 05bd9b2a
    await Promise.all([
      startBrowserStack(),
      // startServerWrapper(),
    ]);

      driver = new webdriver.Builder()
        .usingServer(serverURL)
        .withCapabilities(DEFAULT_CAPABILITIES)
        .build();

    const end = new Date().getTime();
    console.log(`Completed pre-test scaffolding in ${Math.round((end - start) / 1000)} seconds`);
  }

  afterEach(async function afterEach(done) {
    const start = new Date().getTime();
    const stopBrowserstack = () => new Promise(resolve => {
      if (bsLocal && bsLocal.isRunning()) {
        bsLocal.stop(resolve);
      }
    });

    const stopServer = () => new Promise((resolve) => {
      if (server) {
        server.close(resolve);
      } else {
        console.warn('No server found')
        resolve();
      }
    });
    await Promise.all([
      stopBrowserstack(),
      stopServer(),
      driver.quit(),
    ]);
    const end = new Date().getTime();
    console.log(`Completed post-test clean up in ${Math.round((end - start) / 1000)} seconds`);
    done();
  });

  it("upscales using a UMD build via a script tag", async () => {
<<<<<<< HEAD
    await prepareScriptBundle();
    server = await startServer(PORT);
    const result = await driver.executeScript(() => {
      const upscaler = new window['Upscaler']();
      return upscaler.upscale(document.getElementById('flower'));
    });
    checkImage(result, "upscaled-4x.png", 'diff.png');
  });

  it("upscales using an ESM build via webpack", async () => {
    await bundleWebpack();
    server = await startWebpackServer(PORT);
=======
    await before(PORT);
    await driver.get(`http://localhost:${PORT}`);
>>>>>>> 05bd9b2a
    const result = await driver.executeScript(() => {
      console.log(window['foo']);
      const Upscaler = window['Upscaler'];
      console.log(Upscaler);
      const upscaler = new Upscaler();
      return upscaler.upscale(document.getElementById('flower'));
    });
    checkImage(result, "upscaled-4x.png", 'diff.png');
  });

});<|MERGE_RESOLUTION|>--- conflicted
+++ resolved
@@ -46,17 +46,14 @@
       await startBsLocal(bsLocal);
     };
 
-<<<<<<< HEAD
-=======
     const startServerWrapper = async () => {
       await prepareScriptBundle();
       server = await startServer(port);
     };
 
->>>>>>> 05bd9b2a
     await Promise.all([
       startBrowserStack(),
-      // startServerWrapper(),
+      startServerWrapper(),
     ]);
 
       driver = new webdriver.Builder()
@@ -95,23 +92,8 @@
   });
 
   it("upscales using a UMD build via a script tag", async () => {
-<<<<<<< HEAD
-    await prepareScriptBundle();
-    server = await startServer(PORT);
-    const result = await driver.executeScript(() => {
-      const upscaler = new window['Upscaler']();
-      return upscaler.upscale(document.getElementById('flower'));
-    });
-    checkImage(result, "upscaled-4x.png", 'diff.png');
-  });
-
-  it("upscales using an ESM build via webpack", async () => {
-    await bundleWebpack();
-    server = await startWebpackServer(PORT);
-=======
     await before(PORT);
     await driver.get(`http://localhost:${PORT}`);
->>>>>>> 05bd9b2a
     const result = await driver.executeScript(() => {
       console.log(window['foo']);
       const Upscaler = window['Upscaler'];
