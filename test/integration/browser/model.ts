--- conflicted
+++ resolved
@@ -2,11 +2,7 @@
  * Tests that different approaches to loading a model all load correctly
  */
 import { checkImage } from '../../lib/utils/checkImage';
-<<<<<<< HEAD
-import { ESBUILD_DIST as ESBUILD_DIST_FOLDER } from '../../lib/esm-esbuild/prepare';
-=======
 import { ESBUILD_DIST , mockCDN as esbuildMockCDN } from '../../lib/esm-esbuild/prepare';
->>>>>>> 05282920
 import Upscaler, { ModelDefinition } from 'upscaler';
 import * as tf from '@tensorflow/tfjs';
 import type { Tensor3D, } from '@tensorflow/tfjs';
