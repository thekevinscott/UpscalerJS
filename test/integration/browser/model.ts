--- conflicted
+++ resolved
@@ -1,17 +1,6 @@
 /****
  * Tests that different approaches to loading a model all load correctly
  */
-<<<<<<< HEAD
-import http from 'http';
-import { checkImage } from '../../lib/utils/checkImage';
-import { bundle, DIST } from '../../lib/esm-esbuild/prepare';
-import { prepareScriptBundleForUMD, DIST as UMD_DIST } from '../../lib/umd/prepare';
-import { startServer } from '../../lib/shared/server';
-import puppeteer from 'puppeteer';
-import Upscaler, { ModelDefinition } from 'upscaler';
-import * as tf from '@tensorflow/tfjs';
-import { getAllAvailableModelPackages, getAllAvailableModels } from '../../../scripts/package-scripts/utils/getAllAvailableModels';
-=======
 // import http from 'http';
 import { checkImage } from '../../lib/utils/checkImage';
 import { bundle, DIST as ESBUILD_DIST } from '../../lib/esm-esbuild/prepare';
@@ -21,107 +10,12 @@
 import * as tf from '@tensorflow/tfjs';
 import { getAllAvailableModelPackages, getAllAvailableModels } from '../../../scripts/package-scripts/utils/getAllAvailableModels';
 import { BrowserTestRunner } from '../utils/TestRunner';
->>>>>>> 277d5197
 
 const TRACK_TIME = false;
 const LOG = true;
 const JEST_TIMEOUT = 60 * 1000;
 jest.setTimeout(JEST_TIMEOUT); // 60 seconds timeout
 jest.retryTimes(0);
-<<<<<<< HEAD
-
-const MESSAGES_TO_IGNORE = [
-  'Initialization of backend webgl failed',
-  'Could not get context for WebGL version 1',
-  'Could not get context for WebGL version 2',
-  'Error: WebGL is not supported on this device',
-  'WebGL is not supported on this device',
-];
-
-const isIgnoredMessage = (msg: string) => {
-  for (let i = 0; i < MESSAGES_TO_IGNORE.length; i++) {
-    const messageToIgnore = MESSAGES_TO_IGNORE[i];
-    if (msg.includes(messageToIgnore)) {
-      return true;
-    }
-  }
-
-  return false;
-};
-
-describe('Model Loading Integration Tests', () => {
-  let server: http.Server;
-  let _browser: puppeteer.Browser | undefined;
-  let _page: puppeteer.Page | undefined;
-  let browser = (): puppeteer.Browser => {
-    if (!_browser) {
-      throw new Error('Browser is undefined');
-    }
-    return _browser;
-  };
-  let page = (): puppeteer.Page => {
-    if (!_page) {
-      throw new Error('Page is undefined');
-    }
-    return _page;
-  };
-
-  const PORT = 8099;
-
-  beforeAll(async function beforeAll() {
-    const start = new Date().getTime();
-
-    await bundle();
-    server = await startServer(PORT, DIST);
-
-    const end = new Date().getTime();
-    if (TRACK_TIME) {
-      console.log(`Completed pre-test scaffolding in ${Math.round((end - start) / 1000)} seconds`);
-    }
-  }, 60000);
-
-  afterAll(async function modelAfterAll() {
-    const start = new Date().getTime();
-    const stopServer = (): Promise<void | Error> => new Promise((resolve) => {
-      if (server) {
-        server.close(resolve);
-      } else {
-        console.warn('No server found')
-        resolve();
-      }
-    });
-
-    await Promise.all([
-      stopServer(),
-    ]);
-    const end = new Date().getTime();
-    if (TRACK_TIME) {
-      console.log(`Completed post-test clean up in ${Math.round((end - start) / 1000)} seconds`);
-    }
-  }, 10000);
-
-  beforeEach(async function beforeEach() {
-    _browser = await puppeteer.launch();
-    _page = await _browser.newPage();
-    if (LOG) {
-      _page.on('console', message => {
-        const text = message.text().trim();
-        if (text.startsWith('Failed to load resource: the server responded with a status of 404')) {
-          console.log('404', text, message);
-        } else if (!isIgnoredMessage(text)) {
-          console.log('[PAGE]', text);
-        }
-      });
-    }
-    await _page.goto(`http://localhost:${PORT}`);
-    await _page.waitForFunction('document.title.endsWith("| Loaded")');
-  });
-
-  afterEach(async function afterEach() {
-    await browser().close(),
-    _browser = undefined;
-    _page = undefined;
-=======
 
 describe('Model Loading Integration Tests', () => {
   const testRunner = new BrowserTestRunner({ dist: ESBUILD_DIST, trackTime: TRACK_TIME, log: LOG });
@@ -141,7 +35,6 @@
 
   afterEach(async function afterEach() {
     await testRunner.afterEach();
->>>>>>> 277d5197
   });
 
   it("loads the default model", async () => {
@@ -189,29 +82,6 @@
   });
 
   describe('Test specific model implementations', () => {
-<<<<<<< HEAD
-    let serverUMD: http.Server;
-
-    const PORT_UMD = 8098;
-
-    beforeAll(async function beforeAll() {
-      await prepareScriptBundleForUMD();
-      serverUMD = await startServer(PORT_UMD, UMD_DIST);
-    }, 20000);
-
-    afterAll(async function modelAfterAll() {
-      const stopServer = (): Promise<void | Error> => new Promise((resolve) => {
-        if (serverUMD) {
-          serverUMD.close(resolve);
-        } else {
-          console.warn('No server found')
-          resolve();
-        }
-      });
-
-      await stopServer();
-    }, 10000);
-=======
     const UMD_PORT = 8096;
     const umdTestRunner = new BrowserTestRunner({ dist: UMD_DIST, port: UMD_PORT });
 
@@ -222,7 +92,6 @@
     afterAll(async function modelAfterAll() {
       await umdTestRunner.afterAll();
     }, 5000);
->>>>>>> 277d5197
 
     getAllAvailableModelPackages().map(packageName => {
       describe(packageName, () => {
@@ -230,10 +99,7 @@
         models.forEach(({ esm, umd: umdName }) => {
           const esmName = esm || 'index';
           it(`upscales with ${packageName}/${esmName} as esm`, async () => {
-<<<<<<< HEAD
-=======
             await testRunner.navigateToServer('| Loaded');
->>>>>>> 277d5197
             const result = await page().evaluate(([packageName, modelName]) => {
               if (!modelName) {
                 throw new Error(`No model name found for package ${packageName}`);
@@ -254,14 +120,9 @@
           });
 
           it(`upscales with ${packageName}/${esmName} as umd`, async () => {
-<<<<<<< HEAD
-            await page().goto(`http://localhost:${PORT_UMD}`);
-            const result = await page().evaluate(([umdName]) => {
-=======
             await umdTestRunner.startBrowser();
             await umdTestRunner.navigateToServer(null);
             const result = await umdTestRunner.page.evaluate(([umdName]) => {
->>>>>>> 277d5197
               const model: ModelDefinition = (<any>window)[umdName];
               const upscaler = new window['Upscaler']({
                 model,
@@ -269,10 +130,7 @@
               return upscaler.upscale(<HTMLImageElement>document.getElementById('flower'));
             }, [umdName]);
             checkImage(result, `${packageName}/${esmName}/result.png`, 'diff.png');
-<<<<<<< HEAD
-=======
             await umdTestRunner.stopBrowser();
->>>>>>> 277d5197
           });
         });
       })
