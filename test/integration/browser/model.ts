--- conflicted
+++ resolved
@@ -7,7 +7,7 @@
 import Upscaler, { ModelDefinition } from 'upscaler';
 import * as tf from '@tensorflow/tfjs';
 import { getAllAvailableModelPackages, getAllAvailableModels } from '../../../scripts/package-scripts/utils/getAllAvailableModels';
-import { BrowserTestRunner } from '../utils/TestRunner';
+import { BrowserTestRunner } from '../utils/BrowserTestRunner';
 
 const TRACK_TIME = false;
 const LOG = true;
@@ -16,16 +16,12 @@
 jest.retryTimes(0);
 
 describe('Model Loading Integration Tests', () => {
-<<<<<<< HEAD
-  const testRunner = new TestRunner({
+  const testRunner = new BrowserTestRunner({
     mockCDN: esbuildMockCDN,
     dist: ESBUILD_DIST,
     trackTime: TRACK_TIME,
     log: LOG,
   });
-=======
-  const testRunner = new BrowserTestRunner({ dist: ESBUILD_DIST, trackTime: TRACK_TIME, log: LOG });
->>>>>>> 277d5197
   const page = () => testRunner.page;
 
   beforeAll(async function beforeAll() {
@@ -90,15 +86,11 @@
 
   describe('Test specific model implementations', () => {
     const UMD_PORT = 8096;
-<<<<<<< HEAD
-    const umdTestRunner = new TestRunner({
+    const umdTestRunner = new BrowserTestRunner({
       mockCDN: umdMockCDN,
       dist: UMD_DIST,
       port: UMD_PORT,
     });
-=======
-    const umdTestRunner = new BrowserTestRunner({ dist: UMD_DIST, port: UMD_PORT });
->>>>>>> 277d5197
 
     beforeAll(async function modelBeforeAll() {
       await umdTestRunner.beforeAll(prepareScriptBundleForUMD);
