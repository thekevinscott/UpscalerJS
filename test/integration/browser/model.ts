--- conflicted
+++ resolved
@@ -47,11 +47,6 @@
       }
     });
 
-<<<<<<< HEAD
-    await new Promise(resolve => setTimeout(resolve, 10000));
-
-=======
->>>>>>> 014dfc1a
     await Promise.all([
       stopServer(),
     ]);
@@ -66,15 +61,11 @@
     page = await browser.newPage();
     if (LOG) {
       page.on('console', message => {
-<<<<<<< HEAD
-        console.log('[PAGE]', message.text());
-=======
         const text = message.text().trim();
         console.log('[PAGE]', text);
         if (text.startsWith('Failed to load resource: the server responded with a status of 404')) {
           console.log(message);
         }
->>>>>>> 014dfc1a
       });
     }
     await page.goto(`http://localhost:${PORT}`);
@@ -87,17 +78,6 @@
     page = undefined;
   });
 
-<<<<<<< HEAD
-  it("loads the default model", async () => {
-    const result = await page.evaluate(() => {
-      const upscaler = new window['Upscaler']();
-      return upscaler.upscale(window['flower']);
-    });
-    checkImage(result, "upscaled-4x-gans.png", 'diff.png');
-  });
-
-  it("can import a model", async () => {
-=======
   // it("loads the default model", async () => {
   //   const result = await page.evaluate(() => {
   //     const upscaler = new window['Upscaler']();
@@ -107,7 +87,6 @@
   // });
 
   it("can import a specific model", async () => {
->>>>>>> 014dfc1a
     const result = await page.evaluate(() => {
       const upscaler = new window['Upscaler']({
         model: window['pixel-upsampler']['4x'],
