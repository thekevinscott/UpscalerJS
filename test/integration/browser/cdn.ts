--- conflicted
+++ resolved
@@ -4,7 +4,7 @@
 import { bundle, DIST as ESBUILD_DIST } from '../../lib/esm-esbuild/prepare';
 import Upscaler, { ModelDefinition } from 'upscaler';
 import * as tf from '@tensorflow/tfjs';
-import { BrowserTestRunner } from '../utils/TestRunner';
+import { BrowserTestRunner } from '../utils/BrowserTestRunner';
 
 // TODO: Figure out how to import this from upscaler
 const CDNS = [
@@ -20,16 +20,11 @@
 jest.retryTimes(0);
 
 describe('CDN Integration Tests', () => {
-<<<<<<< HEAD
-  const testRunner = new TestRunner({
-    mockCDN: false,
+  const testRunner = new BrowserTestRunner({
     dist: ESBUILD_DIST,
     trackTime: TRACK_TIME,
     log: false,
   });
-=======
-  const testRunner = new BrowserTestRunner({ dist: ESBUILD_DIST, trackTime: TRACK_TIME, log: false });
->>>>>>> 277d5197
   const page = () => {
     testRunner.page.setRequestInterception(true);
     return testRunner.page;
