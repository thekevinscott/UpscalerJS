import http from 'http';
import puppeteer from 'puppeteer';
import { startServer } from '../../../lib/shared/server';
import { isIgnoredMessage } from './messages';

type Bundle = () => Promise<void>;

<<<<<<< HEAD
=======
const MESSAGES_TO_IGNORE = [
  'Initialization of backend webgl failed',
  'Could not get context for WebGL version 1',
  'Could not get context for WebGL version 2',
  'Error: WebGL is not supported on this device',
  'WebGL is not supported on this device',
];

const isIgnoredMessage = (msg: string) => {
  for (let i = 0; i < MESSAGES_TO_IGNORE.length; i++) {
    const messageToIgnore = MESSAGES_TO_IGNORE[i];
    if (msg.includes(messageToIgnore)) {
      return true;
    }
  }

  return false;
};

const DEFAULT_PORT = 8098;

// TODO: How to type a variadic array?
function timer<T extends any[]>(msg: string) {
  return  (
    testRunner: TestRunner,
    key: string | symbol,
    descriptor: PropertyDescriptor
  ) => {
    const origFn = descriptor.value;
    const newFn = (...args: T) => {
      const start = new Date().getTime();
      const value = origFn.apply(testRunner, args);

      if (testRunner.trackTime) {
        const end = new Date().getTime();
        const duration = Math.round((end - start) / 1000);
        console.log(`Completed ${msg} in ${duration} seconds`);
      }
      return value;
    }
    descriptor.value = newFn.bind(testRunner);
    return descriptor;
  };
}

>>>>>>> 83269d74
export class TestRunner {
  trackTime: boolean;
  showWarnings: boolean;
  log: boolean;
  port: number;
  dist: string;
  private _server: http.Server | undefined;
  private _browser: puppeteer.Browser | undefined;
  private _page: puppeteer.Page | undefined;

  constructor({ dist = '', port = DEFAULT_PORT, trackTime = false, log = true, showWarnings = false } = {}) {
    this.dist = dist;
    this.showWarnings = showWarnings;
    this.trackTime = trackTime;
    this.port = port;
    this.log = log;
  }

  /****
   * Getters and setters
   */

  getLocal<T extends puppeteer.Browser | puppeteer.Page | http.Server>(key: '_server' | '_browser' | '_page'): T {
    if (!this[key]) {
      throw new Error(`${key.substring(1)} is undefined`);
    }
    return this[key] as T;
  }

  get server(): http.Server { return this.getLocal('_server'); }
  set server(server: http.Server | undefined) {
    if (server && this._server) {
      throw new Error('Server is already active');
    }
    this._server = server;
  }

  get browser(): puppeteer.Browser { return this.getLocal('_browser'); }
  set browser(browser: puppeteer.Browser | undefined) {
    if (browser && this._browser) {
      throw new Error('Browser is already active');
    }
    this._browser = browser;
  }

  get page(): puppeteer.Page {
    const page = this.getLocal<puppeteer.Page>('_page');
    // if (page && page.isClosed() === true) {
    //   throw new Error('Page is already closed; did you forget to close and restart the browser?');
    // }
    return page;
  }
  set page(page: puppeteer.Page | undefined) {
    {
      if (page && this._page) {
        throw new Error('Page is already active');
      }
      this._page = page;
    }
  }

  /****
   * Utility methods
   */

  warn (msg: string) {
    if (this.showWarnings) {
      console.warn(msg);// skipcq: JS-0002
    }
  }

  async waitForTitle(pageTitleToAwait: string) {
    await this.page.waitForFunction(`document.title.endsWith("${pageTitleToAwait}")`);
  }

  async navigateToServer(pageTitleToAwait: string | null) {
    await this.page.goto(`http://localhost:${this.port}`);
    if (pageTitleToAwait !== null) {
      await this.waitForTitle(pageTitleToAwait);
    }
  }

  /****
   * Start and stop methods
   */

  async startServer(dist?: string, port?: number) {
    this.server = await startServer(port || this.port, dist || this.dist);
    return this.server;
  }

  stopServer(): Promise<void> {
    return new Promise((resolve, reject) => {
      try {
        this.server.close(err => {
          if (err) {
            reject(err);
          } else {
            this.server = undefined;
            resolve();
          }
        });
      } catch (err) {
        this.warn('No server found');
        resolve();
      }
    })
  }

  async startBrowser() {
    this.browser = await puppeteer.launch();
    this.page = await this.browser.newPage();
    if (this.log) {
      this.page.on('console', message => {
        const text = message.text().trim();
        if (text.startsWith('Failed to load resource: the server responded with a status of 404')) {
          console.log('404', text, message);
        } else if (!isIgnoredMessage(text)) {
          console.log('[PAGE]', text);
        }
      });
    }
  }

  async stopBrowser() {
    try {
      await this.browser.close();
      this.browser = undefined;
      this.page = undefined;
    } catch (err) {
      this.warn('No browser found');
    }
  }

  /****
   * Jest lifecycle methods
   */

  // @timer('beforeAll scaffolding')
  async beforeAll(bundle: Bundle) {
    await bundle();
    await this.startServer();
  }

  // @timer('afterAll clean up')
  async afterAll() {
    const stopBrowser = this._browser ? this.stopBrowser : () => {};
    await Promise.all([
      this.stopServer(),
      stopBrowser,
    ]);
  }

  // @timer('beforeEach scaffolding')
  async beforeEach(pageTitleToAwait: string | null = '| Loaded') {
    await this.startBrowser();
    await this.navigateToServer(pageTitleToAwait);
  }

  // @timer('afterEach clean up')
  async afterEach(callback: AfterEachCallback = async () => {}) {
    await Promise.all([
      this.stopBrowser(),
      callback(),
    ]);
  }
}

type AfterEachCallback = () => Promise<void | any>;<|MERGE_RESOLUTION|>--- conflicted
+++ resolved
@@ -1,12 +1,9 @@
 import http from 'http';
 import puppeteer from 'puppeteer';
 import { startServer } from '../../../lib/shared/server';
-import { isIgnoredMessage } from './messages';
 
 type Bundle = () => Promise<void>;
 
-<<<<<<< HEAD
-=======
 const MESSAGES_TO_IGNORE = [
   'Initialization of backend webgl failed',
   'Could not get context for WebGL version 1',
@@ -52,7 +49,6 @@
   };
 }
 
->>>>>>> 83269d74
 export class TestRunner {
   trackTime: boolean;
   showWarnings: boolean;
