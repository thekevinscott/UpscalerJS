--- conflicted
+++ resolved
@@ -59,11 +59,7 @@
   private _browser: puppeteer.Browser | undefined;
   private _page: puppeteer.Page | undefined;
 
-<<<<<<< HEAD
-  constructor({ dist = '', port = 8099, trackTime = false, log = true } = {}) {
-=======
   constructor({ dist = '', port = DEFAULT_PORT, trackTime = false, log = true, showWarnings = false } = {}) {
->>>>>>> 4a45577d
     this.dist = dist;
     this.showWarnings = showWarnings;
     this.trackTime = trackTime;
@@ -90,22 +86,6 @@
     this._server = server;
   }
 
-<<<<<<< HEAD
-  setServer = (server: http.Server) => {
-    this._server = server;
-  }
-
-  async startServer(dist?: string, port?: number) {
-    this._server = await startServer(port || this.port, dist || this.dist);
-    return this._server;
-  }
-
-  async beforeAll(bundle: Bundle) {
-    const start = new Date().getTime();
-
-    await bundle();
-    await this.startServer();
-=======
   get browser(): puppeteer.Browser { return this.getLocal('_browser'); }
   set browser(browser: puppeteer.Browser | undefined) {
     if (browser && this._browser) {
@@ -133,7 +113,6 @@
   /****
    * Utility methods
    */
->>>>>>> 4a45577d
 
   warn (msg: string) {
     if (this.showWarnings) {
@@ -145,30 +124,6 @@
     await this.page.waitForFunction(`document.title.endsWith("${pageTitleToAwait}")`);
   }
 
-<<<<<<< HEAD
-  stopServer = (): Promise<void> => new Promise((resolve, reject) => {
-    const server = this.server();
-    if (server) {
-      server.close(err => {
-        if (err) {
-          reject(err);
-        } else {
-          resolve();
-        }
-      });
-    } else {
-      console.warn('No server found')
-      resolve();
-    }
-  });
-
-  async afterAll() {
-    const start = new Date().getTime();
-
-    await Promise.all([
-      this.stopServer(),
-    ]);
-=======
   async navigateToServer(pageTitleToAwait: string | null) {
     await this.page.goto(`http://localhost:${this.port}`);
     if (pageTitleToAwait !== null) {
@@ -179,18 +134,12 @@
   /****
    * Start and stop methods
    */
->>>>>>> 4a45577d
 
   async startServer(dist?: string, port?: number) {
     this.server = await startServer(port || this.port, dist || this.dist);
     return this.server;
   }
 
-<<<<<<< HEAD
-  async startBrowser(pageTitle: string | null = '| Loaded') {
-    this._browser = await puppeteer.launch();
-    this._page = await this._browser.newPage();
-=======
   stopServer(): Promise<void> {
     return new Promise((resolve, reject) => {
       try {
@@ -212,7 +161,6 @@
   async startBrowser() {
     this.browser = await puppeteer.launch();
     this.page = await this.browser.newPage();
->>>>>>> 4a45577d
     if (this.log) {
       this.page.on('console', message => {
         const text = message.text().trim();
@@ -223,30 +171,6 @@
         }
       });
     }
-<<<<<<< HEAD
-    await this._page.goto(`http://localhost:${this.port}`);
-    if (pageTitle !== null) {
-      await this._page.waitForFunction(`document.title.endsWith("${pageTitle}")`);
-    }
-  }
-
-  async beforeEach(pageTitle: string | null = '| Loaded') {
-    this.startBrowser(pageTitle);
-  }
-
-  async afterEach(callback: AfterEachCallback = () => Promise.resolve()) {
-    const browser = this.browser();
-    await Promise.all([
-      browser.close(),
-      callback({ browser }),
-    ])
-    this._browser = undefined;
-    this._page = undefined;
-  }
-}
-
-type AfterEachCallback = (params: { browser: puppeteer.Browser }) => Promise<void>;
-=======
   }
 
   async stopBrowser() {
@@ -293,5 +217,4 @@
   }
 }
 
-type AfterEachCallback = () => Promise<void | any>;
->>>>>>> 4a45577d
+type AfterEachCallback = () => Promise<void | any>;