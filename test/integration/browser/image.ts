/****
 * Tests that different supported image formats all upscale correctly.
 */
<<<<<<< HEAD
import http from 'http';
import fs from 'fs';
import path from 'path';
import { checkImage } from '../../lib/utils/checkImage';
import { bundle, DIST } from '../../lib/esm-esbuild/prepare';
import { startServer } from '../../lib/shared/server';
import puppeteer from 'puppeteer';
import * as tf from '@tensorflow/tfjs';
import Upscaler from 'upscaler';
=======
import { checkImage } from '../../lib/utils/checkImage';
import { bundle, DIST } from '../../lib/esm-esbuild/prepare';
import * as tf from '@tensorflow/tfjs';
import Upscaler from 'upscaler';
import { BrowserTestRunner } from '../utils/TestRunner';
import fs from 'fs';
import path from 'path';
import type puppeteer from 'puppeteer';

const flowerPixels = JSON.parse(fs.readFileSync(path.resolve(__dirname, '../../__fixtures__/flower-small-tensor.json'), 'utf-8'));
>>>>>>> 277d5197

const TRACK_TIME = false;
const JEST_TIMEOUT = 60 * 1000;
jest.setTimeout(JEST_TIMEOUT); // 60 seconds timeout
jest.retryTimes(0);

describe('Image Format Integration Tests', () => {
<<<<<<< HEAD
  let server: http.Server;
  let browser: puppeteer.Browser;
  let page: puppeteer.Page;

  const PORT = 8099;
=======
  const testRunner = new BrowserTestRunner({ dist: DIST, trackTime: TRACK_TIME });
  const page = (): puppeteer.Page => testRunner.page;
>>>>>>> 277d5197

  beforeAll(async function beforeAll() {
    await testRunner.beforeAll(bundle);
  }, 20000);

  afterAll(async function imageAfterAll() {
<<<<<<< HEAD
    const start = new Date().getTime();

    const stopServer = (): Promise<void | Error> => new Promise((resolve) => {
      if (server) {
        server.close(resolve);
      } else {
        console.warn('No server found')
        resolve();
      }
    });
    await Promise.all([
      stopServer(),
    ]);
    const end = new Date().getTime();
    if (TRACK_TIME) {
      console.log(`Completed post-test clean up in ${Math.round((end - start) / 1000)} seconds`);
    }
=======
    await testRunner.afterAll();
>>>>>>> 277d5197
  }, 10000);

  beforeEach(async function beforeEach() {
    await testRunner.beforeEach('| Loaded');
  });

  afterEach(async function afterEach() {
    await testRunner.afterEach();
  });

  describe('Image formats', () => {
    it("upscales an imported local image path", async () => {
<<<<<<< HEAD
      const result = await page.evaluate(() => {
=======
      const result = await page().evaluate(() => {
        const upscaler = new window['Upscaler']({
          model: {
            path: '/pixelator/pixelator.json',
            scale: 4,
          },
        });
        return upscaler.upscale(window['flower']);
      });
      checkImage(result, "upscaled-4x-pixelator.png", 'diff.png');
    });

    it("upscales an HTML Image", async () => {
      const upscaledSrc = await page().evaluate(() => new Promise(resolve => {
        const upscaler = new window['Upscaler']({
          model: {
            path: '/pixelator/pixelator.json',
            scale: 4,
          },
        });
        const img = new Image();
        img.src = window['flower'];
        img.onload = function () {
          upscaler.upscale(img).then(resolve);
        }
      }), []);
      checkImage(upscaledSrc, "upscaled-4x-pixelator.png", 'diff.png');
    });

    it("upscales an HTML Image from the page", async () => {
      const upscaledSrc = await page().evaluate(() => new Promise(resolve => {
        const upscaler = new window['Upscaler']({
          model: {
            path: '/pixelator/pixelator.json',
            scale: 4,
          },
        });
        const img = document.createElement('img');
        img.id = 'img';
        img.src = window['flower'];
        document.body.append(img);
        img.onload = () => {
          upscaler.upscale(<HTMLImageElement>document.getElementById('img')).then(resolve);
        }
      }));
      checkImage(upscaledSrc, "upscaled-4x-pixelator.png", 'diff.png');
    });

    it("upscales a tensor from an HTML image", async () => {
      const upscaledSrc = await page().evaluate(() => new Promise(resolve => {
        const upscaler = new window['Upscaler']({
          model: {
            path: '/pixelator/pixelator.json',
            scale: 4,
          },
        });
        const img = new Image();
        img.src = window['flower'];
        img.crossOrigin = 'anonymous';
        img.onload = function () {
          const tensor = window['tf'].browser.fromPixels(img);
          upscaler.upscale(tensor).then(resolve);
        }
      }));
      checkImage(upscaledSrc, "upscaled-4x-pixelator.png", 'diff.png');
    });

    it("upscales a tensor from a Uint8Array", async () => {
      const upscaledSrc = await page().evaluate((pixels) => new Promise(resolve => {
        const upscaler = new window['Upscaler']({
          model: {
            path: '/pixelator/pixelator.json',
            scale: 4,
          },
        });
        const bytes = new Uint8Array(pixels);
        const tensor = tf.tensor(bytes).reshape([16, 16, 3]) as tf.Tensor3D;
        upscaler.upscale(tensor).then(resolve);
      }), flowerPixels);
      checkImage(upscaledSrc, "upscaled-4x-pixelator.png", 'diff.png');
    });

    it("upscales a rank 4 tensor", async () => {
      const upscaledSrc = await page().evaluate(() => new Promise(resolve => {
        const upscaler = new window['Upscaler']({
          model: {
            path: '/pixelator/pixelator.json',
            scale: 4,
          },
        });
        const img = new Image();
        img.src = window['flower'];
        img.crossOrigin = 'anonymous';
        img.onload = function () {
          const tensor = window['tf'].browser.fromPixels(img).expandDims(0);
          upscaler.upscale(<tf.Tensor4D>tensor).then(resolve);
        }
      }));
      checkImage(upscaledSrc, "upscaled-4x-pixelator.png", 'diff.png');
    });

    it("upscales a base64 png path", async () => {
      const data = fs.readFileSync(path.resolve(__dirname, "../../__fixtures__", 'flower-small.png')).toString('base64');
      const originalImage = `data:image/png;base64,${data}`;
      const upscaledSrc = await page().evaluate(src => {
        const upscaler = new window['Upscaler']({
          model: {
            path: '/pixelator/pixelator.json',
            scale: 4,
          },
        });
        return upscaler.upscale(src);
      }, originalImage);
      checkImage(upscaledSrc, "upscaled-4x-pixelator.png", 'diff.png');
    });
  });

  describe('Patch sizes', () => {
    it("upscales an imported local image path with patch sizes", async () => {
      const result = await page().evaluate(() => {
>>>>>>> 277d5197
        const upscaler = new window['Upscaler']({
          model: {
            path: '/pixelator/pixelator.json',
            scale: 4,
          },
<<<<<<< HEAD
=======
        });
        return upscaler.upscale(window['flower'], {
          patchSize: 4,
          padding: 2,
>>>>>>> 277d5197
        });
        return upscaler.upscale(window['flower']);
      });
      checkImage(result, "upscaled-4x-pixelator.png", 'diff.png');
    });
<<<<<<< HEAD

  //   it("upscales an HTML Image", async () => {
  //     const upscaledSrc = await page.evaluate(() => new Promise(resolve => {
  //       const upscaler = new window['Upscaler']({
  //         model: {
  //           path: '/pixelator/pixelator.json',
  //           scale: 4,
  //         },
  //       });
  //       const img = new Image();
  //       img.src = window['flower'];
  //       img.onload = function () {
  //         upscaler.upscale(img).then(resolve);
  //       }
  //     }));
  //     checkImage(upscaledSrc, "upscaled-4x-pixelator.png", 'diff.png');
  //   });

  //   it("upscales an HTML Image from the page", async () => {
  //     const upscaledSrc = await page.evaluate(() => new Promise(resolve => {
  //       const upscaler = new window['Upscaler']({
  //         model: {
  //           path: '/pixelator/pixelator.json',
  //           scale: 4,
  //         },
  //       });
  //       const img = document.createElement('img');
  //       img.id = 'img';
  //       img.src = window['flower'];
  //       document.body.append(img);
  //       img.onload = () => {
  //         upscaler.upscale(<HTMLImageElement>document.getElementById('img')).then(resolve);
  //       }
  //     }));
  //     checkImage(upscaledSrc, "upscaled-4x-pixelator.png", 'diff.png');
  //   });


  //   it("upscales a tensor", async () => {
  //     const upscaledSrc = await page.evaluate(() => new Promise(resolve => {
  //       const upscaler = new window['Upscaler']({
  //         model: {
  //           path: '/pixelator/pixelator.json',
  //           scale: 4,
  //         },
  //       });
  //       const img = new Image();
  //       img.src = window['flower'];
  //       img.crossOrigin = 'anonymous';
  //       img.onload = function () {
  //         const tensor = window['tf'].browser.fromPixels(img);
  //         upscaler.upscale(tensor).then(resolve);
  //       }
  //     }));
  //     checkImage(upscaledSrc, "upscaled-4x-pixelator.png", 'diff.png');
  //   });

  //   it("upscales a rank 4 tensor", async () => {
  //     const upscaledSrc = await page.evaluate(() => new Promise(resolve => {
  //       const upscaler = new window['Upscaler']({
  //         model: {
  //           path: '/pixelator/pixelator.json',
  //           scale: 4,
  //         },
  //       });
  //       const img = new Image();
  //       img.src = window['flower'];
  //       img.crossOrigin = 'anonymous';
  //       img.onload = function () {
  //         const tensor = window['tf'].browser.fromPixels(img).expandDims(0);
  //         upscaler.upscale(<tf.Tensor4D>tensor).then(resolve);
  //       }
  //     }));
  //     checkImage(upscaledSrc, "upscaled-4x-pixelator.png", 'diff.png');
  //   });

  //   it("upscales a base64 png path", async () => {
  //     const data = fs.readFileSync(path.resolve(__dirname, "../../__fixtures__", 'flower-small.png')).toString('base64');
  //     const originalImage = `data:image/png;base64,${data}`;
  //     const upscaledSrc = await page.evaluate(src => {
  //       const upscaler = new window['Upscaler']({
  //         model: {
  //           path: '/pixelator/pixelator.json',
  //           scale: 4,
  //         },
  //       });
  //       return upscaler.upscale(src);
  //     }, originalImage);
  //     checkImage(upscaledSrc, "upscaled-4x-pixelator.png", 'diff.png');
  //   });

  // });

  // describe('Patch sizes', () => {
  //   it("upscales an imported local image path with patch sizes", async () => {
  //     const result = await page.evaluate(() => {
  //       const upscaler = new window['Upscaler']({
  //         model: {
  //           path: '/pixelator/pixelator.json',
  //           scale: 4,
  //         },
  //       });
  //       return upscaler.upscale(window['flower'], {
  //         patchSize: 4,
  //         padding: 2,
  //       });
  //     });
  //     checkImage(result, "upscaled-4x-pixelator.png", 'diff.png');
  //   });

=======
>>>>>>> 277d5197
  });
});

declare global {
  interface Window {
    Upscaler: typeof Upscaler;
    flower: string;
    tf: typeof tf;
  }
}<|MERGE_RESOLUTION|>--- conflicted
+++ resolved
@@ -1,17 +1,6 @@
 /****
  * Tests that different supported image formats all upscale correctly.
  */
-<<<<<<< HEAD
-import http from 'http';
-import fs from 'fs';
-import path from 'path';
-import { checkImage } from '../../lib/utils/checkImage';
-import { bundle, DIST } from '../../lib/esm-esbuild/prepare';
-import { startServer } from '../../lib/shared/server';
-import puppeteer from 'puppeteer';
-import * as tf from '@tensorflow/tfjs';
-import Upscaler from 'upscaler';
-=======
 import { checkImage } from '../../lib/utils/checkImage';
 import { bundle, DIST } from '../../lib/esm-esbuild/prepare';
 import * as tf from '@tensorflow/tfjs';
@@ -22,7 +11,6 @@
 import type puppeteer from 'puppeteer';
 
 const flowerPixels = JSON.parse(fs.readFileSync(path.resolve(__dirname, '../../__fixtures__/flower-small-tensor.json'), 'utf-8'));
->>>>>>> 277d5197
 
 const TRACK_TIME = false;
 const JEST_TIMEOUT = 60 * 1000;
@@ -30,43 +18,15 @@
 jest.retryTimes(0);
 
 describe('Image Format Integration Tests', () => {
-<<<<<<< HEAD
-  let server: http.Server;
-  let browser: puppeteer.Browser;
-  let page: puppeteer.Page;
-
-  const PORT = 8099;
-=======
   const testRunner = new BrowserTestRunner({ dist: DIST, trackTime: TRACK_TIME });
   const page = (): puppeteer.Page => testRunner.page;
->>>>>>> 277d5197
 
   beforeAll(async function beforeAll() {
     await testRunner.beforeAll(bundle);
   }, 20000);
 
   afterAll(async function imageAfterAll() {
-<<<<<<< HEAD
-    const start = new Date().getTime();
-
-    const stopServer = (): Promise<void | Error> => new Promise((resolve) => {
-      if (server) {
-        server.close(resolve);
-      } else {
-        console.warn('No server found')
-        resolve();
-      }
-    });
-    await Promise.all([
-      stopServer(),
-    ]);
-    const end = new Date().getTime();
-    if (TRACK_TIME) {
-      console.log(`Completed post-test clean up in ${Math.round((end - start) / 1000)} seconds`);
-    }
-=======
     await testRunner.afterAll();
->>>>>>> 277d5197
   }, 10000);
 
   beforeEach(async function beforeEach() {
@@ -79,9 +39,6 @@
 
   describe('Image formats', () => {
     it("upscales an imported local image path", async () => {
-<<<<<<< HEAD
-      const result = await page.evaluate(() => {
-=======
       const result = await page().evaluate(() => {
         const upscaler = new window['Upscaler']({
           model: {
@@ -202,137 +159,19 @@
   describe('Patch sizes', () => {
     it("upscales an imported local image path with patch sizes", async () => {
       const result = await page().evaluate(() => {
->>>>>>> 277d5197
         const upscaler = new window['Upscaler']({
           model: {
             path: '/pixelator/pixelator.json',
             scale: 4,
           },
-<<<<<<< HEAD
-=======
         });
         return upscaler.upscale(window['flower'], {
           patchSize: 4,
           padding: 2,
->>>>>>> 277d5197
         });
-        return upscaler.upscale(window['flower']);
       });
       checkImage(result, "upscaled-4x-pixelator.png", 'diff.png');
     });
-<<<<<<< HEAD
-
-  //   it("upscales an HTML Image", async () => {
-  //     const upscaledSrc = await page.evaluate(() => new Promise(resolve => {
-  //       const upscaler = new window['Upscaler']({
-  //         model: {
-  //           path: '/pixelator/pixelator.json',
-  //           scale: 4,
-  //         },
-  //       });
-  //       const img = new Image();
-  //       img.src = window['flower'];
-  //       img.onload = function () {
-  //         upscaler.upscale(img).then(resolve);
-  //       }
-  //     }));
-  //     checkImage(upscaledSrc, "upscaled-4x-pixelator.png", 'diff.png');
-  //   });
-
-  //   it("upscales an HTML Image from the page", async () => {
-  //     const upscaledSrc = await page.evaluate(() => new Promise(resolve => {
-  //       const upscaler = new window['Upscaler']({
-  //         model: {
-  //           path: '/pixelator/pixelator.json',
-  //           scale: 4,
-  //         },
-  //       });
-  //       const img = document.createElement('img');
-  //       img.id = 'img';
-  //       img.src = window['flower'];
-  //       document.body.append(img);
-  //       img.onload = () => {
-  //         upscaler.upscale(<HTMLImageElement>document.getElementById('img')).then(resolve);
-  //       }
-  //     }));
-  //     checkImage(upscaledSrc, "upscaled-4x-pixelator.png", 'diff.png');
-  //   });
-
-
-  //   it("upscales a tensor", async () => {
-  //     const upscaledSrc = await page.evaluate(() => new Promise(resolve => {
-  //       const upscaler = new window['Upscaler']({
-  //         model: {
-  //           path: '/pixelator/pixelator.json',
-  //           scale: 4,
-  //         },
-  //       });
-  //       const img = new Image();
-  //       img.src = window['flower'];
-  //       img.crossOrigin = 'anonymous';
-  //       img.onload = function () {
-  //         const tensor = window['tf'].browser.fromPixels(img);
-  //         upscaler.upscale(tensor).then(resolve);
-  //       }
-  //     }));
-  //     checkImage(upscaledSrc, "upscaled-4x-pixelator.png", 'diff.png');
-  //   });
-
-  //   it("upscales a rank 4 tensor", async () => {
-  //     const upscaledSrc = await page.evaluate(() => new Promise(resolve => {
-  //       const upscaler = new window['Upscaler']({
-  //         model: {
-  //           path: '/pixelator/pixelator.json',
-  //           scale: 4,
-  //         },
-  //       });
-  //       const img = new Image();
-  //       img.src = window['flower'];
-  //       img.crossOrigin = 'anonymous';
-  //       img.onload = function () {
-  //         const tensor = window['tf'].browser.fromPixels(img).expandDims(0);
-  //         upscaler.upscale(<tf.Tensor4D>tensor).then(resolve);
-  //       }
-  //     }));
-  //     checkImage(upscaledSrc, "upscaled-4x-pixelator.png", 'diff.png');
-  //   });
-
-  //   it("upscales a base64 png path", async () => {
-  //     const data = fs.readFileSync(path.resolve(__dirname, "../../__fixtures__", 'flower-small.png')).toString('base64');
-  //     const originalImage = `data:image/png;base64,${data}`;
-  //     const upscaledSrc = await page.evaluate(src => {
-  //       const upscaler = new window['Upscaler']({
-  //         model: {
-  //           path: '/pixelator/pixelator.json',
-  //           scale: 4,
-  //         },
-  //       });
-  //       return upscaler.upscale(src);
-  //     }, originalImage);
-  //     checkImage(upscaledSrc, "upscaled-4x-pixelator.png", 'diff.png');
-  //   });
-
-  // });
-
-  // describe('Patch sizes', () => {
-  //   it("upscales an imported local image path with patch sizes", async () => {
-  //     const result = await page.evaluate(() => {
-  //       const upscaler = new window['Upscaler']({
-  //         model: {
-  //           path: '/pixelator/pixelator.json',
-  //           scale: 4,
-  //         },
-  //       });
-  //       return upscaler.upscale(window['flower'], {
-  //         patchSize: 4,
-  //         padding: 2,
-  //       });
-  //     });
-  //     checkImage(result, "upscaled-4x-pixelator.png", 'diff.png');
-  //   });
-
-=======
->>>>>>> 277d5197
   });
 });
 
