/****
 * Tests that different supported image formats all upscale correctly.
 */
import http from 'http';
import { checkImage } from '../../lib/utils/checkImage';
import { bundle, DIST } from '../../lib/esm-esbuild/prepare';
<<<<<<< HEAD
import { startServer } from '../../lib/shared/server';
import * as tf from '@tensorflow/tfjs';
import puppeteer from 'puppeteer';
import Upscaler, { Progress } from 'upscaler';
=======
import * as tf from '@tensorflow/tfjs';
import Upscaler, { Progress } from 'upscaler';
import { BrowserTestRunner } from '../utils/TestRunner';
>>>>>>> 277d5197

const TRACK_TIME = false;
const JEST_TIMEOUT = 60 * 1000;
jest.setTimeout(JEST_TIMEOUT); // 60 seconds timeout
jest.retryTimes(1);

describe('Upscale Integration Tests', () => {
<<<<<<< HEAD
  let server: http.Server;
  let browser: puppeteer.Browser | undefined;
  let page: puppeteer.Page | undefined;

  const PORT = 8099;
=======
  const testRunner = new BrowserTestRunner({ dist: DIST, trackTime: TRACK_TIME });
  const page = () => testRunner.page;
>>>>>>> 277d5197

  beforeAll(async function beforeAll() {
    await testRunner.beforeAll(bundle);
  }, 60000);

<<<<<<< HEAD
    const stopServer = (): Promise<void | Error> => new Promise((resolve) => {
      if (server) {
        server.close(resolve);
      } else {
        console.warn('No server found')
        resolve();
      }
    });
    await Promise.all([
      stopServer(),
    ]);
    const end = new Date().getTime();
    if (TRACK_TIME) {
      console.log(`Completed post-test clean up in ${Math.round((end - start) / 1000)} seconds`);
    }
=======
  afterAll(async function modelAfterAll() {
    await testRunner.afterAll();
>>>>>>> 277d5197
  }, 10000);

  beforeEach(async function beforeEach() {
    await testRunner.beforeEach('| Loaded');
  });

  afterEach(async function afterEach() {
<<<<<<< HEAD
    await browser!.close();
    browser = undefined;
    page = undefined;
  });

  it("upscales an imported local image path", async () => {
    const result = await page!.evaluate(() => {
=======
    await testRunner.afterEach();
  });

  it("upscales an imported local image path", async () => {
    const result = await page().evaluate(() => {
>>>>>>> 277d5197
      const upscaler = new window['Upscaler']({
        model: {
          path: '/pixelator/pixelator.json',
          scale: 4,
        },
      });
      return upscaler.upscale(window['flower']);
    });
    checkImage(result, "upscaled-4x-pixelator.png", 'diff.png');
  });

  describe('Cancel', () => {
    it("cancels an inflight upscale request", async () => {
<<<<<<< HEAD
      const errMessage = await page!.evaluate(() => new Promise(resolve => {
=======
      const errMessage = await page().evaluate(() => new Promise(resolve => {
>>>>>>> 277d5197
        const abortController = new AbortController();
        const upscaler = new window['Upscaler']({
          model: {
            path: '/pixelator/pixelator.json',
            scale: 4,
          },
          warmupSizes: [{
            patchSize: 4,
            padding: 2,
          }]
        });
        window['progressRates'] = [];
        window['called'] = false;

        let startTime = new Date().getTime();
        window['durations'] = [];
        upscaler.upscale(window['flower'], {
          patchSize: 4,
          padding: 2,
          output: 'src',
          signal: abortController.signal,
          progress: (rate: number) => {
            const curTime = new Date().getTime();
            window['durations'].push(curTime - startTime);
            startTime = curTime;
            window['progressRates'].push(rate);
            if (rate >= .5) {
              abortController.abort();
            }
          },
        }).then(() => {
          window['called'] = true;
          resolve('this should not be called');
        }).catch((err: Error) => {
          return resolve(err.message);
        });
      }));
      expect(errMessage).toEqual('The upscale request received an abort signal');
<<<<<<< HEAD
      const [progressRates, called] = await page!.evaluate((): Promise<[number[], boolean]> => new Promise(resolve => {
=======
      const [progressRates, called] = await page().evaluate((): Promise<[number[], boolean]> => new Promise(resolve => {
>>>>>>> 277d5197
        const durations = window['durations'].slice(1); // skip the first entry, it's usually slower than the others
        const avg = durations.reduce((sum, d) => sum + d, 0) / durations.length;
        setTimeout(() => {
          resolve([
            window['progressRates'],
            window['called'],
          ]);
        }, avg * 2); // wait the average time for a progress event, PLUS another, to make sure we catch any stray calls
      }));
      const expectedRates = Array(8).fill('').map((_, i) => (i + 1) / 16);
      expect(progressRates).toEqual(expectedRates);
      expect(called).toEqual(false);
    });

    it("cancels all inflight upscale requests", async () => {
<<<<<<< HEAD
      const errMessage = await page!.evaluate(() => new Promise(resolve => {
=======
      const errMessage = await page().evaluate(() => new Promise(resolve => {
>>>>>>> 277d5197
        const upscaler = new window['Upscaler']({
          model: {
            path: '/pixelator/pixelator.json',
            scale: 4,
          },
          warmupSizes: [{
            patchSize: 4,
            padding: 2,
          }]
        });
        window['progressRates'] = [];
        window['called'] = false;

        let startTime = new Date().getTime();
        window['durations'] = [];
        const options: any = {
          patchSize: 4,
          padding: 2,
          output: 'src',
          progress: (rate: number) => {
            const curTime = new Date().getTime();
            window['durations'].push(curTime - startTime);
            startTime = curTime;
            window['progressRates'].push(rate);
            if (rate >= .5) {
              upscaler.abort();
            }
          },
        };
        Array(3).fill('').forEach(() => {
          upscaler.upscale(window['flower'], options).then(() => {
            window['called'] = true;
            resolve('this should not be called');
          }).catch((err: Error) => {
            return resolve(err.message);
          });
        })
      }));
      expect(errMessage).toEqual('The upscale request received an abort signal');
<<<<<<< HEAD
      const [progressRates, called] = await page!.evaluate((): Promise<[number[], boolean]> => new Promise(resolve => {
=======
      const [progressRates, called] = await page().evaluate((): Promise<[number[], boolean]> => new Promise(resolve => {
>>>>>>> 277d5197
        const durations = window['durations'].slice(1); // skip the first entry, it's usually slower than the others
        const avg = durations.reduce((sum, d) => sum + d, 0) / durations.length;
        setTimeout(() => {
          resolve([
            window['progressRates'],
            window['called'],
          ]);
        }, avg * 2); // wait the average time for a progress event, PLUS another, to make sure we catch any stray calls
      }));
      const expectedRates = Array(7).fill('').map((_, i) => (i + 1) / 16).reduce((arr, el) => {
        return arr.concat([el, el, el]);
      }, [] as Array<number>).concat([.5]);
      expect(progressRates).toEqual(expectedRates);
      expect(called).toEqual(false);
    });

    it("can cancel all inflight upscale requests and then make a new request successfully", async () => {
<<<<<<< HEAD
      const errMessage = await page!.evaluate(() => new Promise(resolve => {
=======
      const errMessage = await page().evaluate(() => new Promise(resolve => {
>>>>>>> 277d5197
        window['upscaler'] = new window['Upscaler']({
          model: {
            path: '/pixelator/pixelator.json',
            scale: 4,
          },
          warmupSizes: [{
            patchSize: 4,
            padding: 2,
          }]
        });

        const options: any = {
          patchSize: 4,
          padding: 2,
          output: 'src',
          progress: (rate: number) => {
            if (rate >= .5) {
              window['upscaler'].abort();
            }
          },
        };
        window['upscaler'].upscale(window['flower'], options).then(() => {
          window['called'] = true;
          resolve('this should not be called');
        }).catch((err: Error) => {
          return resolve(err.message);
        });
      }));
      expect(errMessage).toEqual('The upscale request received an abort signal');

<<<<<<< HEAD
      const result = await page!.evaluate(() => {
=======
      const result = await page().evaluate(() => {
>>>>>>> 277d5197
        return window['upscaler'].upscale(window['flower']);
      });
      checkImage(result, "upscaled-4x-pixelator.png", 'diff.png');
    });
  });

  describe('Progress Method', () => {
    it("calls back to progress the correct number of times", async () => {
<<<<<<< HEAD
      const progressRates = await page!.evaluate(() => new Promise(resolve => {
=======
      const progressRates = await page().evaluate(() => new Promise(resolve => {
>>>>>>> 277d5197
        const upscaler = new window['Upscaler']({
          model: {
            path: '/pixelator/pixelator.json',
            scale: 4,
          },
        });
        const progressRates: Array<number> = [];
        upscaler.upscale(window['flower'], {
          patchSize: 8,
          padding: 2,
          output: 'src',
          progress: (rate: number) => {
            progressRates.push(rate);
          },
        }).then(() => {
          resolve(progressRates);
        });
      }));
      expect(progressRates).toEqual([.25, .5, .75, 1]);
    });

    it("calls back to progress with a src", async () => {
<<<<<<< HEAD
      const [rate, slice] = await page!.evaluate((): Promise<[number, string]> => new Promise(resolve => {
=======
      const [rate, slice] = await page().evaluate((): Promise<[number, string]> => new Promise(resolve => {
>>>>>>> 277d5197
        const upscaler = new window['Upscaler']({
          model: {
            path: '/pixelator/pixelator.json',
            scale: 4,
          },
        });
        const progress: Progress<'src'> = (rate, slice) => {
          resolve([rate, slice]);
        };
        upscaler.upscale(window['flower'], {
          patchSize: 12,
          padding: 2,
          output: 'src',
          progress,
        });
      }));
      expect(typeof rate).toEqual('number');
      checkImage(slice, "slice-patchsize-12-padding-2.png", 'diff.png');
    });

    it("calls back to progress with a tensor", async () => {
<<<<<<< HEAD
      const [rate, slice] = await page!.evaluate((): Promise<[number, tf.Tensor]> => new Promise(resolve => {
=======
      const [rate, slice] = await page().evaluate((): Promise<[number, tf.Tensor]> => new Promise(resolve => {
>>>>>>> 277d5197
        const upscaler = new window['Upscaler']({
          model: {
            path: '/pixelator/pixelator.json',
            scale: 4,
          },
        });
        const progress: Progress<'tensor'> = (rate, slice) => {
          // TODO: Figure out why slice is not being typed as a tensor
          resolve([rate, slice as unknown as tf.Tensor]);
        };
        upscaler.upscale(window['flower'], {
          patchSize: 12,
          padding: 2,
          output: 'tensor',
          progress,
        });
      }));
      expect(typeof rate).toEqual('number');
      expect(slice.shape).toEqual([48, 48, 3]);
    });
  });
});

declare global {
  interface Window {
    Upscaler: typeof Upscaler;
    upscaler: Upscaler;
    flower: string;
    tf: typeof tf;
    called: boolean;
    durations: Array<any>;
    progressRates: Array<number>;
  }
}<|MERGE_RESOLUTION|>--- conflicted
+++ resolved
@@ -1,19 +1,11 @@
 /****
  * Tests that different supported image formats all upscale correctly.
  */
-import http from 'http';
 import { checkImage } from '../../lib/utils/checkImage';
 import { bundle, DIST } from '../../lib/esm-esbuild/prepare';
-<<<<<<< HEAD
-import { startServer } from '../../lib/shared/server';
-import * as tf from '@tensorflow/tfjs';
-import puppeteer from 'puppeteer';
-import Upscaler, { Progress } from 'upscaler';
-=======
 import * as tf from '@tensorflow/tfjs';
 import Upscaler, { Progress } from 'upscaler';
 import { BrowserTestRunner } from '../utils/TestRunner';
->>>>>>> 277d5197
 
 const TRACK_TIME = false;
 const JEST_TIMEOUT = 60 * 1000;
@@ -21,41 +13,15 @@
 jest.retryTimes(1);
 
 describe('Upscale Integration Tests', () => {
-<<<<<<< HEAD
-  let server: http.Server;
-  let browser: puppeteer.Browser | undefined;
-  let page: puppeteer.Page | undefined;
-
-  const PORT = 8099;
-=======
   const testRunner = new BrowserTestRunner({ dist: DIST, trackTime: TRACK_TIME });
   const page = () => testRunner.page;
->>>>>>> 277d5197
 
   beforeAll(async function beforeAll() {
     await testRunner.beforeAll(bundle);
   }, 60000);
 
-<<<<<<< HEAD
-    const stopServer = (): Promise<void | Error> => new Promise((resolve) => {
-      if (server) {
-        server.close(resolve);
-      } else {
-        console.warn('No server found')
-        resolve();
-      }
-    });
-    await Promise.all([
-      stopServer(),
-    ]);
-    const end = new Date().getTime();
-    if (TRACK_TIME) {
-      console.log(`Completed post-test clean up in ${Math.round((end - start) / 1000)} seconds`);
-    }
-=======
   afterAll(async function modelAfterAll() {
     await testRunner.afterAll();
->>>>>>> 277d5197
   }, 10000);
 
   beforeEach(async function beforeEach() {
@@ -63,21 +29,11 @@
   });
 
   afterEach(async function afterEach() {
-<<<<<<< HEAD
-    await browser!.close();
-    browser = undefined;
-    page = undefined;
-  });
-
-  it("upscales an imported local image path", async () => {
-    const result = await page!.evaluate(() => {
-=======
     await testRunner.afterEach();
   });
 
   it("upscales an imported local image path", async () => {
     const result = await page().evaluate(() => {
->>>>>>> 277d5197
       const upscaler = new window['Upscaler']({
         model: {
           path: '/pixelator/pixelator.json',
@@ -91,11 +47,7 @@
 
   describe('Cancel', () => {
     it("cancels an inflight upscale request", async () => {
-<<<<<<< HEAD
-      const errMessage = await page!.evaluate(() => new Promise(resolve => {
-=======
       const errMessage = await page().evaluate(() => new Promise(resolve => {
->>>>>>> 277d5197
         const abortController = new AbortController();
         const upscaler = new window['Upscaler']({
           model: {
@@ -134,11 +86,7 @@
         });
       }));
       expect(errMessage).toEqual('The upscale request received an abort signal');
-<<<<<<< HEAD
-      const [progressRates, called] = await page!.evaluate((): Promise<[number[], boolean]> => new Promise(resolve => {
-=======
       const [progressRates, called] = await page().evaluate((): Promise<[number[], boolean]> => new Promise(resolve => {
->>>>>>> 277d5197
         const durations = window['durations'].slice(1); // skip the first entry, it's usually slower than the others
         const avg = durations.reduce((sum, d) => sum + d, 0) / durations.length;
         setTimeout(() => {
@@ -154,11 +102,7 @@
     });
 
     it("cancels all inflight upscale requests", async () => {
-<<<<<<< HEAD
-      const errMessage = await page!.evaluate(() => new Promise(resolve => {
-=======
       const errMessage = await page().evaluate(() => new Promise(resolve => {
->>>>>>> 277d5197
         const upscaler = new window['Upscaler']({
           model: {
             path: '/pixelator/pixelator.json',
@@ -198,11 +142,7 @@
         })
       }));
       expect(errMessage).toEqual('The upscale request received an abort signal');
-<<<<<<< HEAD
-      const [progressRates, called] = await page!.evaluate((): Promise<[number[], boolean]> => new Promise(resolve => {
-=======
       const [progressRates, called] = await page().evaluate((): Promise<[number[], boolean]> => new Promise(resolve => {
->>>>>>> 277d5197
         const durations = window['durations'].slice(1); // skip the first entry, it's usually slower than the others
         const avg = durations.reduce((sum, d) => sum + d, 0) / durations.length;
         setTimeout(() => {
@@ -220,11 +160,7 @@
     });
 
     it("can cancel all inflight upscale requests and then make a new request successfully", async () => {
-<<<<<<< HEAD
-      const errMessage = await page!.evaluate(() => new Promise(resolve => {
-=======
       const errMessage = await page().evaluate(() => new Promise(resolve => {
->>>>>>> 277d5197
         window['upscaler'] = new window['Upscaler']({
           model: {
             path: '/pixelator/pixelator.json',
@@ -255,11 +191,7 @@
       }));
       expect(errMessage).toEqual('The upscale request received an abort signal');
 
-<<<<<<< HEAD
-      const result = await page!.evaluate(() => {
-=======
       const result = await page().evaluate(() => {
->>>>>>> 277d5197
         return window['upscaler'].upscale(window['flower']);
       });
       checkImage(result, "upscaled-4x-pixelator.png", 'diff.png');
@@ -268,11 +200,7 @@
 
   describe('Progress Method', () => {
     it("calls back to progress the correct number of times", async () => {
-<<<<<<< HEAD
-      const progressRates = await page!.evaluate(() => new Promise(resolve => {
-=======
       const progressRates = await page().evaluate(() => new Promise(resolve => {
->>>>>>> 277d5197
         const upscaler = new window['Upscaler']({
           model: {
             path: '/pixelator/pixelator.json',
@@ -295,11 +223,7 @@
     });
 
     it("calls back to progress with a src", async () => {
-<<<<<<< HEAD
-      const [rate, slice] = await page!.evaluate((): Promise<[number, string]> => new Promise(resolve => {
-=======
       const [rate, slice] = await page().evaluate((): Promise<[number, string]> => new Promise(resolve => {
->>>>>>> 277d5197
         const upscaler = new window['Upscaler']({
           model: {
             path: '/pixelator/pixelator.json',
@@ -321,11 +245,7 @@
     });
 
     it("calls back to progress with a tensor", async () => {
-<<<<<<< HEAD
-      const [rate, slice] = await page!.evaluate((): Promise<[number, tf.Tensor]> => new Promise(resolve => {
-=======
       const [rate, slice] = await page().evaluate((): Promise<[number, tf.Tensor]> => new Promise(resolve => {
->>>>>>> 277d5197
         const upscaler = new window['Upscaler']({
           model: {
             path: '/pixelator/pixelator.json',
