--- conflicted
+++ resolved
@@ -16,16 +16,8 @@
 jest.retryTimes(1);
 
 describe('Upscale Integration Tests', () => {
-<<<<<<< HEAD
   const testRunner = new TestRunner({ dist: DIST, trackTime: TRACK_TIME });
-  const page = testRunner.page;
-=======
-  let server: http.Server;
-  let browser: puppeteer.Browser | undefined;
-  let page: puppeteer.Page | undefined;
-
-  const PORT = 8095;
->>>>>>> 3753c9ce
+  const page = () => testRunner.page;
 
   beforeAll(async function beforeAll() {
     await testRunner.beforeAll(bundle);
