/****
 * Tests that different browsers all upscale correctly
 */
import fs from 'fs';
import path from 'path';
import webdriver, { logging, Capabilities } from 'selenium-webdriver';
import browserstack from 'browserstack-local';
import { checkImage } from '../../lib/utils/checkImage';
import { bundle, DIST } from '../../lib/esm-esbuild/prepare';
import { startServer } from '../../lib/shared/server';
const { By } = require('selenium-webdriver');

const prefs = new logging.Preferences();
prefs.setLevel(logging.Type.BROWSER, logging.Level.INFO);

const TRACK_TIME = true;
const PORT = 8099;
const DEFAULT_LOCALHOST = 'localhost';

const DEFAULT_CAPABILITIES = {
  'build': process.env.BROWSERSTACK_BUILD_NAME,
  'project': process.env.BROWSERSTACK_PROJECT_NAME,
  'browserstack.local': true,
  // 'browserstack.localIdentifier': process.env.BROWSERSTACK_LOCAL_IDENTIFIER,
}

const username = process.env.BROWSERSTACK_USERNAME;
const accessKey = process.env.BROWSERSTACK_ACCESS_KEY;
const serverURL = `http://${username}:${accessKey}@hub-cloud.browserstack.com/wd/hub`;

const JEST_TIMEOUT = 60 * 1000;
jest.setTimeout(JEST_TIMEOUT); // 60 seconds timeout
jest.retryTimes(10);


interface BrowserOption {
  os?: string;
  os_version: string;
  browser?: string;
  browser_version?: string;
  device?: string;
  real_mobile?: 'true';
  browserName?: string;
  localhost?: string;
}

const browserOptionsPath = path.resolve(__dirname, './config/browserOptions.json');

const browserOptions: Array<BrowserOption> = JSON.parse(fs.readFileSync(browserOptionsPath, 'utf8')).filter(option => {
  // return option?.os !== 'windows' && option?.os !== 'OS X';
  // return option?.os === 'OS X';
  return !option.browserName.toLowerCase().includes('iphone');
});

const shouldPrintLogs = (entry, capabilities) => {
  if (entry.message.includes('favicon')) {
    return false;
  }

  // if running in IE, it appears TFJS is already available? Ignore warnings
  // about the TFJS backend already being registered
  if (entry.level.name === 'WARNING' && capabilities?.browserName === 'edge') {
    return false;
  }

  return true;
}

const printLogs = (driver, capabilities) => {
  if (capabilities?.browserName === 'firefox') {
    if (capabilities?.os === 'windows') {
      // There is a bug with Firefox not supporting the get logs method on Windows
      // https://stackoverflow.com/questions/59192232/selenium-trying-to-get-firefox-console-logs-results-in-webdrivererror-http-me
      return;
    }
    if (capabilities?.os === 'OS X') {
      // Firefox does not seem to support logging on OS X either
      // https://github.com/mozilla/geckodriver/issues/1698
      return;
    }
  }

  if (capabilities?.browserName === 'safari') {
    // It looks like Safari also does not support logging
    return;
  }

  driver.manage().logs().get(logging.Type.BROWSER).then(entries => {
    entries.forEach(entry => {
      if (shouldPrintLogs(entry, capabilities)) {
        console.log('LOG [%s] %s', entry.level.name, entry.message, capabilities);
      }
    });
  });
}

const getCapabilityName = (capability) => {
  if (capability.os) {
    return `${capability.os} | ${capability.browserName}`;
  }
  if (capability.device) {
    return `${capability.browserName} | ${capability.device}`;
  }

  return JSON.stringify(capability)
}

describe('Browser Integration Tests', () => {
  let server;

  beforeAll(async function beforeAll() {
    const start = new Date().getTime();

    const startServerWrapper = async () => {
      await bundle();
      server = await startServer(PORT, DIST);
    };

    await startServerWrapper();

    const end = new Date().getTime();
    if (TRACK_TIME) {
      console.log(`Completed pre-test scaffolding in ${Math.round((end - start) / 1000)} seconds`);
    }
  }, 20000);

  afterAll(async function browserAfterAll() {
    const start = new Date().getTime();

    const stopServer = () => new Promise((resolve) => {
      if (server) {
        server.close(resolve);
      } else {
        console.warn('No server found')
        resolve();
      }
    });
    await Promise.all([
      stopServer(),
    ]);
    const end = new Date().getTime();
    if (TRACK_TIME) {
      console.log(`Completed post-post-test clean up in ${Math.round((end - start) / 1000)} seconds`);
    }
  }, 10000);

  describe.each(browserOptions)("Browser %j", (capabilities) => {
    it("upscales an imported local image path", async () => {
      console.log('test', getCapabilityName(capabilities))
      const driver = new webdriver.Builder()
        .usingServer(serverURL)
        .setLoggingPrefs(prefs)
        .withCapabilities({
          ...DEFAULT_CAPABILITIES,
          ...capabilities,
        })
        .build();
      const ROOT_URL = `http://${capabilities.localhost || DEFAULT_LOCALHOST}:${PORT}`;
      await driver.get(ROOT_URL);
      await driver.wait(() => driver.getTitle().then(title => title.endsWith('| Loaded'), 3000));
      const result = await driver.executeScript(() => {
<<<<<<< HEAD
        // const log = msg => {
        //   const p = document.createElement('p');
        //   p.innerHTML = msg;
        //   p.style.fontSize = '80px';
        //   p.style.padding = '20px';
        //   p.style.wordWrap = 'break-word';
        //   document.body.appendChild(p);
        // }
=======
>>>>>>> cb634498
        const upscaler = new window['Upscaler']({
          model: '/pixelator/pixelator.json',
          scale: 4,
        });
        const data = upscaler.upscale(window['flower']);
        document.body.querySelector('#output').innerHTML = `${document.title} | Complete`;
        return data;
      });

      printLogs(driver, capabilities);
      checkImage(result, "upscaled-4x-pixelator.png", 'diff.png');
      await driver.quit();
    });
  });
});<|MERGE_RESOLUTION|>--- conflicted
+++ resolved
@@ -159,17 +159,6 @@
       await driver.get(ROOT_URL);
       await driver.wait(() => driver.getTitle().then(title => title.endsWith('| Loaded'), 3000));
       const result = await driver.executeScript(() => {
-<<<<<<< HEAD
-        // const log = msg => {
-        //   const p = document.createElement('p');
-        //   p.innerHTML = msg;
-        //   p.style.fontSize = '80px';
-        //   p.style.padding = '20px';
-        //   p.style.wordWrap = 'break-word';
-        //   document.body.appendChild(p);
-        // }
-=======
->>>>>>> cb634498
         const upscaler = new window['Upscaler']({
           model: '/pixelator/pixelator.json',
           scale: 4,
