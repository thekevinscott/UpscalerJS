--- conflicted
+++ resolved
@@ -7,30 +7,13 @@
 import * as tf from '@tensorflow/tfjs';
 import Upscaler, { ModelDefinition } from 'upscaler';
 import { TestRunner } from './utils/TestRunner';
-<<<<<<< HEAD
-=======
 import * as puppeteer from 'puppeteer';
->>>>>>> 4a45577d
 
 const JEST_TIMEOUT_IN_SECONDS = 120;
 jest.setTimeout(JEST_TIMEOUT_IN_SECONDS * 1000);
 jest.retryTimes(1);
 
 describe('Build Integration Tests', () => {
-<<<<<<< HEAD
-  const testRunner = new TestRunner();
-  const page = testRunner.page;
-
-  afterEach(async function afterEach() {
-    testRunner.afterEach(() => testRunner.stopServer());
-  });
-
-  it("upscales using a UMD build via a script tag", async () => {
-    await prepareScriptBundleForUMD();
-    await testRunner.startServer(SCRIPT_DIST);
-    testRunner.startBrowser();
-    const result = await page().evaluate(() => {
-=======
   const testRunner = new TestRunner({ showWarnings: true });
 
   afterEach(async function afterEach() {
@@ -52,7 +35,6 @@
   it("upscales using a UMD build via a script tag", async () => {
     const page = await start(prepareScriptBundleForUMD);
     const result = await page.evaluate(() => {
->>>>>>> 4a45577d
       const Upscaler = window['Upscaler'];
       const upscaler = new Upscaler({
         model: {
@@ -67,15 +49,8 @@
   });
 
   it("upscales using a UMD build with a specified model", async () => {
-<<<<<<< HEAD
-    await prepareScriptBundleForUMD();
-    await testRunner.startServer(SCRIPT_DIST);
-    testRunner.startBrowser();
-    const result = await page().evaluate(() => {
-=======
     const page = await start(prepareScriptBundleForUMD);
     const result = await page.evaluate(() => {
->>>>>>> 4a45577d
       const Upscaler = window['Upscaler'];
       const pixelUpsampler = window['PixelUpsampler4x'];
       const upscaler = new Upscaler({
@@ -87,19 +62,11 @@
   });
 
   it("upscales using an ESM build using Webpack", async () => {
-<<<<<<< HEAD
-    await prepareScriptBundleForESM();
-    await bundleWebpack();
-    await testRunner.startServer(WEBPACK_DIST);
-    testRunner.startBrowser('| Loaded');
-    const result = await page().evaluate(() => {
-=======
     const page = await start(async () => {
       await prepareScriptBundleForESM();
       await bundleWebpack();
     });
     const result = await page.evaluate(() => {
->>>>>>> 4a45577d
       const Upscaler = window['Upscaler'];
       const upscaler = new Upscaler({
         model: {
