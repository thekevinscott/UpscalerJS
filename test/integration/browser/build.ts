/****
 * Tests that different build outputs all function correctly
 */
import * as webdriver from 'selenium-webdriver';
import { checkImage } from '../../lib/utils/checkImage';
import { prepareScriptBundleForUMD, DIST as SCRIPT_DIST } from '../../lib/umd/prepare';
import { startServer } from '../../lib/shared/server';
import { prepareScriptBundleForESM, bundleWebpack, DIST as WEBPACK_DIST } from '../../lib/esm-webpack/prepare';
import puppeteer from 'puppeteer';

const TRACK_TIME = false;

const JEST_TIMEOUT = 60 * 1000;
jest.setTimeout(JEST_TIMEOUT * 1); // 60 seconds timeout
jest.retryTimes(1);

let server;
let driver;
describe('Build Integration Tests', () => {
<<<<<<< HEAD
  let server;
  let browser;
  let page;
=======
>>>>>>> b8d71fb8

  const PORT = 8099;

  afterEach(async function afterEach() {
    const stopServer = () => new Promise((resolve) => {
      if (server) {
        server.close(resolve);
      } else {
        resolve();
      }
    });
    await Promise.all([
      stopServer(),
    ]);
  });

  const startBrowser = async () => {
    browser = await puppeteer.launch();
    page = await browser.newPage();
    await page.goto(`http://localhost:${PORT}`);
    await page.waitForFunction('document.title.endsWith("| Loaded")');
  }

  const closeBrowser = async () => {
    await browser.close();
    browser = undefined;
    page = undefined;
  };

  it("upscales using a UMD build via a script tag", async () => {
    await prepareScriptBundleForUMD();
    server = await startServer(PORT, SCRIPT_DIST);
    await startBrowser();
    const result = await page.evaluate(() => {
      const Upscaler = window['Upscaler'];
      const upscaler = new Upscaler({
        model: '/pixelator/pixelator.json',
        scale: 4,
      });
      return upscaler.upscale(document.getElementById('flower'));
    });
    checkImage(result, "upscaled-4x-pixelator.png", 'diff.png');
    await closeBrowser();
  });

  it("upscales using an ESM build using Webpack", async () => {
    await prepareScriptBundleForESM();
    await bundleWebpack();
    server = await startServer(PORT, WEBPACK_DIST);
    await startBrowser();
    const result = await page.evaluate(() => {
      const Upscaler = window['Upscaler'];
      const upscaler = new Upscaler({
        model: '/pixelator/pixelator.json',
        scale: 4,
      });
      return upscaler.upscale(window['flower']);
    });
    checkImage(result, "upscaled-4x-pixelator.png", 'diff.png');
    await closeBrowser();
  });
});<|MERGE_RESOLUTION|>--- conflicted
+++ resolved
@@ -1,28 +1,20 @@
 /****
  * Tests that different build outputs all function correctly
  */
-import * as webdriver from 'selenium-webdriver';
 import { checkImage } from '../../lib/utils/checkImage';
 import { prepareScriptBundleForUMD, DIST as SCRIPT_DIST } from '../../lib/umd/prepare';
 import { startServer } from '../../lib/shared/server';
 import { prepareScriptBundleForESM, bundleWebpack, DIST as WEBPACK_DIST } from '../../lib/esm-webpack/prepare';
 import puppeteer from 'puppeteer';
 
-const TRACK_TIME = false;
-
 const JEST_TIMEOUT = 60 * 1000;
 jest.setTimeout(JEST_TIMEOUT * 1); // 60 seconds timeout
 jest.retryTimes(1);
 
-let server;
-let driver;
 describe('Build Integration Tests', () => {
-<<<<<<< HEAD
   let server;
   let browser;
   let page;
-=======
->>>>>>> b8d71fb8
 
   const PORT = 8099;
 
