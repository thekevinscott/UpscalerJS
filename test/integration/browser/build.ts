/****
 * Tests that different build outputs all function correctly
 */
import http from 'http';
import { checkImage } from '../../lib/utils/checkImage';
import { prepareScriptBundleForUMD, DIST as SCRIPT_DIST } from '../../lib/umd/prepare';
import { prepareScriptBundleForESM, bundleWebpack, DIST as WEBPACK_DIST } from '../../lib/esm-webpack/prepare';
<<<<<<< HEAD
import puppeteer from 'puppeteer';
import * as tf from '@tensorflow/tfjs';
import Upscaler, { ModelDefinition } from 'upscaler';
=======
import * as tf from '@tensorflow/tfjs';
import Upscaler, { ModelDefinition } from 'upscaler';
import { BrowserTestRunner } from '../utils/TestRunner';
>>>>>>> 277d5197

const JEST_TIMEOUT_IN_SECONDS = 120;
jest.setTimeout(JEST_TIMEOUT_IN_SECONDS * 1000);
jest.retryTimes(1);

describe('Build Integration Tests', () => {
<<<<<<< HEAD
  let server: http.Server;
  let browser: puppeteer.Browser | undefined;
  let page: puppeteer.Page | undefined;

  const PORT = 8099;

  afterEach(async function afterEach() {
    const stopServer = (): Promise<void | Error> => new Promise((resolve) => {
      if (server) {
        server.close(resolve);
      } else {
        resolve();
      }
=======
  const testRunner = new BrowserTestRunner({ showWarnings: true });

  afterEach(async function afterEach() {
    await testRunner.afterEach(async () => {
      await testRunner.stopServer();
>>>>>>> 277d5197
    });
  }, 5000);

  const start = async (bundle: () => Promise<void>) => {
    await bundle();
    await Promise.all([
      testRunner.startServer(SCRIPT_DIST),
      testRunner.startBrowser(),
    ]);
    await testRunner.navigateToServer(null);
    return testRunner.page;
  }

  it("upscales using a UMD build via a script tag", async () => {
<<<<<<< HEAD
    await prepareScriptBundleForUMD();
    server = await startServer(PORT, SCRIPT_DIST);
    await startBrowser();
    const result = await page!.evaluate(() => {
=======
    const page = await start(prepareScriptBundleForUMD);
    const result = await page.evaluate(() => {
>>>>>>> 277d5197
      const Upscaler = window['Upscaler'];
      const upscaler = new Upscaler({
        model: {
          path: '/pixelator/pixelator.json',
          scale: 4,
        },
      });
      return upscaler.upscale(<HTMLImageElement>document.getElementById('flower'));
    });
    checkImage(result, "upscaled-4x-pixelator.png", 'diff.png');
  });

  it("upscales using a UMD build with a specified model", async () => {
<<<<<<< HEAD
    await prepareScriptBundleForUMD();
    server = await startServer(PORT, SCRIPT_DIST);
    await startBrowser();
    const result = await page!.evaluate(() => {
=======
    const page = await start(prepareScriptBundleForUMD);
    const result = await page.evaluate(() => {
>>>>>>> 277d5197
      const Upscaler = window['Upscaler'];
      const pixelUpsampler = window['PixelUpsampler4x'];
      const upscaler = new Upscaler({
        model: pixelUpsampler,
      });
      return upscaler.upscale(<HTMLImageElement>document.getElementById('flower'));
    });
    checkImage(result, "upscaled-4x-pixelator.png", 'diff.png');
  });

  it("upscales using an ESM build using Webpack", async () => {
<<<<<<< HEAD
    await prepareScriptBundleForESM();
    await bundleWebpack();
    server = await startServer(PORT, WEBPACK_DIST);
    await startBrowser();
    await page!.waitForFunction('document.title.endsWith("| Loaded")');
    const result = await page!.evaluate(() => {
=======
    const page = await start(async () => {
      await prepareScriptBundleForESM();
      await bundleWebpack();
    });
    const result = await page.evaluate(() => {
>>>>>>> 277d5197
      const Upscaler = window['Upscaler'];
      const upscaler = new Upscaler({
        model: {
          path: '/pixelator/pixelator.json',
          scale: 4,
        },
      });
      return upscaler.upscale(window['flower']);
    });
    checkImage(result, "upscaled-4x-pixelator.png", 'diff.png');
  });
});

declare global {
  interface Window {
    Upscaler: typeof Upscaler;
    flower: string;
    tf: typeof tf;
    PixelUpsampler4x: ModelDefinition; 
  }
}<|MERGE_RESOLUTION|>--- conflicted
+++ resolved
@@ -1,46 +1,23 @@
 /****
  * Tests that different build outputs all function correctly
  */
-import http from 'http';
 import { checkImage } from '../../lib/utils/checkImage';
 import { prepareScriptBundleForUMD, DIST as SCRIPT_DIST } from '../../lib/umd/prepare';
 import { prepareScriptBundleForESM, bundleWebpack, DIST as WEBPACK_DIST } from '../../lib/esm-webpack/prepare';
-<<<<<<< HEAD
-import puppeteer from 'puppeteer';
-import * as tf from '@tensorflow/tfjs';
-import Upscaler, { ModelDefinition } from 'upscaler';
-=======
 import * as tf from '@tensorflow/tfjs';
 import Upscaler, { ModelDefinition } from 'upscaler';
 import { BrowserTestRunner } from '../utils/TestRunner';
->>>>>>> 277d5197
 
 const JEST_TIMEOUT_IN_SECONDS = 120;
 jest.setTimeout(JEST_TIMEOUT_IN_SECONDS * 1000);
 jest.retryTimes(1);
 
 describe('Build Integration Tests', () => {
-<<<<<<< HEAD
-  let server: http.Server;
-  let browser: puppeteer.Browser | undefined;
-  let page: puppeteer.Page | undefined;
-
-  const PORT = 8099;
-
-  afterEach(async function afterEach() {
-    const stopServer = (): Promise<void | Error> => new Promise((resolve) => {
-      if (server) {
-        server.close(resolve);
-      } else {
-        resolve();
-      }
-=======
   const testRunner = new BrowserTestRunner({ showWarnings: true });
 
   afterEach(async function afterEach() {
     await testRunner.afterEach(async () => {
       await testRunner.stopServer();
->>>>>>> 277d5197
     });
   }, 5000);
 
@@ -55,15 +32,8 @@
   }
 
   it("upscales using a UMD build via a script tag", async () => {
-<<<<<<< HEAD
-    await prepareScriptBundleForUMD();
-    server = await startServer(PORT, SCRIPT_DIST);
-    await startBrowser();
-    const result = await page!.evaluate(() => {
-=======
     const page = await start(prepareScriptBundleForUMD);
     const result = await page.evaluate(() => {
->>>>>>> 277d5197
       const Upscaler = window['Upscaler'];
       const upscaler = new Upscaler({
         model: {
@@ -77,15 +47,8 @@
   });
 
   it("upscales using a UMD build with a specified model", async () => {
-<<<<<<< HEAD
-    await prepareScriptBundleForUMD();
-    server = await startServer(PORT, SCRIPT_DIST);
-    await startBrowser();
-    const result = await page!.evaluate(() => {
-=======
     const page = await start(prepareScriptBundleForUMD);
     const result = await page.evaluate(() => {
->>>>>>> 277d5197
       const Upscaler = window['Upscaler'];
       const pixelUpsampler = window['PixelUpsampler4x'];
       const upscaler = new Upscaler({
@@ -97,20 +60,11 @@
   });
 
   it("upscales using an ESM build using Webpack", async () => {
-<<<<<<< HEAD
-    await prepareScriptBundleForESM();
-    await bundleWebpack();
-    server = await startServer(PORT, WEBPACK_DIST);
-    await startBrowser();
-    await page!.waitForFunction('document.title.endsWith("| Loaded")');
-    const result = await page!.evaluate(() => {
-=======
     const page = await start(async () => {
       await prepareScriptBundleForESM();
       await bundleWebpack();
     });
     const result = await page.evaluate(() => {
->>>>>>> 277d5197
       const Upscaler = window['Upscaler'];
       const upscaler = new Upscaler({
         model: {
