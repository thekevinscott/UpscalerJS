/****
 * Tests that different build outputs all function correctly
 */
import { checkImage } from '../../lib/utils/checkImage';
import { prepareScriptBundleForUMD, DIST as SCRIPT_DIST } from '../../lib/umd/prepare';
import { prepareScriptBundleForESM, bundleWebpack, DIST as WEBPACK_DIST } from '../../lib/esm-webpack/prepare';
import * as tf from '@tensorflow/tfjs';
import Upscaler, { ModelDefinition } from 'upscaler';
<<<<<<< HEAD
import { TestRunner } from '../utils/TestRunner';
=======
import { TestRunner } from './utils/TestRunner';
import * as puppeteer from 'puppeteer';
>>>>>>> c99ec021

const JEST_TIMEOUT_IN_SECONDS = 120;
jest.setTimeout(JEST_TIMEOUT_IN_SECONDS * 1000);
jest.retryTimes(1);

describe('Build Integration Tests', () => {
  const testRunner = new TestRunner({ showWarnings: true });

  afterEach(async function afterEach() {
    await testRunner.afterEach(async () => {
      await testRunner.stopServer();
    });
  }, 5000);

  const start = async (bundle: () => Promise<void>) => {
    await bundle();
    await Promise.all([
      testRunner.startServer(SCRIPT_DIST),
      testRunner.startBrowser(),
    ]);
    await testRunner.navigateToServer(null);
    return testRunner.page;
  }

  it("upscales using a UMD build via a script tag", async () => {
    const page = await start(prepareScriptBundleForUMD);
    const result = await page.evaluate(() => {
      const Upscaler = window['Upscaler'];
      const upscaler = new Upscaler({
        model: {
          path: '/pixelator/pixelator.json',
          scale: 4,
        },
      });
      return upscaler.upscale(<HTMLImageElement>document.getElementById('flower'));
    });
    checkImage(result, "upscaled-4x-pixelator.png", 'diff.png');
    console.log('page 2', page.isClosed());
  });

  it("upscales using a UMD build with a specified model", async () => {
    const page = await start(prepareScriptBundleForUMD);
    const result = await page.evaluate(() => {
      const Upscaler = window['Upscaler'];
      const pixelUpsampler = window['PixelUpsampler4x'];
      const upscaler = new Upscaler({
        model: pixelUpsampler,
      });
      return upscaler.upscale(<HTMLImageElement>document.getElementById('flower'));
    });
    checkImage(result, "upscaled-4x-pixelator.png", 'diff.png');
  });

  it("upscales using an ESM build using Webpack", async () => {
    const page = await start(async () => {
      await prepareScriptBundleForESM();
      await bundleWebpack();
    });
    const result = await page.evaluate(() => {
      const Upscaler = window['Upscaler'];
      const upscaler = new Upscaler({
        model: {
          path: '/pixelator/pixelator.json',
          scale: 4,
        },
      });
      return upscaler.upscale(window['flower']);
    });
    checkImage(result, "upscaled-4x-pixelator.png", 'diff.png');
  });
});

declare global {
  interface Window {
    Upscaler: typeof Upscaler;
    flower: string;
    tf: typeof tf;
    PixelUpsampler4x: ModelDefinition; 
  }
}<|MERGE_RESOLUTION|>--- conflicted
+++ resolved
@@ -6,12 +6,7 @@
 import { prepareScriptBundleForESM, bundleWebpack, DIST as WEBPACK_DIST } from '../../lib/esm-webpack/prepare';
 import * as tf from '@tensorflow/tfjs';
 import Upscaler, { ModelDefinition } from 'upscaler';
-<<<<<<< HEAD
 import { TestRunner } from '../utils/TestRunner';
-=======
-import { TestRunner } from './utils/TestRunner';
-import * as puppeteer from 'puppeteer';
->>>>>>> c99ec021
 
 const JEST_TIMEOUT_IN_SECONDS = 120;
 jest.setTimeout(JEST_TIMEOUT_IN_SECONDS * 1000);
