import yargs from 'yargs';
<<<<<<< HEAD
import * as fs from 'fs';
import * as path from 'path';
import { getPackageJSON } from './utils/packages';
import { JSONSchemaForNPMPackageJsonFiles } from '@schemastore/package';
=======
import fs from 'fs';
import path from 'path';
>>>>>>> 3b4c6d5e

export type Platform = 'browser' | 'node' | 'node-gpu';

export type Dependency = '@tensorflow/tfjs' | '@tensorflow/tfjs-node' | '@tensorflow/tfjs-node-gpu';

type ContentFn = (packageJSON: JSONSchemaForNPMPackageJsonFiles) => string;
export type FileForGeneration = {
  name: string;
  contents: Array<string | ContentFn>;
}

const AVAILABLE_TENSORFLOW_PACKAGES = [
  '@tensorflow/tfjs',
  '@tensorflow/tfjs-node',
  '@tensorflow/tfjs-node-gpu',
];

const ROOT = path.resolve(__dirname, `../..`);

const writeFile = (filename: string, content: string) => fs.writeFileSync(filename, content);

interface Args {
  targetPackage: string;
  platform: Platform;
}

const isPlatform = (platform?: string | number): platform is Platform => typeof platform === 'string' && ['browser', 'node', 'node-gpu'].includes(platform);

const getPlatform = (platform?: string | number): Platform => {
  if (isPlatform(platform)) {
    return platform;
  }

  throw new Error(`No valid platform specified, please specify one of ${AVAILABLE_TENSORFLOW_PACKAGES.join(', ')}. You specified: ${platform}`);
}

const getArgs = async (): Promise<Args> => {
  const argv = await yargs.command('scaffold-platform <src> [platform]', 'scaffold dependencies for a specific platform', yargs => {
    yargs.positional('platform', {
      describe: 'The platform to target',
    }).options({
      src: { type: 'string', demandOption: true },
    });
  })
  .help()
  .argv;

  if (typeof argv.src !== 'string') {
    throw new Error(`Invalid argument provided for "src": ${argv.src}`);
  }

  return {
    targetPackage: argv.src,
    platform: getPlatform(argv['_'][0])
  }
}

const getPlatformSpecificTensorflow = (platform: Platform): Dependency => {
  if (platform === 'node') {
    return '@tensorflow/tfjs-node';
  }
  if (platform === 'node-gpu') {
    return '@tensorflow/tfjs-node-gpu';
  }
  return '@tensorflow/tfjs';
}

const writeLines = (filename: string, content: Array<string>) => writeFile(filename, `${content.map(l => l.trim()).join('\n')}\n`);

const findPlatformSpecificFiles = (folder: string) => new Set(fs.readdirSync(folder).filter(file => {
  return /(.*).(browser|node).ts$/.test(file)
}).map(file => file.split('.').slice(0, -2).join('.')));

const getFilePath = (file: string, platform: Platform) => `${file}.${platform === 'browser' ? 'browser' : 'node'}.ts`;

const scaffoldPlatformSpecificFile = (src: string, file: string, platform: Platform) => {
  const srcFile = path.resolve(src, getFilePath(file, platform));
  if (!fs.existsSync(srcFile)) {
    throw new Error(`File ${srcFile} does not exist`)
  }
  const targetFile = path.resolve(src, `${file}.generated.ts`);
  try { fs.unlinkSync(targetFile); } catch(err) {}
  fs.symlinkSync(srcFile, targetFile, 'file');
};

const scaffoldPlatformSpecificFiles = (folder: string, platform: Platform) => {
  const files = findPlatformSpecificFiles(folder);
  files.forEach(file => scaffoldPlatformSpecificFile(folder, file, platform));
}

const scaffoldPlatform = async (dest: string, filesToGenerate: FileForGeneration[]) => {
  const destFolder = path.resolve(ROOT, dest);
  filesToGenerate.forEach(({ name, contents }) => {
    const filePath = path.resolve(destFolder, 'src', `${name}.generated.ts`);
    const packageJSON = getPackageJSON(destFolder);
    writeLines(filePath, contents.map(line => typeof line === 'string' ? line : line(packageJSON)));
  });
}

export default scaffoldPlatform;

if (require.main === module) {
  (async () => {
    const argv = await getArgs();
    const platform = getPlatform(process.argv.pop());
    if (argv.targetPackage === 'packages/upscalerjs') {
      scaffoldPlatform(argv.targetPackage, [
        {
          name: 'dependencies',
          contents: [
            `export * as tf from '${getPlatformSpecificTensorflow(platform)}';`,
          ],
        },
      ]);
      const srcFolder = path.resolve(ROOT, argv.targetPackage);
      scaffoldPlatformSpecificFiles(srcFolder, platform);
    } else {
      throw new Error(`Unsupported package ${argv.targetPackage}`)
    }
  })();
}<|MERGE_RESOLUTION|>--- conflicted
+++ resolved
@@ -1,13 +1,8 @@
 import yargs from 'yargs';
-<<<<<<< HEAD
-import * as fs from 'fs';
-import * as path from 'path';
+import fs from 'fs';
+import path from 'path';
 import { getPackageJSON } from './utils/packages';
 import { JSONSchemaForNPMPackageJsonFiles } from '@schemastore/package';
-=======
-import fs from 'fs';
-import path from 'path';
->>>>>>> 3b4c6d5e
 
 export type Platform = 'browser' | 'node' | 'node-gpu';
 
