import yargs from 'yargs';
import fs from 'fs';
import path from 'path';

export type Platform = 'browser' | 'node' | 'node-gpu';

export type Dependency = '@tensorflow/tfjs' | '@tensorflow/tfjs-node' | '@tensorflow/tfjs-node-gpu';

const AVAILABLE_TENSORFLOW_PACKAGES = [
  '@tensorflow/tfjs',
  '@tensorflow/tfjs-node',
  '@tensorflow/tfjs-node-gpu',
];

const ROOT = path.resolve(__dirname, `../..`);

const writeFile = (filename: string, content: string) => fs.writeFileSync(filename, content);

interface Args {
  targetPackage: string;
  platform: Platform;
}

const isPlatform = (platform?: string | number): platform is Platform => typeof platform === 'string' && ['browser', 'node', 'node-gpu'].includes(platform);

const getPlatform = (platform?: string | number): Platform => {
  if (isPlatform(platform)) {
    return platform;
  }

  throw new Error(`No valid platform specified, please specify one of ${AVAILABLE_TENSORFLOW_PACKAGES.join(', ')}. You specified: ${platform}`);
}

const getArgs = async (): Promise<Args> => {
  const argv = await yargs.command('scaffold-platform <src> [platform]', 'scaffold dependencies for a specific platform', yargs => {
    yargs.positional('platform', {
      describe: 'The platform to target',
    }).options({
      src: { type: 'string', demandOption: true },
    });
  })
  .help()
  .argv;

  if (typeof argv.src !== 'string') {
    throw new Error(`Invalid src, should be a string: ${argv.src}`);
  }

  return {
    targetPackage: argv.src,
    platform: getPlatform(argv['_'][0])
  }
}

const getDependency = (platform: Platform): Dependency => {
  if (platform === 'node') {
    return '@tensorflow/tfjs-node';
  }
  if (platform === 'node-gpu') {
    return '@tensorflow/tfjs-node-gpu';
  }
  return '@tensorflow/tfjs';
}

const writeLines = (filename: string, content: Array<string>) => writeFile(filename, `${content.map(l => l.trim()).join('\n')}\n`);

const findPlatformSpecificFiles = (folder: string) => new Set(fs.readdirSync(folder).filter(file => {
  return /(.*).(browser|node).ts$/.test(file)
}).map(file => file.split('.').slice(0, -2).join('.')));

const getFilePath = (file: string, platform: Platform) => `${file}.${platform === 'browser' ? 'browser' : 'node'}.ts`;

const scaffoldPlatformSpecificFile = (src: string, file: string, platform: Platform) => {
  const srcFile = path.resolve(src, getFilePath(file, platform));
  if (!fs.existsSync(srcFile)) {
    throw new Error(`File ${srcFile} does not exist`)
  }
  const targetFile = path.resolve(src, `${file}.generated.ts`);
  try { fs.unlinkSync(targetFile); } catch(err) {}
  fs.symlinkSync(srcFile, targetFile, 'file');
};

const scaffoldPlatformSpecificFiles = (folder: string, platform: Platform) => {
  const files = findPlatformSpecificFiles(folder);
  files.forEach(file => scaffoldPlatformSpecificFile(folder, file, platform));
}

<<<<<<< HEAD
const scaffoldPlatform = async (platform: Platform, srcs: Array<string>) => {
  for (let i = 0; i < srcs.length; i++) {
    const src = srcs[i];
    const srcFolder = path.resolve(ROOT, srcs[i], 'src');
    const isUpscaler = src === 'packages/upscalerjs';
    const dependency = getDependency(platform);

    if (isUpscaler) {
      writeLines(path.resolve(srcFolder, './dependencies.generated.ts'), [
        `export * as tf from '${dependency}';`,
      ]);
    } else {
      writeLines(path.resolve(srcFolder, './dependencies.generated.ts'), [
        `export * as tfcore from '@tensorflow/tfjs-core';`,
        `export * as tflayers from '@tensorflow/tfjs-layers';`,
      ]);
      const { name, version } = JSON.parse(fs.readFileSync(path.resolve(srcFolder, '../package.json'), 'utf8'));
      writeLines(path.resolve(srcFolder, './constants.generated.ts'), [
        `export const NAME = "${name}";`,
        `export const VERSION = "${version}";`,
      ]);
    }
=======
const scaffoldPlatform = async (platform: Platform, targetPackage: string) => {
  const srcFolder = path.resolve(ROOT, targetPackage, 'src');
  const isUpscaler = targetPackage === 'packages/upscalerjs';
  const dependency = getDependency(platform);

  writeLines(path.resolve(srcFolder, './dependencies.generated.ts'), [
    `export * as tf from '${dependency}';`,
  ]);
>>>>>>> 9cb10e1f

  if (!isUpscaler) {
    const { name, version } = JSON.parse(fs.readFileSync(path.resolve(srcFolder, '../package.json'), 'utf8'));
    writeLines(path.resolve(srcFolder, './constants.generated.ts'), [
      `export const NAME = "${name}";`,
      `export const VERSION = "${version}";`,
    ]);
  }

  scaffoldPlatformSpecificFiles(srcFolder, platform);
};

export default scaffoldPlatform;

if (require.main === module) {
  (async () => {
    const argv = await getArgs();
    const platform = getPlatform(process.argv.pop());
    await scaffoldPlatform(platform, argv.targetPackage);
  })();
}<|MERGE_RESOLUTION|>--- conflicted
+++ resolved
@@ -85,41 +85,20 @@
   files.forEach(file => scaffoldPlatformSpecificFile(folder, file, platform));
 }
 
-<<<<<<< HEAD
-const scaffoldPlatform = async (platform: Platform, srcs: Array<string>) => {
-  for (let i = 0; i < srcs.length; i++) {
-    const src = srcs[i];
-    const srcFolder = path.resolve(ROOT, srcs[i], 'src');
-    const isUpscaler = src === 'packages/upscalerjs';
-    const dependency = getDependency(platform);
-
-    if (isUpscaler) {
-      writeLines(path.resolve(srcFolder, './dependencies.generated.ts'), [
-        `export * as tf from '${dependency}';`,
-      ]);
-    } else {
-      writeLines(path.resolve(srcFolder, './dependencies.generated.ts'), [
-        `export * as tfcore from '@tensorflow/tfjs-core';`,
-        `export * as tflayers from '@tensorflow/tfjs-layers';`,
-      ]);
-      const { name, version } = JSON.parse(fs.readFileSync(path.resolve(srcFolder, '../package.json'), 'utf8'));
-      writeLines(path.resolve(srcFolder, './constants.generated.ts'), [
-        `export const NAME = "${name}";`,
-        `export const VERSION = "${version}";`,
-      ]);
-    }
-=======
 const scaffoldPlatform = async (platform: Platform, targetPackage: string) => {
   const srcFolder = path.resolve(ROOT, targetPackage, 'src');
   const isUpscaler = targetPackage === 'packages/upscalerjs';
   const dependency = getDependency(platform);
 
-  writeLines(path.resolve(srcFolder, './dependencies.generated.ts'), [
-    `export * as tf from '${dependency}';`,
-  ]);
->>>>>>> 9cb10e1f
-
-  if (!isUpscaler) {
+  if (isUpscaler) {
+    writeLines(path.resolve(srcFolder, './dependencies.generated.ts'), [
+      `export * as tf from '${dependency}';`,
+    ]);
+  } else {
+    writeLines(path.resolve(srcFolder, './dependencies.generated.ts'), [
+      `export * as tfcore from '@tensorflow/tfjs-core';`,
+      `export * as tflayers from '@tensorflow/tfjs-layers';`,
+    ]);
     const { name, version } = JSON.parse(fs.readFileSync(path.resolve(srcFolder, '../package.json'), 'utf8'));
     writeLines(path.resolve(srcFolder, './constants.generated.ts'), [
       `export const NAME = "${name}";`,
