--- conflicted
+++ resolved
@@ -8,15 +8,12 @@
 
 export type Dependency = '@tensorflow/tfjs' | '@tensorflow/tfjs-node' | '@tensorflow/tfjs-node-gpu';
 
-<<<<<<< HEAD
 type ContentFn = (packageJSON: JSONSchemaForNPMPackageJsonFiles) => string;
 export type FileForGeneration = {
   name: string;
   contents: Array<string | ContentFn>;
 }
 
-=======
->>>>>>> 9cb10e1f
 const AVAILABLE_TENSORFLOW_PACKAGES = [
   '@tensorflow/tfjs',
   '@tensorflow/tfjs-node',
@@ -54,11 +51,7 @@
   .argv;
 
   if (typeof argv.src !== 'string') {
-<<<<<<< HEAD
-    throw new Error(`Invalid argument provided for "src": ${argv.src}`);
-=======
     throw new Error(`Invalid src, should be a string: ${argv.src}`);
->>>>>>> 9cb10e1f
   }
 
   return {
@@ -100,7 +93,6 @@
   files.forEach(file => scaffoldPlatformSpecificFile(folder, file, platform));
 }
 
-<<<<<<< HEAD
 const scaffoldPlatform = async (dest: string, filesToGenerate: FileForGeneration[]) => {
   const destFolder = path.resolve(ROOT, dest);
   filesToGenerate.forEach(({ name, contents }) => {
@@ -109,27 +101,6 @@
     writeLines(filePath, contents.map(line => typeof line === 'string' ? line : line(packageJSON)));
   });
 }
-=======
-const scaffoldPlatform = async (platform: Platform, targetPackage: string) => {
-  const srcFolder = path.resolve(ROOT, targetPackage, 'src');
-  const isUpscaler = targetPackage === 'packages/upscalerjs';
-  const dependency = getDependency(platform);
-
-  writeLines(path.resolve(srcFolder, './dependencies.generated.ts'), [
-    `export * as tf from '${dependency}';`,
-  ]);
-
-  if (!isUpscaler) {
-    const { name, version } = JSON.parse(fs.readFileSync(path.resolve(srcFolder, '../package.json'), 'utf8'));
-    writeLines(path.resolve(srcFolder, './constants.generated.ts'), [
-      `export const NAME = "${name}";`,
-      `export const VERSION = "${version}";`,
-    ]);
-  }
-
-  scaffoldPlatformSpecificFiles(srcFolder, platform);
-};
->>>>>>> 9cb10e1f
 
 export default scaffoldPlatform;
 
@@ -137,7 +108,6 @@
   (async () => {
     const argv = await getArgs();
     const platform = getPlatform(process.argv.pop());
-<<<<<<< HEAD
     if (argv.targetPackage === 'packages/upscalerjs') {
       scaffoldPlatform(argv.targetPackage, [
         {
@@ -152,8 +122,5 @@
     } else {
       throw new Error(`Unsupported package ${argv.targetPackage}`)
     }
-=======
-    await scaffoldPlatform(platform, argv.targetPackage);
->>>>>>> 9cb10e1f
   })();
 }