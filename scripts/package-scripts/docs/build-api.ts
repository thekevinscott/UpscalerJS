--- conflicted
+++ resolved
@@ -18,7 +18,6 @@
   ReflectionKind,
   SignatureReflection,
   SomeType,
-  SourceReference,
   TSConfigReader,
   TypeDocReader,
   TypeParameterReflection,
@@ -210,7 +209,7 @@
   }
 }
 
-const getDefinitions = async () => {
+const getDefinitions = async (): Promise<Definitions> => {
   await scaffoldDependenciesForUpscaler('node');
   const upscalerTree = getPackageAsTree(
     UPSCALER_SRC_PATH, 
@@ -233,7 +232,6 @@
   ];
 
   const parsedChildren = children.reduce((obj, child) => {
-    console.log(child);
     const { kind } = child;
     const key = getKindStringKey(kind);
     if (!key) {
@@ -264,72 +262,71 @@
   };
 }
 
-<<<<<<< HEAD
 // const getSummary = (comment?: Comment) => {
 //   return comment?.summary.map(({ text }) => text).join('');
 // }
 
-// const getTextSummary = (name: string, comment?: Comment): {
-//   codeSnippet?: string;
-//   description?: string;
-//   blockTags?: Record<string, CommentDisplayPart[]>;
-// } => {
-//   if (comment === undefined) {
-//     return {};
-//   }
-//   const { summary, blockTags } = comment;
-//   const expectedCodeSnippet = summary.pop();
-//   if (expectedCodeSnippet?.kind !== 'code') {
-//     throw new Error(`Expected code snippet not found for ${name}`);
-//   }
-//   // const { text, code } = summary.reduce((obj, item) => {
-//   //   return {
-//   //     ...obj,
-//   //     [item.kind]: item.text.trim(),
-//   //   }
-//   // }, {
-//   //   text: '',
-//   //   code: '',
-//   // });
-//   const text = summary.map(({ text }) => text).join('');
-//   return {
-//     blockTags: blockTags?.reduce((obj, blockTag) => {
-//       return {
-//         ...obj,
-//         [blockTag.tag]: blockTag.content,
-//       };
-//     }, {}),
-//     description: text.trim(),
-//     codeSnippet: expectedCodeSnippet.text.trim(),
-//   }
-// };
-
-// const getSource = ([source]: SourceReference[]) => {
-//   let {
-//     fileName,
-//     line,
-//     // character, 
-//     url,
-//   } = source;
-//   url = `${REPO_ROOT}/blob/main/${fileName}#L${line}`;
-//   // if (!url) {
-//   //   throw new Error(`No URL defined for source ${fileName} at line ${line}`);
-//   // }
-//   const prettyFileName = fileName.split('packages/upscalerjs/src/').pop();
-//   return `<small className="gray">Defined in <a target="_blank" href="${rewriteURL(url)}">${prettyFileName}:${line}</a></small>`;
-// };
-
-// const rewriteURL = (url: string) => {
-//   const parts = url.split(/blob\/(?<group>[^/]+)/)
-//   if (parts.length !== 3) {
-//     throw new Error(`Error with the regex: ${url}`);
-//   }
-//   return [
-//     parts[0],
-//     'tree/main',
-//     parts[2],
-//   ].join('');
-// }
+const getTextSummary = (name: string, comment?: Comment): {
+  codeSnippet?: string;
+  description?: string;
+  blockTags?: Record<string, CommentDisplayPart[]>;
+} => {
+  if (comment === undefined) {
+    return {};
+  }
+  const { summary, blockTags } = comment;
+  const expectedCodeSnippet = summary.pop();
+  if (expectedCodeSnippet?.kind !== 'code') {
+    throw new Error(`Expected code snippet not found for ${name}`);
+  }
+  // const { text, code } = summary.reduce((obj, item) => {
+  //   return {
+  //     ...obj,
+  //     [item.kind]: item.text.trim(),
+  //   }
+  // }, {
+  //   text: '',
+  //   code: '',
+  // });
+  const text = summary.map(({ text }) => text).join('');
+  return {
+    blockTags: blockTags?.reduce((obj, blockTag) => {
+      return {
+        ...obj,
+        [blockTag.tag]: blockTag.content,
+      };
+    }, {}),
+    description: text.trim(),
+    codeSnippet: expectedCodeSnippet.text.trim(),
+  }
+};
+
+const getSource = ([source]: SourceReference[]) => {
+  let {
+    fileName,
+    line,
+    // character, 
+    url,
+  } = source;
+  url = `${REPO_ROOT}/blob/main/${fileName}#L${line}`;
+  // if (!url) {
+  //   throw new Error(`No URL defined for source ${fileName} at line ${line}`);
+  // }
+  const prettyFileName = fileName.split('packages/upscalerjs/src/').pop();
+  return `<small className="gray">Defined in <a target="_blank" href="${rewriteURL(url)}">${prettyFileName}:${line}</a></small>`;
+};
+
+const rewriteURL = (url: string) => {
+  const parts = url.split(/blob\/(?<group>[^/]+)/)
+  if (parts.length !== 3) {
+    throw new Error(`Error with the regex: ${url}`);
+  }
+  return [
+    parts[0],
+    'tree/main',
+    parts[2],
+  ].join('');
+}
 
 // const isDeclarationReflection = (reflection?: DecRef): reflection is TypedocDeclarationReflection => {
 //   return reflection?.kindString !== 'Platform Specific Type';
@@ -531,17 +528,17 @@
 //   return undefined;
 // }
 
-// function sortChildrenByLineNumber<T extends (TypedocDeclarationReflection | ParameterReflection)>(children: (T)[]) {
-//   return children.sort(({ sources: aSrc }, { sources: bSrc }) => {
-//     if (!aSrc?.length) {
-//       return 1;
-//     }
-//     if (!bSrc?.length) {
-//       return -1;
-//     }
-//     return aSrc[0].line - bSrc[0].line;
-//   });
-// }
+function sortChildrenByLineNumber<T extends (DeclarationReflection)>(children: T[]) {
+  return children.sort(({ sources: aSrc }, { sources: bSrc }) => {
+    if (!aSrc?.length) {
+      return 1;
+    }
+    if (!bSrc?.length) {
+      return -1;
+    }
+    return aSrc[0].line - bSrc[0].line;
+  });
+};
 
 // const isTypeParameterReflection = (reflection: DecRef | TypeParameterReflection): reflection is TypeParameterReflection => {
 //   return 'parent' in reflection;
@@ -744,358 +741,6 @@
 //   }).join('\n');
 // }
 
-// const getContentForMethod = (method: TypedocDeclarationReflection, definitions: Definitions, i: number) => {
-//   const {
-//     name,
-//     signatures,
-//     sources,
-//   } = method;
-
-//   if (name === 'upscale') {
-//     return [
-//       [
-//         '---',
-//         `title: ${name}`,
-//         `sidebar_position: ${i}`,
-//         `sidebar_label: ${name}`,
-//         '---',
-//       ].join('\n'),
-
-//       `# ${name}`,
-//       `Alias for [\`execute\`](execute)`,
-//     ].filter(Boolean).join('\n\n');
-
-//   }
-
-//   if (!sources?.length) {
-//     throw new Error(`No sources found for ${name}`);
-//   }
-//   if (!signatures?.length) {
-//     const { type, ...m } = method;
-//     console.log(JSON.stringify(m, null, 2))
-//     throw new Error(`No signatures found in ${name}`);
-//   }
-//   const signature = signatures[0] as SignatureReflection & { typeParameter?: TypeParameterReflection[] };
-//   const { comment, parameters, typeParameter: typeParameters } = signature;
-//   // if (!comment) {
-//   //   throw new Error(`No comment found in method ${name}`);
-//   // }
-
-//   const { description, codeSnippet, blockTags } = getTextSummary(name, comment);
-//   let source;
-//   try {
-//     source = getSource(sources);
-//   } catch(e) {
-//     console.error(JSON.stringify(method, null, 2));
-//     throw e;
-//   }
-
-//   const content = [
-//     [
-//       '---',
-//       `title: ${name}`,
-//       `sidebar_position: ${i}`,
-//       `sidebar_label: ${name}`,
-//       '---',
-//     ].join('\n'),
-
-//     `# ${name}`,
-//     description,
-//     ...(codeSnippet ? [
-//       `## Example`,
-//       codeSnippet,
-//     ] : []),
-//     source,
-//     ...(parameters ? [
-//       `## Parameters`,
-//       getParameters(name, parameters, definitions, getAsObj<TypeParameterReflection>(typeParameters || [], t => t.name)),
-//     ] : []),
-//     writeExpandedTypeDefinitions(name, definitions, getAsObj<TypeParameterReflection>(typeParameters || [], t => t.name)),
-//     `## Returns`,
-//     getReturnType(signatures, blockTags),
-//   ].filter(Boolean).join('\n\n');
-//   return content;
-// }
-
-// const getSortedMethodsForWriting = async (definitions: Definitions) => {
-//   const exports = Object.values(definitions.classes);
-//   const methods: TypedocDeclarationReflection[] = [];
-//   for (let i = 0; i < exports.length; i++) {
-//     const xport = exports[i];
-//     if (VALID_EXPORTS_FOR_WRITING_DOCS.includes(xport.name)) {
-//       const { children } = xport;
-//       if (!children) {
-//         throw new Error(`No methods found in export ${xport.name}`);
-//       }
-//       sortChildrenByLineNumber<TypedocDeclarationReflection>(children).forEach(method => {
-//         if (VALID_METHODS_FOR_WRITING_DOCS.includes(method.name)) {
-//           methods.push(method);
-//         } else {
-//           console.log(`** Ignoring method ${method.name}`);
-//         }
-//       });
-//     }
-//   }
-//   return methods;
-// }
-
-// const writeAPIDocumentationFiles = async (methods: TypedocDeclarationReflection[], definitions: Definitions) => {
-//   await Promise.all(methods.map(async (method, i) => {
-//     const content = getContentForMethod(method, definitions, i);
-//     if (content) {
-//       const target = path.resolve(EXAMPLES_DOCS_DEST, `${method.name}.md`);
-//       await mkdirp(path.dirname(target));
-//       await writeFile(target, content.trim(), 'utf-8');
-//     } else {
-//       throw new Error(`No content for method ${method.name}`);
-//     }
-//   }))
-// };
-
-// const writeIndexFile = async (methods: TypedocDeclarationReflection[]) => {
-//   const contents = [
-//     '# API',
-//     '',
-//     'API Documentation for UpscalerJS.',
-//     '',
-//     'Available methods:',
-//     '',
-//     ...methods.map(method => `- [\`${method.name}\`](./${method.name})`),
-//   ].join('\n')
-//   await writeFile(path.resolve(EXAMPLES_DOCS_DEST, 'index.md'), contents, 'utf-8');
-// }
-=======
-const getURLFromSources = (matchingType: undefined | DecRef | TypeParameterReflection) => {
-  if (!matchingType) {
-    return undefined;
-  }
-  if ('sources' in matchingType) {
-    const sources = matchingType.sources;
-    if (sources?.length) {
-      const { url } = sources?.[0] || {};
-      if (url?.startsWith(REPO_ROOT)) {
-        return rewriteURL(url);
-      }
-      return url;
-    }
-  }
-
-  return undefined;
-}
-
-function sortChildrenByLineNumber<T extends (DeclarationReflection | ParameterReflection)>(children: (T)[]) {
-  return children.sort(({ sources: aSrc }, { sources: bSrc }) => {
-    if (!aSrc?.length) {
-      return 1;
-    }
-    if (!bSrc?.length) {
-      return -1;
-    }
-    return aSrc[0].line - bSrc[0].line;
-  });
-}
-
-const isTypeParameterReflection = (reflection: DecRef | TypeParameterReflection): reflection is TypeParameterReflection => {
-  return 'parent' in reflection;
-}
-
-const writeParameter = (methodName: string, parameter: ParameterReflection | DeclarationReflection, matchingType: undefined | DecRef | TypeParameterReflection, definitions: Definitions, childParameters: string) => {
-  // if (matchingType !== undefined && !isTypeParameterReflection(matchingType) && !isDeclarationReflection(matchingType)) {
-  //   // this is a platform-specify type specification. likely it is the input definition.
-  //   const comment = getSummary(parameter.comment);
-  //   const { type, name } = getReferenceTypeOfParameter(parameter.type, definitions);
-  //   const parsedName = `\`${name}${type === 'array' ? '[]' : ''}\``;
-  //   return [
-  //     '-',
-  //     `**${parameter.name}${parameter.flags?.isOptional ? '?' : ''}**:`,
-  //     childParameters ? undefined : `[${parsedName}](#${name.toLowerCase()})`, // only show the type information if we're not expanding it
-  //     comment ? ` - ${comment}` : undefined,
-  //   ].filter(Boolean).join(' ');
-  // }
-  const comment = getSummary(parameter.comment);
-  const { type, name, includeURL = true } = getReferenceTypeOfParameter(parameter.type, definitions);
-  const parsedName = `${name}${type === 'array' ? '[]' : ''}`;
-
-  let url: string | undefined = undefined;
-  const typesToExpand = TYPES_TO_EXPAND[methodName === 'constructor' ? '_constructor' : methodName] || [];
-  if (typesToExpand.includes(name)) {
-    url = `#${name.toLowerCase()}`;
-  } else if (includeURL) {
-    url = getURLFromSources(matchingType);
-  }
-  const linkedName = url ? `[\`${parsedName}\`](${url})` : `\`${parsedName}\``;
-  return [
-    '-',
-    `**${parameter.name}${parameter.flags?.isOptional ? '?' : ''}**:`,
-    childParameters === '' ? linkedName : undefined, // only show the type information if we're not expanding it
-    comment ? ` - ${comment}` : undefined,
-  ].filter(Boolean).join(' ');
-};
-
-const writePlatformSpecificParameter = (platform: string, parameter: DeclarationReflection, definitions: Definitions) => {
-  const comment = getSummary(parameter.comment);
-  const { type, name } = getReferenceTypeOfParameter(parameter.type, definitions);
-  const url = getURLFromSources(parameter);
-  const parsedName = `${name}${type === 'array' ? '[]' : ''}`;
-  return [
-    '-',
-    `**[${platform}](${url})**:`,
-    `\`${parsedName}\``,
-    comment ? ` - ${comment}` : undefined,
-  ].filter(Boolean).join(' ');
-
-}
-
-const writePlatformSpecificDefinitions = (definitions: Definitions): string => {
-  const platformSpecificTypes: PlatformSpecificDeclarationReflection[] = [];
-  for (let i = 0; i< Object.values(definitions.types).length; i++) {
-    const type = Object.values(definitions.types)[i];
-    if (!isDeclarationReflection(type)) {
-      platformSpecificTypes.push(type);
-    }
-  }
-  return platformSpecificTypes.map(parameter => {
-    return [
-      writePlatformSpecificParameter('Browser', parameter.browser, definitions),
-      writePlatformSpecificParameter('Node', parameter.node, definitions),
-    ].join('\n')
-  }).join('\n');
-}
-
-const getMatchingType = (parameter: ParameterReflection | DeclarationReflection, definitions: Definitions, typeParameters: Record<string, TypeParameterReflection> = {}) => {
-  const { classes, interfaces, types } = definitions;
-  let { name: nameOfTypeDefinition } = getReferenceTypeOfParameter(parameter.type, definitions);
-  let matchingType: undefined | PlatformSpecificDeclarationReflection | DeclarationReflection | TypeParameterReflection = undefined;
-  if (!INTRINSIC_TYPES.includes(nameOfTypeDefinition) && parameter.type !== undefined && !isLiteralType(parameter.type)) {
-    // first, check if it is a specially defined external type
-    matchingType = EXTERNALLY_DEFINED_TYPES[nameOfTypeDefinition] || interfaces[nameOfTypeDefinition] || types[nameOfTypeDefinition];
-    // console.log('matchingType', matchingType);
-    if (!matchingType) {
-      // it's possible that this type is a generic type; in which case, replace the generic with the actual type it's extending
-      matchingType = typeParameters[nameOfTypeDefinition];
-      if (matchingType) {
-        nameOfTypeDefinition = (matchingType as any).type.name;
-        matchingType = interfaces[nameOfTypeDefinition] || types[nameOfTypeDefinition];
-        parameter.type = matchingType.type;
-      }
-    }
-    if (!matchingType && (parameter.type === undefined || !isUnionType(parameter.type))) {
-      console.warn('------')
-      console.warn(parameter.type);
-      console.warn([
-        `No matching type could be found for ${nameOfTypeDefinition}.`,
-        `- Available interfaces: ${Object.keys(interfaces).join(', ')}`,
-        `- Available types: ${Object.keys(types).join(', ')}`,
-        `- Available classes: ${Object.keys(classes).join(', ')}`
-      ].join('\n'));
-      console.warn('------')
-    }
-  }
-  return matchingType;
-}
-
-const getParameters = (methodName: string, parameters: (ParameterReflection | DeclarationReflection)[], definitions: Definitions, typeParameters: Record<string, TypeParameterReflection> = {}, depth = 0): string => {
-  if (depth > 5) {
-    throw new Error('Too many levels of depth');
-  }
-  return parameters.map((parameter) => {
-    const matchingType = getMatchingType(parameter, definitions, typeParameters);
-    const { children = [] } = matchingType || {};
-    const childParameters = getParameters(methodName, sortChildrenByLineNumber(children), definitions, typeParameters, depth + 1);
-    return [
-      writeParameter(methodName, parameter, matchingType, definitions, childParameters),
-      childParameters,
-    ].filter(Boolean).map(line => Array(depth * 2).fill(' ').join('') + line).join('\n');
-  }).filter(Boolean).join('\n');
-};
-
-const getReturnType = (signatures: (SignatureReflection & { typeParameter?: TypeParameterReflection[] })[], blockTags?: Record<string, CommentTag['content']>) => {
-  if (signatures.length === 1) {
-    const { type } = signatures[0];
-    if (type === undefined) {
-      return 'void';
-    }
-
-    if (isReferenceType(type)) {
-      const { name, typeArguments } = type;
-      let nameOfType = name;
-      if (typeArguments?.length) {
-        nameOfType = `${nameOfType}<${typeArguments.map(t => getReferenceTypeOfParameter(t)).map(({ name }) => name).join(', ')}>`;
-      }
-      const returnDescription = blockTags?.['@returns']?.map(({ text }) => text).join('');
-      return `\`${nameOfType}\`${returnDescription ? ` - ${returnDescription}` : ''}`;
-    }
-
-    if (isInstrinsicType(type)) {
-      let nameOfType = type.name;
-      const returnDescription = blockTags?.['@returns']?.map(({ text }) => text).join('');
-      return `\`${nameOfType}\`${returnDescription ? ` - ${returnDescription}` : ''}`;
-    }
-
-    console.error(type);
-    throw new Error(`Return Type function not yet implemented for type ${type.type}`)
-  }
-
-  let comment: Comment;
-  const validReturnTypes = new Set();
-  let returnType = '';
-  signatures.forEach(signature => {
-    if (signature.comment) {
-      if (comment !== undefined) {
-        throw new Error('Multiple comments defined for return signatures');
-      }
-      comment = signature.comment;
-    }
-    const { type } = signature;
-    if (type === undefined) {
-      throw new Error('No type defined for signature');
-    }
-    if (!isReferenceType(type)) {
-      throw new Error(`Unsupported type: ${type.type}`);
-    }
-    if (returnType !== '' && returnType !== type.name) {
-      throw new Error(`Conflicting return types in signatures: ${returnType} vs ${type.name}}`)
-    }
-    returnType = type.name;
-    if (!('typeArguments' in type)) {
-      throw new Error('No type arguments defined for type');
-    }
-    const { typeArguments } = type;
-    typeArguments?.forEach(type => {
-      if (isUnionType(type)) {
-        type.types.forEach(t => {
-          if (isInstrinsicType(t) || isReferenceType(t)) {
-            validReturnTypes.add(t.name);
-          } else {
-            throw new Error(`Unsupported type when trying to handle union type while collecting valid signatures: ${type.type} ${t.type}`);
-          }
-        });
-      } else if (isInstrinsicType(type)) {
-        validReturnTypes.add(type.name);
-      } else if (isReferenceType(type)) {
-        validReturnTypes.add(type.name);
-      } else {
-        throw new Error(`Unsupported type when trying to collect valid signatures: ${type.type}`);
-      }
-    });
-  })
-
-  const nameOfType = `${returnType}<${Array.from(validReturnTypes).join(' | ')}>`;
-  const returnDescription = blockTags?.['@returns']?.map(({ text }) => text).join('');
-  return `\`${nameOfType}\`${returnDescription ? ` - ${returnDescription}` : ''}`;
-}
-
-const writeExpandedTypeDefinitions = (methodName: string, definitions: Definitions, typeParameters: Record<string, TypeParameterReflection> = {}): string => {
-  // this method is for writing out additional information on the types, below the parameters
-  const typesToExpand = TYPES_TO_EXPAND[methodName === 'constructor' ? '_constructor' : methodName] || [];
-  return typesToExpand.map(type => {
-    return [
-      `### \`${type}\``,
-      EXPANDED_TYPE_CONTENT[type](definitions, typeParameters),
-    ].join('\n')
-  }).join('\n');
-}
-
 const getContentForMethod = (method: DeclarationReflection, definitions: Definitions, i: number) => {
   const {
     name,
@@ -1150,24 +795,23 @@
       `sidebar_label: ${name}`,
       '---',
     ].join('\n'),
-
-    `# \`${name}\``,
+`# \`${name}\``,
     description,
     ...(codeSnippet ? [
       `## Example`,
       codeSnippet,
     ] : []),
     source,
-    ...(parameters ? [
-      `## Parameters`,
-      getParameters(name, parameters, definitions, getAsObj<TypeParameterReflection>(typeParameters || [], t => t.name)),
-    ] : []),
-    writeExpandedTypeDefinitions(name, definitions, getAsObj<TypeParameterReflection>(typeParameters || [], t => t.name)),
-    `## Returns`,
-    getReturnType(signatures, blockTags),
+    // ...(parameters ? [
+    //   `## Parameters`,
+    //   getParameters(name, parameters, definitions, getAsObj<TypeParameterReflection>(typeParameters || [], t => t.name)),
+    // ] : []),
+    // writeExpandedTypeDefinitions(name, definitions, getAsObj<TypeParameterReflection>(typeParameters || [], t => t.name)),
+    // `## Returns`,
+    // getReturnType(signatures, blockTags),
   ].filter(Boolean).join('\n\n');
   return content;
-}
+};
 
 const getSortedMethodsForWriting = async (definitions: Definitions) => {
   const exports = Object.values(definitions.classes);
@@ -1179,7 +823,7 @@
       if (!children) {
         throw new Error(`No methods found in export ${xport.name}`);
       }
-      sortChildrenByLineNumber<DeclarationReflection>(children).forEach(method => {
+      sortChildrenByLineNumber(children).forEach(method => {
         if (VALID_METHODS_FOR_WRITING_DOCS.includes(method.name)) {
           methods.push(method);
         } else {
@@ -1189,7 +833,7 @@
     }
   }
   return methods;
-}
+};
 
 const writeAPIDocumentationFiles = async (methods: DeclarationReflection[], definitions: Definitions) => {
   await Promise.all(methods.map(async (method, i) => {
@@ -1216,7 +860,6 @@
   ].join('\n')
   await writeFile(path.resolve(EXAMPLES_DOCS_DEST, 'index.md'), contents, 'utf-8');
 }
->>>>>>> 361528c7
 
 /****
  * Main function
@@ -1228,12 +871,12 @@
   }
 
   const definitions = await getDefinitions();
-  // const methods = await getSortedMethodsForWriting(definitions);
-
-  // await Promise.all([
-  //   writeAPIDocumentationFiles(methods, definitions),
-  //   writeIndexFile(methods),
-  // ]);
+  const methods = await getSortedMethodsForWriting(definitions);
+
+  await Promise.all([
+    writeAPIDocumentationFiles(methods, definitions),
+    writeIndexFile(methods),
+  ]);
 }
 
 /****
