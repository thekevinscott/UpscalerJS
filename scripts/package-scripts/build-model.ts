--- conflicted
+++ resolved
@@ -101,12 +101,8 @@
     }
     const filename = `${exportName === '.' ? 'index' : exportName}.js`;
     const FILE_DIST = path.resolve(DIST, path.dirname(filename));
-<<<<<<< HEAD
-    const input = path.resolve(TMP, 'default-model/src', filename);
-=======
-    const input = path.resolve(TMP, filename);
-    // const input = path.resolve(TMP, modelFolderName, 'src', filename);
->>>>>>> 5b2e545b
+    // const input = path.resolve(TMP, filename);
+    const input = path.resolve(TMP, modelFolderName, 'src', filename);
 
     if (!existsSync(input)) {
       throw new Error(`The file ${input} does not exist; cannot call roll up`);
