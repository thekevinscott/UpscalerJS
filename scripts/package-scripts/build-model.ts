--- conflicted
+++ resolved
@@ -101,11 +101,7 @@
     }
     const filename = `${exportName === '.' ? 'index' : exportName}.js`;
     const FILE_DIST = path.resolve(DIST, path.dirname(filename));
-<<<<<<< HEAD
-    const input = path.resolve(TMP, modelFolderName, 'src', filename);
-=======
-    const input = (modelFolderName === 'default-model') ? path.resolve(TMP, 'models', modelFolderName, 'src', filename) : path.resolve(TMP, filename);
->>>>>>> 7313cd8f
+    const input = path.resolve(TMP, 'models', modelFolderName, 'src', filename);
 
     if (!existsSync(input)) {
       throw new Error(`The file ${input} does not exist; cannot call roll up`);
