/*****
 * Script for wrapping and running integration tests for Browser and Node
 */

import path from 'path';
import { spawn } from 'child_process';
import yargs from 'yargs';
import { sync } from 'glob';
import { ifDefined as _ifDefined } from './package-scripts/prompt/ifDefined';
import { ROOT_DIR, TEST_DIR } from './package-scripts/utils/constants';
import { Bundle } from '../test/integration/utils/NodeTestRunner';
// import { ROOT_BUNDLER_OUTPUT_DIR } from '@internals/bundlers';
const ROOT_BUNDLER_OUTPUT_DIR = path.resolve(ROOT_DIR, 'tmp/bundlers');
/****
 * Types
 */
type Platform = 'browser' | 'node';
type Runner = 'local' | 'browserstack';
type Kind = 'integration' | 'memory' | 'model';

/****
 * Utility Functions & Classes
 */

const runTTYProcess = (command: string, args: Array<string> = [], env = {}): Promise<null | number> => new Promise(resolve => {
  const spawnedProcess = spawn(command, args, {stdio: "inherit", env: { ...process.env, ...env }});

  spawnedProcess.on('exit', (code) => {
    resolve(code);
  });
});

const getFolder = (platform: Platform, runner: Runner, kind: Kind) => {
  if (kind === 'memory') {
    return 'memory';
  }
  if (kind === 'model') {
    return 'model';
  }
  if (runner === 'browserstack') {
    return 'browserstack';
  }
  return platform;
};

const getAllTestFiles = (platform: Platform, runner: Runner, kind: Kind): string[] => {
  if (kind === 'memory') {
    return ['test.browser.mts'];
  }
  if (kind === 'model') {
    return ['model.ts'];
  }
  if (runner === 'browserstack') {
    const globPath = path.resolve(TEST_DIR, 'integration/browserstack/tests/**/*.mts');
    const files: string[] = sync(globPath);
    return files.map(file => file.split('/').pop() || '').filter(file => file !== 'vite.config.ts');
  }
  if (platform === 'browser') {
    const globPath = path.resolve(TEST_DIR, 'integration/clientside/tests/**/*.mts');
    const files: string[] = sync(globPath);
    return files.map(file => file.split('/').pop() || '').filter(file => file !== 'vite.config.ts');
  }

  if (platform === 'node') {
    const globPath = path.resolve(TEST_DIR, 'integration/serverside/tests/**/*.mts');
    const files: string[] = sync(globPath);
    return files.map(file => file.split('/').pop() || '').filter(file => file !== 'vite.config.mts');
  }
  throw new Error('Unsupported platform');
};

const getDependencies = async (_platforms: Platform | Platform[], runner: Runner, kind: Kind, ...specificFiles: (number | string)[]): Promise<Bundle[]> => {
  const sharedDependenciesSet = new Set<Bundle>();

  const platforms = ([] as Platform[]).concat(_platforms);
  const filesForPlatforms: {platform: Platform; files: (string | number)[]}[] = [];

  await Promise.all(platforms.map(async (platform: Platform) => {
    const filePath = path.resolve(TEST_DIR, 'integration', `${getFolder(platform, runner, kind)}.dependencies.ts`);
    const { default: sharedDependencies } = await import(filePath);

    const files = specificFiles.length > 0 ? specificFiles : getAllTestFiles(platform, runner, kind);
    filesForPlatforms.push({
      platform,
      files,
    });

    for (const file of files) {
      const fileName = `${file}`.split('.').slice(0, -1).join('.');
      if (fileName === '') {
        throw new Error(`Filename is empty. Original is: ${file}`);
      }
      if (!sharedDependencies[fileName]) {
        throw new Error(`File ${fileName} does not have any shared dependencies defined. The shared dependencies file is ${JSON.stringify(sharedDependencies, null, 2)} for filepath ${filePath}`);
      }
      sharedDependencies[fileName].forEach((fn: Bundle) => {
        sharedDependenciesSet.add(fn);
      });
    }
  }));
  const sharedDependencies = Array.from(sharedDependenciesSet);
  if (sharedDependencies.length === 0) {
    throw new Error(`One day there may be no defined dependencies, but today is not that day. ${JSON.stringify(filesForPlatforms)}`)
  }
  return sharedDependencies;
};

/****
 * Main function
 */
const test = async (platform: Platform | Platform[], runner: Runner, kind: Kind, positionalArgs: (string | number)[], {
  verbose,
  useGPU,
  watch,
}: {
  verbose?: boolean;
  useGPU?: boolean,
  watch?: boolean;
<<<<<<< HEAD
<<<<<<< HEAD
  }) => {
  const jestConfigPath = getJestConfigPath(platform, runner, kind);

  const args = runner === 'browserstack' ? ['pnpm', 'vitest', '-c', path.resolve(ROOT_DIR, './test/integration/browserstack/vite.config.mts')] : [
    'pnpm',
    'jest',
    '--config',
    jestConfigPath,
    '--detectOpenHandles',
    watch ? '--watch' : undefined,
    ...positionalArgs,
  ].filter(Boolean).map(arg => `${arg}`);

  if (verbose) {
    console.log(args.join(' '));
=======
}) => {
  if (skipBundle !== true && !(
    runner === 'browserstack' 
    || kind === 'memory'
    || kind === 'model'
    || (platform === 'node' && kind === 'integration')
  )) {
    const dependencies = await getDependencies(platform, runner, kind, ...positionalArgs);
    const durations: number[] = [];
    for (const dependency of dependencies) {
      const start = performance.now();
      await dependency({
        verbose,
        // skipInstallNodeModules: true,
        // skipInstallLocalPackages: true,
        // skipCopyFixtures: true,
      });
      durations.push(performance.now() - start);
    }
    console.log([
      `** bundled: ${platform}`,
      ...dependencies.map((fn, i) => `  - ${fn.name} in ${durations?.[i]} ms`),
    ].join('\n'));
>>>>>>> ad4a626b
  }

<<<<<<< HEAD
  const code = await runTTYProcess(args[0], args.slice(1), { verbose, platform, useGPU, ROOT_BUNDLER_OUTPUT_DIR });
  if (code !== null) {
    process.exit(code);
=======
  if (skipTest !== true) {
    const getArgs = () => {
      if (runner === 'browserstack') {
        return ['pnpm', 'vitest', '-c', path.resolve(ROOT_DIR, './test/integration/browserstack/vite.config.mts')];
      }
      if (kind === 'model') {
        return ['pnpm', 'vitest', '-c', path.resolve(ROOT_DIR, './test/integration/model/vite.config.mts')];
      }
      if (kind === 'integration' && platform === 'browser') {
        return ['pnpm', 'vitest', '-c', path.resolve(ROOT_DIR, './test/integration/clientside/vite.config.ts')];
      }
      if (kind === 'memory') {
        return ['pnpm', 'vitest', '-c', path.resolve(ROOT_DIR, './test/integration/memory/vite.config.mts')];
      }
      if (kind === 'integration' && platform === 'node') {
        return ['pnpm', 'vitest', '-c', path.resolve(ROOT_DIR, './test/integration/serverside/vite.config.mts')];
      }
      throw new Error('Invalid')
    };
    const args = getArgs().filter(Boolean).map(arg => `${arg}`);

    if (verbose) {
      console.log(args.join(' '));
    }

    const code = await runTTYProcess(args[0], args.slice(1), { verbose, platform, useGPU, ROOT_BUNDLER_OUTPUT_DIR });
    if (code !== null) {
      process.exit(code);
    }
>>>>>>> 0c901050 (Rename browser integration test to clientside and use vite (#1212))
  }
}

/****
 * Functions to expose the main function as a CLI tool
 */
interface Args {
  watch?: boolean;
  platform: Platform | Platform[];
  runner: Runner;
  positionalArgs: (string | number)[];
  verbose?: boolean;
  kind: Kind;
  useGPU?: boolean;
}

const isValidPlatform = (platform?: string): platform is Platform => {
  return platform !== undefined && ['browser', 'node'].includes(platform);
}

const getPlatform = (kind: Kind, argPlatform?: string): Platform | Platform[] => {
  const platform = argPlatform?.trim();

  if (isValidPlatform(platform)) {
    return platform;
  }

  if (kind === 'model') {
    return ['browser', 'node'];
  }

  throw new Error(`Unsupported platform provided: ${platform}. You must pass either 'browser' or 'node'.`)
}

const isValidKind = (kind: string): kind is Kind => {
  return ['integration', 'memory', 'model'].includes(kind);
};

const getKind = (kind?: string): Kind => {
  if (kind === undefined) {
    throw new Error(`${kind} is undefined. You must pass either 'integration', 'memory', or 'model'.`)
  }
  if (!isValidKind(kind)) {
    throw new Error(`Unsupported kind provided: ${kind}. You must pass either 'integration', 'memory', or 'model'.`)
  }
  return kind;
};

const isValidRunner = (runner?: string): runner is undefined | Runner => {
  return runner === undefined ? true : ['local', 'browserstack'].includes(runner);
};

const getRunner = (runner?: string): Runner => {
  if (isValidRunner(runner)) {
    return runner === undefined ? 'local' : runner;

  }
  throw new Error(`Unsupported runner provided: ${runner}. You must pass either 'local' or 'browserstack'.`)
}

const getArgs = async (): Promise<Args> => {
  const argv = await yargs(process.argv.slice(2)).options({
    watch: { type: 'boolean' },
    platform: { type: 'string' },
<<<<<<< HEAD
=======
    skipTest: { type: 'boolean' },
>>>>>>> ad4a626b
    runner: { type: 'string' },
    verbose: { type: 'boolean' },
    kind: { type: 'string' },
    useGPU: { type: 'boolean' },
  }).argv;
  const kind = getKind(argv.kind);
  const platform = getPlatform(kind, argv.platform);
  const runner = getRunner(argv.runner);
  let positionalArgs = argv._;
  if (!Array.isArray(positionalArgs)) {
    positionalArgs = [positionalArgs];
  }

  function ifDefined<T>(key: string, type: string) { return _ifDefined(argv, key, type) as T; }

  return {
    ...argv,
    platform,
    runner,
    kind,
    positionalArgs,
    verbose: ifDefined('verbose', 'boolean'),
  }
};

const main = async () => {
  const {
    platform,
    runner,
    positionalArgs,
    kind,
    ...args
  } = await getArgs();
  await test(platform, runner, kind, positionalArgs, {
    ...args,
  });
}

if (require.main === module) {
  main();
}<|MERGE_RESOLUTION|>--- conflicted
+++ resolved
@@ -116,85 +116,10 @@
   verbose?: boolean;
   useGPU?: boolean,
   watch?: boolean;
-<<<<<<< HEAD
-<<<<<<< HEAD
-  }) => {
-  const jestConfigPath = getJestConfigPath(platform, runner, kind);
-
-  const args = runner === 'browserstack' ? ['pnpm', 'vitest', '-c', path.resolve(ROOT_DIR, './test/integration/browserstack/vite.config.mts')] : [
-    'pnpm',
-    'jest',
-    '--config',
-    jestConfigPath,
-    '--detectOpenHandles',
-    watch ? '--watch' : undefined,
-    ...positionalArgs,
-  ].filter(Boolean).map(arg => `${arg}`);
-
-  if (verbose) {
-    console.log(args.join(' '));
-=======
 }) => {
-  if (skipBundle !== true && !(
-    runner === 'browserstack' 
-    || kind === 'memory'
-    || kind === 'model'
-    || (platform === 'node' && kind === 'integration')
-  )) {
-    const dependencies = await getDependencies(platform, runner, kind, ...positionalArgs);
-    const durations: number[] = [];
-    for (const dependency of dependencies) {
-      const start = performance.now();
-      await dependency({
-        verbose,
-        // skipInstallNodeModules: true,
-        // skipInstallLocalPackages: true,
-        // skipCopyFixtures: true,
-      });
-      durations.push(performance.now() - start);
-    }
-    console.log([
-      `** bundled: ${platform}`,
-      ...dependencies.map((fn, i) => `  - ${fn.name} in ${durations?.[i]} ms`),
-    ].join('\n'));
->>>>>>> ad4a626b
-  }
-
-<<<<<<< HEAD
   const code = await runTTYProcess(args[0], args.slice(1), { verbose, platform, useGPU, ROOT_BUNDLER_OUTPUT_DIR });
   if (code !== null) {
     process.exit(code);
-=======
-  if (skipTest !== true) {
-    const getArgs = () => {
-      if (runner === 'browserstack') {
-        return ['pnpm', 'vitest', '-c', path.resolve(ROOT_DIR, './test/integration/browserstack/vite.config.mts')];
-      }
-      if (kind === 'model') {
-        return ['pnpm', 'vitest', '-c', path.resolve(ROOT_DIR, './test/integration/model/vite.config.mts')];
-      }
-      if (kind === 'integration' && platform === 'browser') {
-        return ['pnpm', 'vitest', '-c', path.resolve(ROOT_DIR, './test/integration/clientside/vite.config.ts')];
-      }
-      if (kind === 'memory') {
-        return ['pnpm', 'vitest', '-c', path.resolve(ROOT_DIR, './test/integration/memory/vite.config.mts')];
-      }
-      if (kind === 'integration' && platform === 'node') {
-        return ['pnpm', 'vitest', '-c', path.resolve(ROOT_DIR, './test/integration/serverside/vite.config.mts')];
-      }
-      throw new Error('Invalid')
-    };
-    const args = getArgs().filter(Boolean).map(arg => `${arg}`);
-
-    if (verbose) {
-      console.log(args.join(' '));
-    }
-
-    const code = await runTTYProcess(args[0], args.slice(1), { verbose, platform, useGPU, ROOT_BUNDLER_OUTPUT_DIR });
-    if (code !== null) {
-      process.exit(code);
-    }
->>>>>>> 0c901050 (Rename browser integration test to clientside and use vite (#1212))
   }
 }
 
@@ -259,10 +184,6 @@
   const argv = await yargs(process.argv.slice(2)).options({
     watch: { type: 'boolean' },
     platform: { type: 'string' },
-<<<<<<< HEAD
-=======
-    skipTest: { type: 'boolean' },
->>>>>>> ad4a626b
     runner: { type: 'string' },
     verbose: { type: 'boolean' },
     kind: { type: 'string' },
