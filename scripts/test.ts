/*****
 * Script for wrapping and running integration tests for Browser and Node
 */

import path from 'path';
import { spawn } from 'child_process';
import yargs from 'yargs';
import { sync } from 'glob';
import { ifDefined as _ifDefined } from './package-scripts/prompt/ifDefined';
import { ROOT_DIR, TEST_DIR } from './package-scripts/utils/constants';
import { Bundle } from '../test/integration/utils/NodeTestRunner';
const ROOT_BUNDLER_OUTPUT_DIR = path.resolve(ROOT_DIR, 'tmp/bundlers');
/****
 * Types
 */
type Platform = 'browser' | 'node';
type Runner = 'local' | 'browserstack';
type Kind = 'integration' | 'memory' | 'model';

/****
 * Utility Functions & Classes
 */

const runTTYProcess = (command: string, args: Array<string> = [], env = {}): Promise<null | number> => new Promise(resolve => {
  const spawnedProcess = spawn(command, args, {stdio: "inherit", env: { ...process.env, ...env }});

  spawnedProcess.on('exit', (code) => {
    resolve(code);
  });
});

const getFolder = (platform: Platform, runner: Runner, kind: Kind) => {
  if (kind === 'memory') {
    return 'memory';
  }
  if (kind === 'model') {
    return 'model';
  }
  if (runner === 'browserstack') {
    return 'browserstack';
  }
  return platform;
};

const getAllTestFiles = (platform: Platform, runner: Runner, kind: Kind): string[] => {
  if (kind === 'memory') {
    return ['test.browser.mts'];
  }
  if (kind === 'model') {
    return ['model.ts'];
  }
  if (runner === 'browserstack') {
    const globPath = path.resolve(TEST_DIR, 'integration/browserstack/tests/**/*.mts');
    const files: string[] = sync(globPath);
    return files.map(file => file.split('/').pop() || '').filter(file => file !== 'vite.config.ts');
  }
  if (platform === 'browser') {
    const globPath = path.resolve(TEST_DIR, 'integration/clientside/tests/**/*.mts');
    const files: string[] = sync(globPath);
    return files.map(file => file.split('/').pop() || '').filter(file => file !== 'vite.config.ts');
  }

  if (platform === 'node') {
    const globPath = path.resolve(TEST_DIR, 'integration/serverside/tests/**/*.mts');
    const files: string[] = sync(globPath);
    return files.map(file => file.split('/').pop() || '').filter(file => file !== 'vite.config.mts');
  }
  throw new Error('Unsupported platform');
};

const getDependencies = async (_platforms: Platform | Platform[], runner: Runner, kind: Kind, ...specificFiles: (number | string)[]): Promise<Bundle[]> => {
  const sharedDependenciesSet = new Set<Bundle>();

  const platforms = ([] as Platform[]).concat(_platforms);
  const filesForPlatforms: {platform: Platform; files: (string | number)[]}[] = [];

  await Promise.all(platforms.map(async (platform: Platform) => {
    const filePath = path.resolve(TEST_DIR, 'integration', `${getFolder(platform, runner, kind)}.dependencies.ts`);
    const { default: sharedDependencies } = await import(filePath);

    const files = specificFiles.length > 0 ? specificFiles : getAllTestFiles(platform, runner, kind);
    filesForPlatforms.push({
      platform,
      files,
    });

    for (const file of files) {
      const fileName = `${file}`.split('.').slice(0, -1).join('.');
      if (fileName === '') {
        throw new Error(`Filename is empty. Original is: ${file}`);
      }
      if (!sharedDependencies[fileName]) {
        throw new Error(`File ${fileName} does not have any shared dependencies defined. The shared dependencies file is ${JSON.stringify(sharedDependencies, null, 2)} for filepath ${filePath}`);
      }
      sharedDependencies[fileName].forEach((fn: Bundle) => {
        sharedDependenciesSet.add(fn);
      });
    }
  }));
  const sharedDependencies = Array.from(sharedDependenciesSet);
  if (sharedDependencies.length === 0) {
    throw new Error(`One day there may be no defined dependencies, but today is not that day. ${JSON.stringify(filesForPlatforms)}`)
  }
  return sharedDependencies;
};

const getJestConfigPath = (platform: Platform | Platform[], runner: Runner, kind: Kind) => {
  if (kind === 'memory') {
    return path.resolve(TEST_DIR, 'misc/memory/jestconfig.js');
  }
  if (kind === 'model') {
    return path.resolve(TEST_DIR, 'jestconfig.model.js');
  }
  if (Array.isArray(platform)) {
    throw new Error(`An array of platforms was provided, but test kind does not support multiple platforms. Please provide an explicit platform`);
  }
  return path.resolve(TEST_DIR, `jestconfig.${platform}.${runner}.js`);
};

/****
 * Main function
 */
const test = async (platform: Platform | Platform[], runner: Runner, kind: Kind, positionalArgs: (string | number)[], {
  verbose,
  skipBundle,
  skipTest,
  useGPU,
  watch,
}: {
  verbose?: boolean;
  skipBundle?: boolean;
  skipTest?: boolean;
  useGPU?: boolean,
  watch?: boolean;
}) => {
  if (skipBundle !== true && runner !== 'browserstack' && kind !== 'memory') {
    const dependencies = await getDependencies(platform, runner, kind, ...positionalArgs);
    const durations: number[] = [];
    for (const dependency of dependencies) {
      const start = performance.now();
      await dependency({
        verbose,
        // skipInstallNodeModules: true,
        // skipInstallLocalPackages: true,
        // skipCopyFixtures: true,
      });
      durations.push(performance.now() - start);
    }
    console.log([
      `** bundled: ${platform}`,
      ...dependencies.map((fn, i) => `  - ${fn.name} in ${durations?.[i]} ms`),
    ].join('\n'));
  }

  if (skipTest !== true) {
    const jestConfigPath = getJestConfigPath(platform, runner, kind);
    const getArgs = () => {
      if (runner === 'browserstack') {
        return ['pnpm', 'vitest', '-c', path.resolve(ROOT_DIR, './test/integration/browserstack/vite.config.mts')];
      }
<<<<<<< HEAD
      if (kind === 'integration' && platform === 'browser') {
        return ['pnpm', 'vitest', '-c', path.resolve(ROOT_DIR, './test/integration/clientside/vite.config.ts')];
=======
      if (kind === 'memory') {
        return ['pnpm', 'vitest', '-c', path.resolve(ROOT_DIR, './test/integration/memory/vite.config.mts')];
>>>>>>> c39b5b4e
      }
      if (kind === 'integration' && platform === 'node') {
        return ['pnpm', 'vitest', '-c', path.resolve(ROOT_DIR, './test/integration/serverside/vite.config.mts')];
      }
      return [
        'pnpm',
        'jest',
        '--config',
        jestConfigPath,
        '--detectOpenHandles',
        watch ? '--watch' : undefined,
        ...positionalArgs,
      ];
    };
    const args = getArgs().filter(Boolean).map(arg => `${arg}`);

    if (verbose) {
      console.log(args.join(' '));
    }

    const code = await runTTYProcess(args[0], args.slice(1), { verbose, platform, useGPU, ROOT_BUNDLER_OUTPUT_DIR });
    if (code !== null) {
      process.exit(code);
    }
  }
}

/****
 * Functions to expose the main function as a CLI tool
 */
interface Args {
  watch?: boolean;
  platform: Platform | Platform[];
  skipBundle?: boolean;
  runner: Runner;
  positionalArgs: (string | number)[];
  verbose?: boolean;
  kind: Kind;
  useGPU?: boolean;

  // this is an option only for CI; lets us separate out our build step from our test step
  skipTest?: boolean;
}

const isValidPlatform = (platform?: string): platform is Platform => {
  return platform !== undefined && ['browser', 'node'].includes(platform);
}

const getPlatform = (kind: Kind, argPlatform?: string): Platform | Platform[] => {
  const platform = argPlatform?.trim();

  if (isValidPlatform(platform)) {
    return platform;
  }

  if (kind === 'model') {
    return ['browser', 'node'];
  }

  throw new Error(`Unsupported platform provided: ${platform}. You must pass either 'browser' or 'node'.`)
}

const isValidKind = (kind: string): kind is Kind => {
  return ['integration', 'memory', 'model'].includes(kind);
};

const getKind = (kind?: string): Kind => {
  if (kind === undefined) {
    throw new Error(`${kind} is undefined. You must pass either 'integration', 'memory', or 'model'.`)
  }
  if (!isValidKind(kind)) {
    throw new Error(`Unsupported kind provided: ${kind}. You must pass either 'integration', 'memory', or 'model'.`)
  }
  return kind;
};

const isValidRunner = (runner?: string): runner is undefined | Runner => {
  return runner === undefined ? true : ['local', 'browserstack'].includes(runner);
};

const getRunner = (runner?: string): Runner => {
  if (isValidRunner(runner)) {
    return runner === undefined ? 'local' : runner;

  }
  throw new Error(`Unsupported runner provided: ${runner}. You must pass either 'local' or 'browserstack'.`)
}

const getArgs = async (): Promise<Args> => {
  const argv = await yargs(process.argv.slice(2)).options({
    watch: { type: 'boolean' },
    platform: { type: 'string' },
    skipBundle: { type: 'boolean' },
    skipTest: { type: 'boolean' },
    runner: { type: 'string' },
    verbose: { type: 'boolean' },
    kind: { type: 'string' },
    useGPU: { type: 'boolean' },
  }).argv;
  const kind = getKind(argv.kind);
  const platform = getPlatform(kind, argv.platform);
  const runner = getRunner(argv.runner);
  let positionalArgs = argv._;
  if (!Array.isArray(positionalArgs)) {
    positionalArgs = [positionalArgs];
  }

  function ifDefined<T>(key: string, type: string) { return _ifDefined(argv, key, type) as T; }

  return {
    ...argv,
    platform,
    runner,
    kind,
    positionalArgs,
    verbose: ifDefined('verbose', 'boolean'),
  }
};

const main = async () => {
  const {
    platform,
    runner,
    positionalArgs,
    kind,
    ...args
  } = await getArgs();
  await test(platform, runner, kind, positionalArgs, {
    ...args,
  });
}

if (require.main === module) {
  main();
}<|MERGE_RESOLUTION|>--- conflicted
+++ resolved
@@ -158,13 +158,11 @@
       if (runner === 'browserstack') {
         return ['pnpm', 'vitest', '-c', path.resolve(ROOT_DIR, './test/integration/browserstack/vite.config.mts')];
       }
-<<<<<<< HEAD
       if (kind === 'integration' && platform === 'browser') {
         return ['pnpm', 'vitest', '-c', path.resolve(ROOT_DIR, './test/integration/clientside/vite.config.ts')];
-=======
+      }
       if (kind === 'memory') {
         return ['pnpm', 'vitest', '-c', path.resolve(ROOT_DIR, './test/integration/memory/vite.config.mts')];
->>>>>>> c39b5b4e
       }
       if (kind === 'integration' && platform === 'node') {
         return ['pnpm', 'vitest', '-c', path.resolve(ROOT_DIR, './test/integration/serverside/vite.config.mts')];
