/*****
 * Script for wrapping and running integration tests for Browser and Node
 */

import path from 'path';
import { spawn } from 'child_process';
import yargs from 'yargs';
import { sync } from 'glob';
<<<<<<< HEAD
import { ifDefined as _ifDefined } from './package-scripts/prompt/ifDefined';
import { Browserstack, getBrowserstackAccessKey, startBrowserstack, stopBrowserstack } from './package-scripts/utils/browserStack';
import type { Bundle } from '../test/integration/utils/NodeTestRunner';

const ROOT_DIR = path.resolve(__dirname, '..');
const TEST_DIR = path.resolve(ROOT_DIR, 'test');
=======
import { OutputFormat } from './package-scripts/prompt/types';
import { ifDefined as _ifDefined } from './package-scripts/prompt/ifDefined';
import { DEFAULT_OUTPUT_FORMATS } from './package-scripts/prompt/getOutputFormats';
import { ROOT_DIR, TEST_DIR } from './package-scripts/utils/constants';
import { Bundle } from '../test/integration/utils/NodeTestRunner';
>>>>>>> 954656f0
/****
 * Types
 */
type Platform = 'browser' | 'node';
type TargetPlatform = 'browser' | 'node' | 'node-gpu';
type Runner = 'local' | 'browserstack';
type Kind = 'integraticn' | 'memory' | 'model';

/****
 * Utility Functions & Classes
 */

const runTTYProcess = (command: string, args: Array<string> = [], env = {}): Promise<null | number> => new Promise(resolve => {
  const spawnedProcess = spawn(command, args, {stdio: "inherit", env: { ...process.env, ...env }});

  spawnedProcess.on('exit', (code) => {
    resolve(code);
  });
});

const getFolder = (platform: Platform, runner: Runner, kind: Kind) => {
  if (kind === 'memory') {
    return 'memory';
  }
  if (kind === 'model') {
    return 'model';
  }
  if (runner === 'browserstack') {
    return 'browserstack';
  }
  return platform;
};

const getAllTestFiles = (platform: Platform, runner: Runner, kind: Kind): string[] => {
  if (kind === 'memory') {
    return ['test.browser.ts'];
  }
  if (kind === 'model') {
    return ['model.ts'];
  }
  if (runner === 'browserstack') {
    const globPath = path.resolve(TEST_DIR, 'integration/browserstack/tests/**/*.mts');
    const files: string[] = sync(globPath);
    return files.map(file => file.split('/').pop() || '').filter(file => file !== 'vitest.config.ts');
  }
  const globPath = path.resolve(TEST_DIR, 'integration', getFolder(platform, runner, kind), `**/*.ts`);
  const files: string[] = sync(globPath);
  return files.map(file => file.split('/').pop() || '').filter(file => file !== 'vitest.config.ts');
};

const getDependencies = async (_platforms: Platform | Platform[], runner: Runner, kind: Kind, ...specificFiles: (number | string)[]): Promise<Bundle[]> => {
  const sharedDependenciesSet = new Set<Bundle>();

  const platforms = ([] as Platform[]).concat(_platforms);
  const filesForPlatforms: {platform: Platform; files: (string | number)[]}[] = [];

  await Promise.all(platforms.map(async (platform: Platform) => {
    const filePath = path.resolve(TEST_DIR, 'integration', `${getFolder(platform, runner, kind)}.dependencies.ts`);
    const { default: sharedDependencies } = await import(filePath);

    const files = specificFiles.length > 0 ? specificFiles : getAllTestFiles(platform, runner, kind);
    filesForPlatforms.push({
      platform,
      files,
    })

    for (const file of files) {
      const fileName = `${file}`.split('.').slice(0, -1).join('.');
      if (fileName === '') {
        throw new Error(`Filename is empty. Original is: ${file}`);
      }
      if (!sharedDependencies[fileName]) {
        throw new Error(`File ${fileName} does not have any shared dependencies defined. The shared dependencies file is ${JSON.stringify(sharedDependencies, null, 2)} for filepath ${filePath}`);
      }
      sharedDependencies[fileName].forEach((fn: Bundle) => {
        sharedDependenciesSet.add(fn);
      });
    }
  }));
  const sharedDependencies = Array.from(sharedDependenciesSet);
  if (sharedDependencies.length === 0) {
    throw new Error(`One day there may be no defined dependencies, but today is not that day. ${JSON.stringify(filesForPlatforms)}`)
  }
  return sharedDependencies;
};

const getJestConfigPath = (platform: Platform | Platform[], runner: Runner, kind: Kind) => {
  if (kind === 'memory') {
    return path.resolve(TEST_DIR, 'misc/memory/jestconfig.js');
  }
  if (kind === 'model') {
    return path.resolve(TEST_DIR, 'jestconfig.model.js');
  }
  if (Array.isArray(platform)) {
    throw new Error(`An array of platforms was provided, but test kind does not support multiple platforms. Please provide an explicit platform`);
  }
  return path.resolve(TEST_DIR, `jestconfig.${platform}.${runner}.js`);
};

const getPlatformsToBuild = (platform: Platform | Platform[]): TargetPlatform[] => {
  if (Array.isArray(platform)) {
    return ['browser', 'node', 'node-gpu'];
  }
  return platform === 'browser' ? ['browser'] : ['node', 'node-gpu'];
}

/****
 * Main function
 */
const test = async (platform: Platform | Platform[], runner: Runner, kind: Kind, positionalArgs: (string | number)[], {
  verbose,
  skipBundle,
  skipTest,
  useGPU,
  watch,
}: {
  verbose?: boolean;
  skipBundle?: boolean;
  skipTest?: boolean;
  useGPU?: boolean,
  watch?: boolean;
}) => {
  if (skipBundle !== true) {
    const dependencies = await getDependencies(platform, runner, kind, ...positionalArgs);
    const durations: number[] = [];
    for (const dependency of dependencies) {
      const start = performance.now();
      await dependency({
        verbose,
        // skipInstallNodeModules: true,
        // skipInstallLocalPackages: true,
        // skipCopyFixtures: true,
      });
      durations.push(performance.now() - start);
    }
    console.log([
      `** bundled: ${platform}`,
      ...dependencies.map((fn, i) => `  - ${fn.name} in ${durations?.[i]} ms`),
    ].join('\n'));
  }

  if (skipTest !== true) {
    const jestConfigPath = getJestConfigPath(platform, runner, kind);
    const args = runner === 'browserstack' ? ['pnpm', 'vitest', '-c', path.resolve(ROOT_DIR, './test/integration/browserstack/vite.config.mts')] : [
      'pnpm',
      'jest',
      '--config',
      jestConfigPath,
      '--detectOpenHandles',
      watch ? '--watch' : undefined,
      ...positionalArgs,
    ].filter(Boolean).map(arg => `${arg}`);

    if (verbose) {
      console.log(args.join(' '));
    }

    const code = await runTTYProcess(args[0], args.slice(1), { verbose, platform, useGPU });
    if (code !== null) {
      process.exit(code);
    }
  }
}

/****
 * Functions to expose the main function as a CLI tool
 */
interface Args {
  watch?: boolean;
  platform: Platform | Platform[];
  skipBundle?: boolean;
  runner: Runner;
  positionalArgs: (string | number)[];
  verbose?: boolean;
  kind: Kind;
  useGPU?: boolean;

  // this is an option only for CI; lets us separate out our build step from our test step
  skipTest?: boolean;
}

const isValidPlatform = (platform?: string): platform is Platform => {
  return platform !== undefined && ['browser', 'node'].includes(platform);
}

const getPlatform = (kind: Kind, argPlatform?: string): Platform | Platform[] => {
  const platform = argPlatform?.trim();

  if (isValidPlatform(platform)) {
    return platform;
  }

  if (kind === 'model') {
    return ['browser', 'node'];
  }

  throw new Error(`Unsupported platform provided: ${platform}. You must pass either 'browser' or 'node'.`)
}

const isValidKind = (kind: string): kind is Kind => {
  return ['integration', 'memory', 'model'].includes(kind);
};

const getKind = (kind?: string): Kind => {
  if (kind === undefined) {
    throw new Error(`${kind} is undefined. You must pass either 'integration', 'memory', or 'model'.`)
  }
  if (!isValidKind(kind)) {
    throw new Error(`Unsupported kind provided: ${kind}. You must pass either 'integration', 'memory', or 'model'.`)
  }
  return kind;
};

const isValidRunner = (runner?: string): runner is undefined | Runner => {
  return runner === undefined ? true : ['local', 'browserstack'].includes(runner);
};

const getRunner = (runner?: string): Runner => {
  if (isValidRunner(runner)) {
    return runner === undefined ? 'local' : runner;

  }
  throw new Error(`Unsupported runner provided: ${runner}. You must pass either 'local' or 'browserstack'.`)
}

const getArgs = async (): Promise<Args> => {
  const argv = await yargs(process.argv.slice(2)).options({
    watch: { type: 'boolean' },
    platform: { type: 'string' },
    skipBundle: { type: 'boolean' },
    skipTest: { type: 'boolean' },
    runner: { type: 'string' },
    verbose: { type: 'boolean' },
    kind: { type: 'string' },
    useGPU: { type: 'boolean' },
  }).argv;
  const kind = getKind(argv.kind);
  const platform = getPlatform(kind, argv.platform);
  const runner = getRunner(argv.runner);
  let positionalArgs = argv._;
  if (!Array.isArray(positionalArgs)) {
    positionalArgs = [positionalArgs];
  }

  function ifDefined<T>(key: string, type: string) { return _ifDefined(argv, key, type) as T; }

  return {
    ...argv,
    platform,
    runner,
    kind,
    positionalArgs,
    verbose: ifDefined('verbose', 'boolean'),
  }
};

const main = async () => {
  const {
    platform,
    runner,
    positionalArgs,
    kind,
    ...args
  } = await getArgs();
  await test(platform, runner, kind, positionalArgs, {
    ...args,
  });
}

if (require.main === module) {
  main();
}<|MERGE_RESOLUTION|>--- conflicted
+++ resolved
@@ -6,20 +6,10 @@
 import { spawn } from 'child_process';
 import yargs from 'yargs';
 import { sync } from 'glob';
-<<<<<<< HEAD
 import { ifDefined as _ifDefined } from './package-scripts/prompt/ifDefined';
-import { Browserstack, getBrowserstackAccessKey, startBrowserstack, stopBrowserstack } from './package-scripts/utils/browserStack';
+import { ROOT_DIR, TEST_DIR } from '@internals/common/constants';
 import type { Bundle } from '../test/integration/utils/NodeTestRunner';
 
-const ROOT_DIR = path.resolve(__dirname, '..');
-const TEST_DIR = path.resolve(ROOT_DIR, 'test');
-=======
-import { OutputFormat } from './package-scripts/prompt/types';
-import { ifDefined as _ifDefined } from './package-scripts/prompt/ifDefined';
-import { DEFAULT_OUTPUT_FORMATS } from './package-scripts/prompt/getOutputFormats';
-import { ROOT_DIR, TEST_DIR } from './package-scripts/utils/constants';
-import { Bundle } from '../test/integration/utils/NodeTestRunner';
->>>>>>> 954656f0
 /****
  * Types
  */
