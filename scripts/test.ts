/*****
 * Script for wrapping and running integration tests for Browser and Node
 */

import path from 'path';
<<<<<<< HEAD
import * as dotenv from 'dotenv';
import { spawn } from 'child_process';

=======
import { spawn } from 'child_process';
>>>>>>> 6ad743b0
import yargs from 'yargs';
import buildModels from '../scripts/package-scripts/build-model';
import { getAllAvailableModelPackages } from './package-scripts/utils/getAllAvailableModels';
import { OutputFormat } from './package-scripts/prompt/types';
import buildUpscaler from './package-scripts/build-upscaler';
import { Browserstack, getBrowserstackAccessKey, startBrowserstack, stopBrowserstack } from './package-scripts/utils/browserStack';
import { DEFAULT_OUTPUT_FORMATS } from './package-scripts/prompt/getOutputFormats';

/****
 * Constants
 */

const ROOT_DIR = path.resolve(__dirname, '..');

/****
 * Types
 */
type Platform = 'browser' | 'node';
type Runner = 'local' | 'browserstack';

/****
 * Utility Functions & Classes
 */

const getOutputFormats = (target: Platform): Array<OutputFormat> => {
  if (target === 'browser') {
    // TODO: Must include CJS here, otherwise upscaler fails to build because it can't find esrgan-slim
    return DEFAULT_OUTPUT_FORMATS;
  }
  return ['cjs'];
}

const runTTYProcess = (command: string, args: Array<string> = []): Promise<null | number> => new Promise(resolve => {
  const spawnedProcess = spawn(command, args, {stdio: "inherit"});

  spawnedProcess.on('exit', (code) => {
    resolve(code);
  });
});

/****
 * Main function
 */
const test = async (platform: Platform, runner: Runner, positionalArgs: (string | number)[], {
  browserstackAccessKey,
  skipBuild,
  skipModelBuild,
}: {
  browserstackAccessKey?: string;
  skipBuild?: boolean;
  skipModelBuild?: boolean;
}) => {
  let bsLocal: undefined | Browserstack = undefined;
  if (runner === 'browserstack') {
    bsLocal = await startBrowserstack(browserstackAccessKey);
    process.on('exit', async () => {
      if (bsLocal !== undefined && bsLocal.isRunning()) {
        await stopBrowserstack(bsLocal);
      }
    });
  }

  if (skipModelBuild !== true) {
    const modelPackages = getAllAvailableModelPackages();
    const durations = await buildModels(modelPackages, getOutputFormats(platform));
    console.log([
      `** built models: ${getOutputFormats(platform)}`,
      ...modelPackages.map((modelPackage, i) => `  - ${modelPackage} in ${durations?.[i]} ms`),
    ].join('\n'));
  }
  if (skipBuild !== true) {
    if (platform === 'browser') {
      await buildUpscaler('browser');
    } else if (platform === 'node') {
      await buildUpscaler('node');
      await buildUpscaler('node-gpu');
    }
    console.log(`** built upscaler: ${platform}`)
  }
  const args = [
    'pnpm',
    'jest',
    '--config',
    path.resolve(ROOT_DIR, `test/jestconfig.${platform}.${runner}.js`),
    '--detectOpenHandles',
    // argv.watch ? '--watch' : undefined,
    ...positionalArgs,
  ].filter(Boolean).map(arg => `${arg}`);
  const code = await runTTYProcess(args[0], args.slice(1));
  if (bsLocal !== undefined) {
    await stopBrowserstack(bsLocal);
  }
  if (code !== null) {
    process.exit(code);
  }
}

/****
 * Functions to expose the main function as a CLI tool
 */
interface Args {
  watch?: boolean;
  platform: Platform;
  runner: Runner;
  skipBuild?: boolean;
  skipModelBuild?: boolean;
  kind?: string;
  positionalArgs: (string | number)[];
  browserstackAccessKey?: string;
}

const isValidPlatform = (platform?: string): platform is Platform => {
  return platform !== undefined && ['browser', 'node'].includes(platform);
}

const getPlatform = (argPlatform: string): Platform => {
  const platform = argPlatform?.trim();

  if (isValidPlatform(platform)) {
    return platform;
  }

  throw new Error(`Unsupported platform provided: ${platform}. You must pass either 'browser' or 'node'.`)
}

const isValidRunner = (runner?: string): runner is undefined | Runner => {
  return runner === undefined ? true : ['local', 'browserstack'].includes(runner);
}

const getRunner = (runner?: string): Runner => {
  if (isValidRunner(runner)) {
    return runner === undefined ? 'local' : runner;

  }
  throw new Error(`Unsupported runner provided: ${runner}. You must pass either 'local' or 'browserstack'.`)
}

const getArgs = async (): Promise<Args> => {
  const BROWSERSTACK_ACCESS_KEY = getBrowserstackAccessKey();

  const argv = await yargs(process.argv.slice(2)).options({
    watch: { type: 'boolean' },
    platform: { type: 'string', demandOption: true },
    skipBuild: { type: 'boolean' },
    skipModelBuild: { type: 'boolean' },
    kind: { type: 'string' }
  }).argv;
  const platform = getPlatform(argv.platform);
  const runner = getRunner(argv.kind);
  let positionalArgs = argv._;
  if (!Array.isArray(positionalArgs)) {
    positionalArgs = [positionalArgs];
  }
  return {
    ...argv,
    browserstackAccessKey: BROWSERSTACK_ACCESS_KEY,
    platform,
    runner,
    positionalArgs,
  }
};

if (require.main === module) {
  (async () => {
    const {
      platform,
      runner,
      skipBuild,
      skipModelBuild,
      positionalArgs,
      browserstackAccessKey,
    } = await getArgs();
    await test(platform, runner, positionalArgs, {
      browserstackAccessKey,
      skipBuild,
      skipModelBuild,
    });
  })();
}<|MERGE_RESOLUTION|>--- conflicted
+++ resolved
@@ -3,13 +3,7 @@
  */
 
 import path from 'path';
-<<<<<<< HEAD
-import * as dotenv from 'dotenv';
 import { spawn } from 'child_process';
-
-=======
-import { spawn } from 'child_process';
->>>>>>> 6ad743b0
 import yargs from 'yargs';
 import buildModels from '../scripts/package-scripts/build-model';
 import { getAllAvailableModelPackages } from './package-scripts/utils/getAllAvailableModels';
