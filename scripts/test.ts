--- conflicted
+++ resolved
@@ -7,14 +7,8 @@
 import yargs from 'yargs';
 import { sync } from 'glob';
 import { ifDefined as _ifDefined } from './package-scripts/prompt/ifDefined';
-<<<<<<< HEAD
 import { ROOT_DIR, TEST_DIR } from '@internals/common/constants';
 import type { Bundle } from '../test/integration/utils/NodeTestRunner';
-
-=======
-import { ROOT_DIR, TEST_DIR } from './package-scripts/utils/constants';
-import { Bundle } from '../test/integration/utils/NodeTestRunner';
->>>>>>> 86e1e280
 /****
  * Types
  */
