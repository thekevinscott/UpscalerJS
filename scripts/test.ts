/*****
 * Script for wrapping and running integration tests for Browser and Node
 */

import dotenv from 'dotenv';
import browserstack from 'browserstack-local';
import { spawn } from 'child_process';

import yargs from 'yargs';
import { buildUpscaler } from "../test/lib/utils/buildUpscaler";
import buildModels, { AVAILABLE_MODELS, OutputFormat } from '../scripts/package-scripts/build-model';
import { getAllAvailableModelPackages } from '../test/lib/utils/getAllAvailableModels';

const getOutputFormats = (target: 'browser' | 'node'): Array<OutputFormat> => {
  if (target === 'browser') {
    return ['umd', 'esm'];
  }
  return ['cjs'];
}


dotenv.config();

const runProcess = (command: string, args: Array<string> = []): Promise<null | number> => new Promise(resolve => {
  const spawnedProcess = spawn(command, args, {stdio: "inherit"});

  spawnedProcess.on('exit', (code) => {
    resolve(code);
  });
});

const startBrowserstack = async (): Promise<browserstack.Local> => new Promise((resolve, reject) => {
  const bsLocal = new browserstack.Local();
  const config: any = {
    key: process.env.BROWSERSTACK_ACCESS_KEY,
    force: true,
    onlyAutomate: true,
    forceLocal: true,
  };
  bsLocal.start(config, (error) => {
    if (error) {
      return reject(error);
    }
    resolve(bsLocal);
  });
});

const stopBrowserstack = (bsLocal: browserstack.Local): Promise<void> => new Promise(resolve => bsLocal.stop(() => resolve()));

const isValidPlatform = (platform?: string): platform is 'browser' | 'node' => {
  return platform !== undefined && ['browser', 'node'].includes(platform);
}

const getPlatform = (argPlatform: string) => {
  const platform = argPlatform?.trim();

  if (isValidPlatform(platform)) {
    return platform;
  }

  throw new Error(`Unsupported platform provided: ${platform}. You must pass either 'browser' or 'node'.`)
}

const isValidRunner = (runner?: string): runner is undefined | 'local' | 'browserstack' => {
  return runner === undefined ? true : ['local', 'browserstack'].includes(runner);
}

const getRunner = (runner?: string): 'local' | 'browserstack' => {
  if (isValidRunner(runner)) {
    return runner === undefined ? 'local' : runner;

  }
  throw new Error(`Unsupported runner provided: ${runner}. You must pass either 'local' or 'browserstack'.`)
}

(async function main() {
  const argv = await yargs(process.argv.slice(2)).options({
    watch: { type: 'boolean' },
    platform: { type: 'string', demandOption: true },
    skipBuild: { type: 'boolean' },
    skipModelBuild: { type: 'boolean' },
    kind: { type: 'string' }
  }).argv;

  let bsLocal: undefined | browserstack.Local;
  const platform = getPlatform(argv.platform);
  const runner = getRunner(argv.kind);
  if (runner === 'browserstack') {
    bsLocal = await startBrowserstack();
    process.on('exit', async () => {
      if (bsLocal !== undefined && bsLocal.isRunning()) {
        await stopBrowserstack(bsLocal);
      }
    });
    if (bsLocal.isRunning() !== true) {
      throw new Error('Browserstack failed to start');
    }
  }

  if (argv.skipBuild !== true) {
    if (platform === 'browser') {
      await buildUpscaler(platform);
    } else if (platform === 'node') {
      await buildUpscaler('node');
      await buildUpscaler('node-gpu');
    }
    console.log(`** built upscaler: ${platform}`)
  }
  if (argv.skipModelBuild !== true) {
    await buildModels(getAllAvailableModelPackages(), getOutputFormats(platform));
    console.log(`** built models: ${getOutputFormats(platform)}`)
  }
<<<<<<< HEAD
  if (argv.skipModelBuild !== true) {
    await buildModels(getAllAvailableModelPackages(), getOutputFormats(platform));
  }
=======
>>>>>>> 014dfc1a
  const args = [
    'jest',
    '--config',
    `test/jestconfig.${platform}.${runner}.js`,
    '--detectOpenHandles',
    // argv.watch ? '--watch' : undefined,
    ...argv._,
  ].filter(Boolean).map(arg => `${arg}`);
  const code = await runProcess(args[0], args.slice(1));
  if (bsLocal !== undefined) {
    await stopBrowserstack(bsLocal);
  }
  if (code !== null) {
    process.exit(code);
  }
})();<|MERGE_RESOLUTION|>--- conflicted
+++ resolved
@@ -110,12 +110,6 @@
     await buildModels(getAllAvailableModelPackages(), getOutputFormats(platform));
     console.log(`** built models: ${getOutputFormats(platform)}`)
   }
-<<<<<<< HEAD
-  if (argv.skipModelBuild !== true) {
-    await buildModels(getAllAvailableModelPackages(), getOutputFormats(platform));
-  }
-=======
->>>>>>> 014dfc1a
   const args = [
     'jest',
     '--config',
