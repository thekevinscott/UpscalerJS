/*****
 * Script for wrapping and running integration tests for Browser and Node
 */

import path from 'path';
import { spawn } from 'child_process';
import yargs from 'yargs';
import { sync } from 'glob';
import { ifDefined as _ifDefined } from './package-scripts/prompt/ifDefined';
import { ROOT_DIR, TEST_DIR } from './package-scripts/utils/constants';
import { Bundle } from '../test/integration/utils/NodeTestRunner';
const ROOT_BUNDLER_OUTPUT_DIR = path.resolve(ROOT_DIR, 'tmp/bundlers');
/****
 * Types
 */
type Platform = 'browser' | 'node';
type Runner = 'local' | 'browserstack';
type Kind = 'integration' | 'memory' | 'model';

/****
 * Utility Functions & Classes
 */

const runTTYProcess = (command: string, args: Array<string> = [], env = {}): Promise<null | number> => new Promise(resolve => {
  const spawnedProcess = spawn(command, args, {stdio: "inherit", env: { ...process.env, ...env }});

  spawnedProcess.on('exit', (code) => {
    resolve(code);
  });
});

const getFolder = (platform: Platform, runner: Runner, kind: Kind) => {
  if (kind === 'memory') {
    return 'memory';
  }
  if (kind === 'model') {
    return 'model';
  }
  if (runner === 'browserstack') {
    return 'browserstack';
  }
  return platform;
};

const getAllTestFiles = (platform: Platform, runner: Runner, kind: Kind): string[] => {
  if (kind === 'memory') {
    return ['test.browser.ts'];
  }
  if (kind === 'model') {
    return ['model.ts'];
  }
  if (runner === 'browserstack') {
    const globPath = path.resolve(TEST_DIR, 'integration/browserstack/tests/**/*.mts');
    const files: string[] = sync(globPath);
    return files.map(file => file.split('/').pop() || '').filter(file => file !== 'vite.config.ts');
  }
<<<<<<< HEAD
  if (platform === 'browser') {
    const globPath = path.resolve(TEST_DIR, 'integration/clientside/tests/**/*.mts');
    const files: string[] = sync(globPath);
    return files.map(file => file.split('/').pop() || '').filter(file => file !== 'vite.config.ts');

=======
  if (platform === 'node') {
    const globPath = path.resolve(TEST_DIR, 'integration/serverside/tests/**/*.mts');
    const files: string[] = sync(globPath);
    return files.map(file => file.split('/').pop() || '').filter(file => file !== 'vite.config.mts');
>>>>>>> 628cc2b2
  }
  const globPath = path.resolve(TEST_DIR, 'integration', getFolder(platform, runner, kind), `**/*.ts`);
  const files: string[] = sync(globPath);
  return files.map(file => file.split('/').pop() || '').filter(file => file !== 'vite.config.ts');
};

const getDependencies = async (_platforms: Platform | Platform[], runner: Runner, kind: Kind, ...specificFiles: (number | string)[]): Promise<Bundle[]> => {
  const sharedDependenciesSet = new Set<Bundle>();

  const platforms = ([] as Platform[]).concat(_platforms);
  const filesForPlatforms: {platform: Platform; files: (string | number)[]}[] = [];

  await Promise.all(platforms.map(async (platform: Platform) => {
    const filePath = path.resolve(TEST_DIR, 'integration', `${getFolder(platform, runner, kind)}.dependencies.ts`);
    const { default: sharedDependencies } = await import(filePath);

    const files = specificFiles.length > 0 ? specificFiles : getAllTestFiles(platform, runner, kind);
    filesForPlatforms.push({
      platform,
      files,
    });

    for (const file of files) {
      const fileName = `${file}`.split('.').slice(0, -1).join('.');
      if (fileName === '') {
        throw new Error(`Filename is empty. Original is: ${file}`);
      }
      if (!sharedDependencies[fileName]) {
        throw new Error(`File ${fileName} does not have any shared dependencies defined. The shared dependencies file is ${JSON.stringify(sharedDependencies, null, 2)} for filepath ${filePath}`);
      }
      sharedDependencies[fileName].forEach((fn: Bundle) => {
        sharedDependenciesSet.add(fn);
      });
    }
  }));
  const sharedDependencies = Array.from(sharedDependenciesSet);
  if (sharedDependencies.length === 0) {
    throw new Error(`One day there may be no defined dependencies, but today is not that day. ${JSON.stringify(filesForPlatforms)}`)
  }
  return sharedDependencies;
};

const getJestConfigPath = (platform: Platform | Platform[], runner: Runner, kind: Kind) => {
  if (kind === 'memory') {
    return path.resolve(TEST_DIR, 'misc/memory/jestconfig.js');
  }
  if (kind === 'model') {
    return path.resolve(TEST_DIR, 'jestconfig.model.js');
  }
  if (Array.isArray(platform)) {
    throw new Error(`An array of platforms was provided, but test kind does not support multiple platforms. Please provide an explicit platform`);
  }
  return path.resolve(TEST_DIR, `jestconfig.${platform}.${runner}.js`);
};

/****
 * Main function
 */
const test = async (platform: Platform | Platform[], runner: Runner, kind: Kind, positionalArgs: (string | number)[], {
  verbose,
  skipBundle,
  skipTest,
  useGPU,
  watch,
}: {
  verbose?: boolean;
  skipBundle?: boolean;
  skipTest?: boolean;
  useGPU?: boolean,
  watch?: boolean;
}) => {
  if (skipBundle !== true && runner !== 'browserstack') {
    const dependencies = await getDependencies(platform, runner, kind, ...positionalArgs);
    const durations: number[] = [];
    for (const dependency of dependencies) {
      const start = performance.now();
      await dependency({
        verbose,
        // skipInstallNodeModules: true,
        // skipInstallLocalPackages: true,
        // skipCopyFixtures: true,
      });
      durations.push(performance.now() - start);
    }
    console.log([
      `** bundled: ${platform}`,
      ...dependencies.map((fn, i) => `  - ${fn.name} in ${durations?.[i]} ms`),
    ].join('\n'));
  }

  if (skipTest !== true) {
    const jestConfigPath = getJestConfigPath(platform, runner, kind);
    const getArgs = () => {
      if (runner === 'browserstack') {
        return ['pnpm', 'vitest', '-c', path.resolve(ROOT_DIR, './test/integration/browserstack/vite.config.mts')];
      }
<<<<<<< HEAD
      if (kind === 'integration' && platform === 'browser') {
        return ['pnpm', 'vitest', '-c', path.resolve(ROOT_DIR, './test/integration/clientside/vite.config.ts')];
=======
      if (kind === 'integration' && platform === 'node') {
        return ['pnpm', 'vitest', '-c', path.resolve(ROOT_DIR, './test/integration/serverside/vite.config.mts')];
>>>>>>> 628cc2b2
      }
      return [
        'pnpm',
        'jest',
        '--config',
        jestConfigPath,
        '--detectOpenHandles',
        watch ? '--watch' : undefined,
        ...positionalArgs,
      ];
    };
    const args = getArgs().filter(Boolean).map(arg => `${arg}`);

    if (verbose) {
      console.log(args.join(' '));
    }

    const code = await runTTYProcess(args[0], args.slice(1), { verbose, platform, useGPU, ROOT_BUNDLER_OUTPUT_DIR });
    if (code !== null) {
      process.exit(code);
    }
  }
}

/****
 * Functions to expose the main function as a CLI tool
 */
interface Args {
  watch?: boolean;
  platform: Platform | Platform[];
  skipBundle?: boolean;
  runner: Runner;
  positionalArgs: (string | number)[];
  verbose?: boolean;
  kind: Kind;
  useGPU?: boolean;

  // this is an option only for CI; lets us separate out our build step from our test step
  skipTest?: boolean;
}

const isValidPlatform = (platform?: string): platform is Platform => {
  return platform !== undefined && ['browser', 'node'].includes(platform);
}

const getPlatform = (kind: Kind, argPlatform?: string): Platform | Platform[] => {
  const platform = argPlatform?.trim();

  if (isValidPlatform(platform)) {
    return platform;
  }

  if (kind === 'model') {
    return ['browser', 'node'];
  }

  throw new Error(`Unsupported platform provided: ${platform}. You must pass either 'browser' or 'node'.`)
}

const isValidKind = (kind: string): kind is Kind => {
  return ['integration', 'memory', 'model'].includes(kind);
};

const getKind = (kind?: string): Kind => {
  if (kind === undefined) {
    throw new Error(`${kind} is undefined. You must pass either 'integration', 'memory', or 'model'.`)
  }
  if (!isValidKind(kind)) {
    throw new Error(`Unsupported kind provided: ${kind}. You must pass either 'integration', 'memory', or 'model'.`)
  }
  return kind;
};

const isValidRunner = (runner?: string): runner is undefined | Runner => {
  return runner === undefined ? true : ['local', 'browserstack'].includes(runner);
};

const getRunner = (runner?: string): Runner => {
  if (isValidRunner(runner)) {
    return runner === undefined ? 'local' : runner;

  }
  throw new Error(`Unsupported runner provided: ${runner}. You must pass either 'local' or 'browserstack'.`)
}

const getArgs = async (): Promise<Args> => {
  const argv = await yargs(process.argv.slice(2)).options({
    watch: { type: 'boolean' },
    platform: { type: 'string' },
    skipBundle: { type: 'boolean' },
    skipTest: { type: 'boolean' },
    runner: { type: 'string' },
    verbose: { type: 'boolean' },
    kind: { type: 'string' },
    useGPU: { type: 'boolean' },
  }).argv;
  const kind = getKind(argv.kind);
  const platform = getPlatform(kind, argv.platform);
  const runner = getRunner(argv.runner);
  let positionalArgs = argv._;
  if (!Array.isArray(positionalArgs)) {
    positionalArgs = [positionalArgs];
  }

  function ifDefined<T>(key: string, type: string) { return _ifDefined(argv, key, type) as T; }

  return {
    ...argv,
    platform,
    runner,
    kind,
    positionalArgs,
    verbose: ifDefined('verbose', 'boolean'),
  }
};

const main = async () => {
  const {
    platform,
    runner,
    positionalArgs,
    kind,
    ...args
  } = await getArgs();
  await test(platform, runner, kind, positionalArgs, {
    ...args,
  });
}

if (require.main === module) {
  main();
}<|MERGE_RESOLUTION|>--- conflicted
+++ resolved
@@ -54,22 +54,18 @@
     const files: string[] = sync(globPath);
     return files.map(file => file.split('/').pop() || '').filter(file => file !== 'vite.config.ts');
   }
-<<<<<<< HEAD
   if (platform === 'browser') {
     const globPath = path.resolve(TEST_DIR, 'integration/clientside/tests/**/*.mts');
     const files: string[] = sync(globPath);
     return files.map(file => file.split('/').pop() || '').filter(file => file !== 'vite.config.ts');
-
-=======
+  }
+
   if (platform === 'node') {
     const globPath = path.resolve(TEST_DIR, 'integration/serverside/tests/**/*.mts');
     const files: string[] = sync(globPath);
     return files.map(file => file.split('/').pop() || '').filter(file => file !== 'vite.config.mts');
->>>>>>> 628cc2b2
-  }
-  const globPath = path.resolve(TEST_DIR, 'integration', getFolder(platform, runner, kind), `**/*.ts`);
-  const files: string[] = sync(globPath);
-  return files.map(file => file.split('/').pop() || '').filter(file => file !== 'vite.config.ts');
+  }
+  throw new Error('Unsupported platform');
 };
 
 const getDependencies = async (_platforms: Platform | Platform[], runner: Runner, kind: Kind, ...specificFiles: (number | string)[]): Promise<Bundle[]> => {
@@ -162,13 +158,11 @@
       if (runner === 'browserstack') {
         return ['pnpm', 'vitest', '-c', path.resolve(ROOT_DIR, './test/integration/browserstack/vite.config.mts')];
       }
-<<<<<<< HEAD
       if (kind === 'integration' && platform === 'browser') {
         return ['pnpm', 'vitest', '-c', path.resolve(ROOT_DIR, './test/integration/clientside/vite.config.ts')];
-=======
+      }
       if (kind === 'integration' && platform === 'node') {
         return ['pnpm', 'vitest', '-c', path.resolve(ROOT_DIR, './test/integration/serverside/vite.config.mts')];
->>>>>>> 628cc2b2
       }
       return [
         'pnpm',
