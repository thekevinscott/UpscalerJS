--- conflicted
+++ resolved
@@ -2,7 +2,6 @@
 import { IUpscaleOptions } from './types';
 import { getImageAsPixels } from './image';
 import tensorAsBase64 from 'tensor-as-base64';
-import { assert } from 'console';
 
 export const getRowsAndColumns = (
   pixels: tf.Tensor4D,
@@ -27,56 +26,31 @@
   height: number,
   width: number,
 ) => {
-  // console.log(row, col);
   let originRowPadding = padding;
   let originColPadding = padding;
   let sizeHeightPadding = padding;
   let sizeWidthPadding = padding;
   const origin = [
-<<<<<<< HEAD
-    0,
-=======
->>>>>>> a8836dc3
     row * patchSize - originRowPadding,
     col * patchSize - originColPadding,
   ];
   if (origin[0] < 0) {
-    // console.log('modify origin height', padding, 0 - origin[0])
     originRowPadding = padding - (0 - origin[0]);
     origin[0] = 0;
   }
   if (origin[1] < 0) {
-    // console.log('modify origin width')
     originColPadding = padding - (0 - origin[1]);
     origin[1] = 0;
   }
-  // console.log('origin', origin);
   const endPosition = [
-    (row * patchSize) + patchSize + sizeHeightPadding,
-    (col * patchSize) + patchSize + sizeWidthPadding,
+    row * patchSize + patchSize + sizeHeightPadding,
+    col * patchSize + patchSize + sizeWidthPadding,
   ];
-<<<<<<< HEAD
-  if (size[1] > height) {
-    size[1] = height;
-    sizeWidthPadding = 0;
-  }
-  if (size[2] > width) {
-    size[2] = width;
-    sizeHeightPadding = 0;
-  }
-  size[1] = size[1] - origin[1];
-  size[2] = size[2] - origin[2];
-  assert(size[1] > 0);
-  assert(size[2] > 0);
-  const sliceOrigin = [0, originRowPadding * scale, originColPadding * scale];
-=======
-  // console.log('pre endPosition', endPosition);
   if (endPosition[0] > height) {
     sizeHeightPadding = padding - (endPosition[0] - height);
     if (sizeHeightPadding < 0) {
       sizeHeightPadding = 0;
     }
-    // console.log('decrease the size')
     endPosition[0] = height;
   }
   if (endPosition[1] > width) {
@@ -86,21 +60,12 @@
     }
     endPosition[1] = width;
   }
-  // console.log('post endPosition', endPosition);
-  const size = [
-    endPosition[0] - origin[0],
-    endPosition[1] - origin[1],
-  ];
-  // console.log('size', size);
+  const size = [endPosition[0] - origin[0], endPosition[1] - origin[1]];
   const sliceOrigin = [originRowPadding, originColPadding];
-  // console.log('sliceOrigin', sliceOrigin);
-  // console.log('sizeHeightPadding', sizeHeightPadding);
->>>>>>> a8836dc3
   const sliceSize = [
     size[0] - sliceOrigin[0] - sizeHeightPadding,
     size[1] - sliceOrigin[1] - sizeWidthPadding,
   ];
-  // console.log('sliceSize', sliceSize);
 
   return {
     origin,
@@ -131,46 +96,22 @@
           height,
           width,
         );
-<<<<<<< HEAD
-        // console.log({
-        //   origin: origin.slice(1),
-        //   size: size.slice(1),
-        //   sliceOrigin: sliceOrigin.slice(1),
-        //   sliceSize: sliceSize.slice(1),
-        // });
-        const slicedPixels = pixels.slice(origin, size);
-        const slicedPrediction = (model.predict(
-=======
-        const slicedPixels = pixels.slice([
-          0,
-          origin[0],
-          origin[1],
-        ], [
-          -1,
-          size[0],
-          size[1]
-        ]);
-        const prediction = (model.predict(
->>>>>>> a8836dc3
-          slicedPixels,
-        ) as tf.Tensor4D);
+        const slicedPixels = pixels.slice(
+          [0, origin[0], origin[1]],
+          [-1, size[0], size[1]],
+        );
+        const prediction = model.predict(slicedPixels) as tf.Tensor4D;
         await tf.nextFrame();
         slicedPixels.dispose();
-        const slicedPrediction = prediction.slice([
-          0,
-          sliceOrigin[0] * scale,
-          sliceOrigin[1] * scale,
-        ], [
-          -1,
-          sliceSize[0] * scale,
-          sliceSize[1] * scale,
-        ]);
+        const slicedPrediction = prediction.slice(
+          [0, sliceOrigin[0] * scale, sliceOrigin[1] * scale],
+          [-1, sliceSize[0] * scale, sliceSize[1] * scale],
+        );
         prediction.dispose();
 
         if (!colTensor) {
           colTensor = slicedPrediction;
         } else {
-          // console.log('colTensor exists, append it', slicedPrediction.shape, colTensor.shape);
           colTensor = colTensor.concat(slicedPrediction, 2);
           slicedPrediction.dispose();
         }
@@ -185,7 +126,10 @@
     if (!pred) {
       throw new Error('Prediction tensor was never initialized.');
     }
-    assert(pred.shape === [pixels.shape[0], height * scale, width * scale, pixels.shape[3]]);
+    assert(
+      pred.shape ===
+        [pixels.shape[0], height * scale, width * scale, pixels.shape[3]],
+    );
     return pred.squeeze() as tf.Tensor3D;
   }
 
