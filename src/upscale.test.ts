import * as tf from '@tensorflow/tfjs';
import upscale, {
  predict,
  getRowsAndColumns,
  getTensorDimensions,
} from './upscale';
jest.mock('./image');
jest.mock('tensor-as-base64');
import * as tensorAsBase from 'tensor-as-base64';
import * as image from './image';

describe('getTensorDimensions', () => {
  interface IOpts {
    width: number;
    height: number;
    patchSize: number;
    padding: number;
<<<<<<< HEAD
    scale: number;
=======
>>>>>>> a8836dc3
  }
  interface IExpectation {
    row: number;
    col: number;
    expectation: {
      origin: [number, number];
      size: [number, number];
      sliceOrigin?: [number, number];
      sliceSize: [number, number];
    }
  }

  const testGetTensorDimensions = (opts: IOpts, expectations: Array<IExpectation>) => {
    for (let i = 0; i < expectations.length; i++) {
      const { row, col, expectation: {
        origin,
        size,
        sliceOrigin = [0, 0],
        sliceSize,
      } } = expectations[i];
      try {
        expect(
<<<<<<< HEAD
          getTensorDimensions(row, col, opts.patchSize, opts.padding, opts.scale, opts.height, opts.width),
        ).toEqual({
          origin: [0, ...origin],
          size: [-1, ...size],
          sliceOrigin: [0, ...sliceOrigin],
          sliceSize: [-1, ...sliceSize],
=======
          getTensorDimensions(row, col, opts.patchSize, opts.padding, opts.height, opts.width),
        ).toEqual({
          origin,
          size,
          sliceOrigin,
          sliceSize,
>>>>>>> a8836dc3
        });
      } catch (err) {
        err.message = `*******\n${row} | ${col}\n*******\n${err.message}`;
        throw err;
      }
    }
  }
<<<<<<< HEAD

  it('gets tensor dimensions for a fully-covered patch size', () => {
    testGetTensorDimensions({
      width: 2,
      height: 2,
      patchSize: 2,
      padding: 0,
      scale: 2,
=======

  it('gets tensor dimensions for a fully-covered patch size', () => {
    testGetTensorDimensions({
      width: 2,
      height: 2,
      patchSize: 2,
      padding: 0,
    }, [{
      row: 0,
      col: 0,
      expectation: {
        origin: [0, 0],
        size: [2, 2],
        sliceSize: [2, 2],
      },
    }]);
  });

  it('gets tensor dimensions for a subset patch size that fits equally', () => {
    const sliceSize: [number, number] = [2, 2];
    const size: [number, number] = [2, 2];
    testGetTensorDimensions({
      width: 4,
      height: 4,
      patchSize: 2,
      padding: 0,
>>>>>>> a8836dc3
    }, [{
      row: 0,
      col: 0,
      expectation: {
        origin: [0, 0],
<<<<<<< HEAD
        size: [2, 2],
        sliceSize: [4, 4],
      },
    }]);
  });

  it('gets tensor dimensions for a subset patch size that fits equally', () => {
    const sliceSize: [number, number] = [4, 4];
    const size: [number, number] = [2, 2];
    testGetTensorDimensions({
      width: 4,
      height: 4,
      patchSize: 2,
      padding: 0,
      scale: 2,
=======
        size,
        sliceSize,
      },
    }, {
      row: 1,
      col: 0,
      expectation: {
        origin: [2, 0],
        size,
        sliceSize,
      },
    }, {
      row: 0,
      col: 1,
      expectation: {
        origin: [0, 2],
        size,
        sliceSize,
      },
    }, {
      row: 1,
      col: 1,
      expectation: {
        origin: [2, 2],
        size,
        sliceSize,
      },
    }]);
  });

  it('gets tensor dimensions for a subset patch size that is unequal', () => {
    testGetTensorDimensions({
      width: 6,
      height: 6,
      patchSize: 4,
      padding: 0,
>>>>>>> a8836dc3
    }, [{
      row: 0,
      col: 0,
      expectation: {
        origin: [0, 0],
<<<<<<< HEAD
        size,
        sliceSize,
=======
        size: [4, 4],
        sliceSize: [4, 4],
>>>>>>> a8836dc3
      },
    }, {
      row: 1,
      col: 0,
      expectation: {
<<<<<<< HEAD
        origin: [2, 0],
        size,
        sliceSize,
=======
        origin: [4, 0],
        size: [2, 4],
        sliceSize: [2, 4],
>>>>>>> a8836dc3
      },
    }, {
      row: 0,
      col: 1,
      expectation: {
<<<<<<< HEAD
        origin: [0, 2],
        size,
        sliceSize,
=======
        origin: [0, 4],
        size: [4, 2],
        sliceSize: [4, 2],
>>>>>>> a8836dc3
      },
    }, {
      row: 1,
      col: 1,
      expectation: {
<<<<<<< HEAD
        origin: [2, 2],
        size,
        sliceSize,
      },
    }]);
  });

  it('gets tensor dimensions for a subset patch size that is unequal', () => {
    testGetTensorDimensions({
      width: 6,
      height: 6,
      patchSize: 4,
      padding: 0,
      scale: 2,
=======
        origin: [4, 4],
        size: [2, 2],
        sliceSize: [2, 2],
      },
    }]);
  });

  it('gets tensor dimensions for an uneven subset patch size that fits equally', () => {
    const size: [number, number] = [2, 2];
    const sliceSize: [number, number] = [2, 2];
    testGetTensorDimensions({
      width: 6,
      height: 4,
      patchSize: 2,
      padding: 0,
>>>>>>> a8836dc3
    }, [{
      row: 0,
      col: 0,
      expectation: {
        origin: [0, 0],
<<<<<<< HEAD
        size: [4, 4],
        sliceSize: [8, 8],
=======
        size,
        sliceSize,
>>>>>>> a8836dc3
      },
    }, {
      row: 1,
      col: 0,
      expectation: {
<<<<<<< HEAD
        origin: [4, 0],
        size: [2, 4],
        sliceSize: [4, 8],
=======
        origin: [2, 0],
        size,
        sliceSize,
>>>>>>> a8836dc3
      },
    }, {
      row: 0,
      col: 1,
      expectation: {
<<<<<<< HEAD
        origin: [0, 4],
        size: [4, 2],
        sliceSize: [8, 4],
=======
        origin: [0, 2],
        size,
        sliceSize,
>>>>>>> a8836dc3
      },
    }, {
      row: 1,
      col: 1,
      expectation: {
<<<<<<< HEAD
        origin: [4, 4],
        size: [2, 2],
        sliceSize: [4, 4],
      },
    }]);
  });

  it('gets tensor dimensions for an uneven subset patch size that fits equally', () => {
    const size: [number, number] = [2, 2]
    const sliceSize: [number, number] = [4, 4]
    testGetTensorDimensions({
      width: 6,
      height: 4,
      patchSize: 2,
      padding: 0,
      scale: 2,
=======
        origin: [2, 2],
        size,
        sliceSize,
      },
    }, {
      row: 0,
      col: 2,
      expectation: {
        origin: [0, 4],
        size,
        sliceSize,
      },
    }, {
      row: 1,
      col: 2,
      expectation: {
        origin: [2, 4],
        size,
        sliceSize,
      },
    }]);
  });

  it('gets tensor dimensions for an uneven subset patch size that fits unequally', () => {
    testGetTensorDimensions({
      width: 10,
      height: 5,
      patchSize: 4,
      padding: 0,
>>>>>>> a8836dc3
    }, [{
      row: 0,
      col: 0,
      expectation: {
        origin: [0, 0],
<<<<<<< HEAD
        size,
        sliceSize,
=======
        size: [4, 4],
        sliceSize: [4, 4],
>>>>>>> a8836dc3
      },
    }, {
      row: 1,
      col: 0,
      expectation: {
<<<<<<< HEAD
        origin: [2, 0],
        size,
        sliceSize,
=======
        origin: [4, 0],
        size: [1, 4],
        sliceSize: [1, 4],
>>>>>>> a8836dc3
      },
    }, {
      row: 0,
      col: 1,
      expectation: {
<<<<<<< HEAD
        origin: [0, 2],
        size,
        sliceSize,
=======
        origin: [0, 4],
        size: [4, 4],
        sliceSize: [4, 4],
>>>>>>> a8836dc3
      },
    }, {
      row: 1,
      col: 1,
      expectation: {
<<<<<<< HEAD
        origin: [2, 2],
        size,
        sliceSize,
=======
        origin: [4, 4],
        size: [1, 4],
        sliceSize: [1, 4],
>>>>>>> a8836dc3
      },
    }, {
      row: 0,
      col: 2,
      expectation: {
<<<<<<< HEAD
        origin: [0, 4],
        size,
        sliceSize,
=======
        origin: [0, 8],
        size: [4, 2],
        sliceSize: [4, 2],
>>>>>>> a8836dc3
      },
    }, {
      row: 1,
      col: 2,
      expectation: {
<<<<<<< HEAD
        origin: [2, 4],
        size,
        sliceSize,
      },
    }]);
  });

  it('gets tensor dimensions for an uneven subset patch size that fits unequally', () => {
    testGetTensorDimensions({
      width: 10,
      height: 5,
      patchSize: 4,
      padding: 0,
      scale: 2,
    }, [{
      row: 0,
      col: 0,
      expectation: {
        origin: [0, 0],
        size: [4, 4],
        sliceSize: [8, 8],
      },
    }, {
      row: 1,
      col: 0,
      expectation: {
        origin: [4, 0],
        size: [1, 4],
        sliceSize: [2, 8],
      },
    }, {
      row: 0,
      col: 1,
      expectation: {
        origin: [0, 4],
        size: [4, 4],
        sliceSize: [8, 8],
      },
    }, {
      row: 1,
      col: 1,
      expectation: {
        origin: [4, 4],
        size: [1, 4],
        sliceSize: [2, 8],
      },
    }, {
      row: 0,
      col: 2,
      expectation: {
        origin: [0, 8],
        size: [4, 2],
        sliceSize: [8, 4],
      },
    }, {
      row: 1,
      col: 2,
      expectation: {
        origin: [4, 8],
        size: [1, 2],
        sliceSize: [2, 4],
      },
    }]);
  });

  describe('Padding', () => {
    it('gets tensor dimensions for a fully-covered patch size with padding', () => {
      testGetTensorDimensions({
        width: 2,
        height: 2,
        patchSize: 2,
        padding: 1,
        scale: 2,
=======
        origin: [4, 8],
        size: [1, 2],
        sliceSize: [1, 2],
      },
    }]);
  });

  describe('Padding', () => {
    it('gets tensor dimensions for a fully-covered patch size with padding', () => {
      testGetTensorDimensions({
        width: 2,
        height: 2,
        patchSize: 2,
        padding: 1,
      }, [{
        row: 0,
        col: 0,
        expectation: {
          origin: [0, 0],
          size: [2, 2],
          sliceSize: [2, 2],
        },
      }]);
    });

    it('gets tensor dimensions for a subset patch size that fits equally with padding', () => {
      testGetTensorDimensions({
        width: 9,
        height: 9,
        patchSize: 3,
        padding: 1,
>>>>>>> a8836dc3
      }, [{
        row: 0,
        col: 0,
        expectation: {
          origin: [0, 0],
<<<<<<< HEAD
          size: [2, 2],
          sliceSize: [4, 4],
        },
      }]);
    });

    it('gets tensor dimensions for a subset patch size that fits equally with padding', () => {
      testGetTensorDimensions({
        width: 9,
        height: 9,
        patchSize: 3,
        padding: 1,
        scale: 2,
=======
          size: [4, 4],
          sliceOrigin: [0, 0],
          sliceSize: [3, 3],
        },
      }, {
        row: 1,
        col: 0,
        expectation: {
          origin: [2, 0],
          size: [5, 4],
          sliceOrigin: [1, 0],
          sliceSize: [3, 3],
        },
      }, {
        row: 2,
        col: 0,
        expectation: {
          origin: [5, 0],
          size: [4, 4],
          sliceOrigin: [1, 0],
          sliceSize: [3, 3],
        },
      }, {
        row: 0,
        col: 1,
        expectation: {
          origin: [0, 2],
          size: [4, 5],
          sliceOrigin: [0, 1],
          sliceSize: [3, 3],
        },
      }, {
        row: 1,
        col: 1,
        expectation: {
          origin: [2, 2],
          size: [5, 5],
          sliceOrigin: [1, 1],
          sliceSize: [3, 3],
        },
      }, {
        row: 2,
        col: 1,
        expectation: {
          origin: [5, 2],
          size: [4, 5],
          sliceOrigin: [1, 1],
          sliceSize: [3, 3],
        },
      }, {
        row: 0,
        col: 2,
        expectation: {
          origin: [0, 5],
          size: [4, 4],
          sliceOrigin: [0, 1],
          sliceSize: [3, 3],
        },
      }, {
        row: 1,
        col: 2,
        expectation: {
          origin: [2, 5],
          size: [5, 4],
          sliceOrigin: [1, 1],
          sliceSize: [3, 3],
        },
      }, {
        row: 2,
        col: 2,
        expectation: {
          origin: [5, 5],
          size: [4, 4],
          sliceOrigin: [1, 1],
          sliceSize: [3, 3],
        },
      }]);
    });

    it('gets tensor dimensions for a subset patch size that is unequal with padding', () => {
      testGetTensorDimensions({
        width: 9,
        height: 9,
        patchSize: 4,
        padding: 1,
>>>>>>> a8836dc3
      }, [{
        row: 0,
        col: 0,
        expectation: {
          origin: [0, 0],
<<<<<<< HEAD
          size: [4, 4],
          sliceOrigin: [0, 0],
          sliceSize: [6, 6],
=======
          size: [5, 5],
          sliceOrigin: [0, 0],
          sliceSize: [4, 4],
>>>>>>> a8836dc3
        },
      }, {
        row: 1,
        col: 0,
        expectation: {
<<<<<<< HEAD
          origin: [2, 0],
          size: [5, 4],
          sliceOrigin: [2, 0],
          sliceSize: [6, 6],
=======
          origin: [3, 0],
          size: [6, 5],
          sliceOrigin: [1, 0],
          sliceSize: [4, 4],
>>>>>>> a8836dc3
        },
      }, {
        row: 2,
        col: 0,
        expectation: {
<<<<<<< HEAD
          origin: [5, 0],
          size: [4, 4],
          sliceOrigin: [2, 0],
          sliceSize: [6, 6],
=======
          origin: [7, 0],
          size: [2, 5],
          sliceOrigin: [1, 0],
          sliceSize: [1, 4],
>>>>>>> a8836dc3
        },
      }, {
        row: 0,
        col: 1,
        expectation: {
<<<<<<< HEAD
          origin: [0, 2],
          size: [4, 5],
          sliceOrigin: [0, 2],
          sliceSize: [6, 6],
=======
          origin: [0, 3],
          size: [5, 6],
          sliceOrigin: [0, 1],
          sliceSize: [4, 4],
>>>>>>> a8836dc3
        },
      }, {
        row: 1,
        col: 1,
        expectation: {
<<<<<<< HEAD
          origin: [2, 2],
          size: [5, 5],
          sliceOrigin: [2, 2],
          sliceSize: [6, 6],
=======
          origin: [3, 3],
          size: [6, 6],
          sliceOrigin: [1, 1],
          sliceSize: [4, 4],
>>>>>>> a8836dc3
        },
      }, {
        row: 2,
        col: 1,
        expectation: {
<<<<<<< HEAD
          origin: [5, 2],
          size: [4, 5],
          sliceOrigin: [2, 2],
          sliceSize: [6, 6],
=======
          origin: [7, 3],
          size: [2, 6],
          sliceOrigin: [1, 1],
          sliceSize: [1, 4],
>>>>>>> a8836dc3
        },
      }, {
        row: 0,
        col: 2,
        expectation: {
<<<<<<< HEAD
          origin: [0, 5],
          size: [4, 4],
          sliceOrigin: [0, 2],
          sliceSize: [6, 6],
=======
          origin: [0, 7],
          size: [5, 2],
          sliceOrigin: [0, 1],
          sliceSize: [4, 1],
>>>>>>> a8836dc3
        },
      }, {
        row: 1,
        col: 2,
        expectation: {
<<<<<<< HEAD
          origin: [2, 5],
          size: [5, 4],
          sliceOrigin: [2, 2],
          sliceSize: [6, 6],
=======
          origin: [3, 7],
          size: [6, 2],
          sliceOrigin: [1, 1],
          sliceSize: [4, 1],
>>>>>>> a8836dc3
        },
      }, {
        row: 2,
        col: 2,
        expectation: {
<<<<<<< HEAD
          origin: [5, 5],
          size: [4, 4],
          sliceOrigin: [2, 2],
          sliceSize: [6, 6],
        },
      }]);
    });

  it('gets tensor dimensions for a subset patch size that is unequal with padding', () => {
    testGetTensorDimensions({
      width: 9,
      height: 9,
      patchSize: 4,
      padding: 1,
      scale: 2,
    }, [{
      row: 0,
      col: 0,
      expectation: {
        origin: [0, 3],
        size: [6, 5],
        sliceOrigin: [0, 2],
        sliceSize: [8, 8],
      },
    }, {
      row: 1,
      col: 0,
      expectation: {
        origin: [0, 0],
        size: [5, 5],
        sliceOrigin: [0, 0],
        sliceSize: [8, 8],
      },
    }]);
  });

  // it('gets tensor dimensions for an uneven subset patch size that fits equally', () => {
  //   const size: [number, number] = [2, 2]
  //   const sliceSize: [number, number] = [4, 4]
  //   testGetTensorDimensions({
  //     width: 6,
  //     height: 4,
  //     patchSize: 2,
  //     padding: 0,
  //     scale: 2,
  //   }, [{
  //     row: 0,
  //     col: 0,
  //     expectation: {
  //       origin: [0, 0],
  //       size,
  //       sliceSize,
  //     },
  //   }, {
  //     row: 1,
  //     col: 0,
  //     expectation: {
  //       origin: [2, 0],
  //       size,
  //       sliceSize,
  //     },
  //   }, {
  //     row: 0,
  //     col: 1,
  //     expectation: {
  //       origin: [0, 2],
  //       size,
  //       sliceSize,
  //     },
  //   }, {
  //     row: 1,
  //     col: 1,
  //     expectation: {
  //       origin: [2, 2],
  //       size,
  //       sliceSize,
  //     },
  //   }, {
  //     row: 0,
  //     col: 2,
  //     expectation: {
  //       origin: [0, 4],
  //       size,
  //       sliceSize,
  //     },
  //   }, {
  //     row: 1,
  //     col: 2,
  //     expectation: {
  //       origin: [2, 4],
  //       size,
  //       sliceSize,
  //     },
  //   }]);
  // });

  // it('gets tensor dimensions for an uneven subset patch size that fits unequally', () => {
  //   testGetTensorDimensions({
  //     width: 10,
  //     height: 5,
  //     patchSize: 4,
  //     padding: 0,
  //     scale: 2,
  //   }, [{
  //     row: 0,
  //     col: 0,
  //     expectation: {
  //       origin: [0, 0],
  //       size: [4, 4],
  //       sliceSize: [8, 8],
  //     },
  //   }, {
  //     row: 1,
  //     col: 0,
  //     expectation: {
  //       origin: [4, 0],
  //       size: [1, 4],
  //       sliceSize: [2, 8],
  //     },
  //   }, {
  //     row: 0,
  //     col: 1,
  //     expectation: {
  //       origin: [0, 4],
  //       size: [4, 4],
  //       sliceSize: [8, 8],
  //     },
  //   }, {
  //     row: 1,
  //     col: 1,
  //     expectation: {
  //       origin: [4, 4],
  //       size: [1, 4],
  //       sliceSize: [2, 8],
  //     },
  //   }, {
  //     row: 0,
  //     col: 2,
  //     expectation: {
  //       origin: [0, 8],
  //       size: [4, 2],
  //       sliceSize: [8, 4],
  //     },
  //   }, {
  //     row: 1,
  //     col: 2,
  //     expectation: {
  //       origin: [4, 8],
  //       size: [1, 2],
  //       sliceSize: [2, 4],
  //     },
  //   }]);
  // });
=======
          origin: [7, 7],
          size: [2, 2],
          sliceOrigin: [1, 1],
          sliceSize: [1, 1],
        },
      }]);
    });

    it('gets tensor dimensions for an uneven subset patch size that fits equally with padding', () => {
      testGetTensorDimensions({
        width: 9,
        height: 6,
        patchSize: 3,
        padding: 1,
      }, [{
        row: 0,
        col: 0,
        expectation: {
          origin: [0, 0],
          size: [4, 4],
          sliceOrigin: [0, 0],
          sliceSize: [3, 3],
        },
      }, {
        row: 1,
        col: 0,
        expectation: {
          origin: [2, 0],
          size: [4, 4],
          sliceOrigin: [1, 0],
          sliceSize: [3, 3],
        },
      }, {
        row: 0,
        col: 1,
        expectation: {
          origin: [0, 2],
          size: [4, 5],
          sliceOrigin: [0, 1],
          sliceSize: [3, 3],
        },
      }, {
        row: 1,
        col: 1,
        expectation: {
          origin: [2, 2],
          size: [4, 5],
          sliceOrigin: [1, 1],
          sliceSize: [3, 3],
        },
      }, {
        row: 0,
        col: 2,
        expectation: {
          origin: [0, 5],
          size: [4, 4],
          sliceOrigin: [0, 1],
          sliceSize: [3, 3],
        },
      }, {
        row: 1,
        col: 2,
        expectation: {
          origin: [2, 5],
          size: [4, 4],
          sliceOrigin: [1, 1],
          sliceSize: [3, 3],
        },
      }]);
    });

    it('gets tensor dimensions for an uneven subset patch size that fits unequally with padding', () => {
      testGetTensorDimensions({
        width: 9,
        height: 6,
        patchSize: 4,
        padding: 1,
      }, [{
        row: 0,
        col: 0,
        expectation: {
          origin: [0, 0],
          size: [5, 5],
          sliceOrigin: [0, 0],
          sliceSize: [4, 4],
        },
      }, {
        row: 1,
        col: 0,
        expectation: {
          origin: [3, 0],
          size: [3, 5],
          sliceOrigin: [1, 0],
          sliceSize: [2, 4],
        },
      }, {
        row: 0,
        col: 1,
        expectation: {
          origin: [0, 3],
          size: [5, 6],
          sliceOrigin: [0, 1],
          sliceSize: [4, 4],
        },
      }, {
        row: 1,
        col: 1,
        expectation: {
          origin: [3, 3],
          size: [3, 6],
          sliceOrigin: [1, 1],
          sliceSize: [2, 4],
        },
      }, {
        row: 0,
        col: 2,
        expectation: {
          origin: [0, 7],
          size: [5, 2],
          sliceOrigin: [0, 1],
          sliceSize: [4, 1],
        },
      }, {
        row: 1,
        col: 2,
        expectation: {
          origin: [3, 7],
          size: [3, 2],
          sliceOrigin: [1, 1],
          sliceSize: [2, 1],
        },
      }]);
    });

    it('gets tensor dimensions for a very small patch size', () => {
      testGetTensorDimensions({
        width: 13,
        height: 2,
        patchSize: 1,
        padding: 8,
      }, [{
        row: 0,
        col: 0,
        expectation: {
          origin: [0, 0],
          size: [2, 9],
          sliceOrigin: [0, 0],
          sliceSize: [1, 1],
        },
      }, {
        row: 1,
        col: 0,
        expectation: {
          origin: [0, 0],
          size: [2, 9],
          sliceOrigin: [1, 0],
          sliceSize: [1, 1],
        },
      }, {
        row: 0,
        col: 8,
        expectation: {
          origin: [0, 0],
          size: [2, 13],
          sliceOrigin: [0, 8],
          sliceSize: [1, 1],
        },
      }, {
        row: 1,
        col: 8,
        expectation: {
          origin: [0, 0],
          size: [2, 13],
          sliceOrigin: [1, 8],
          sliceSize: [1, 1],
        },
      }]);
    });
>>>>>>> a8836dc3
  });

  // it('handles other scales', () => {
  //   const row = 1;
  //   const col = 1;
  //   const patchSize = 2;
  //   const padding = 0;
  //   const scale = 3;
  //   const height = 4;
  //   const width = 4;
  //   expect(
  //     getTensorDimensions(row, col, patchSize, padding, scale, height, width),
  //   ).toEqual({
  //     origin: [0, 2, 2],
  //     size: [-1, 2, 2],
  //     sliceOrigin: [0, 0, 0],
  //     sliceSize: [-1, 6, 6],
  //   });
  // });

  // it('handles other scales with padding', () => {
  //   const row = 1;
  //   const col = 1;
  //   const patchSize = 2;
  //   const padding = 1;
  //   const scale = 3;
  //   const height = 4;
  //   const width = 4;
  //   expect(
  //     getTensorDimensions(row, col, patchSize, padding, scale, height, width),
  //   ).toEqual({
  //     origin: [0, 1, 1],
  //     size: [-1, 3, 3],
  //     sliceOrigin: [0, 3, 3],
  //     sliceSize: [-1, 6, 6],
  //   });
  // });
});

describe('getRowsAndColumns', () => {
  it('gets rows and columns', () => {
    const img: tf.Tensor4D = tf.tensor(
      [1, 2, 3, 4, 1, 2, 3, 4, 1, 2, 3, 4],
      [1, 2, 2, 3],
    );

    expect(getRowsAndColumns(img, 1)).toEqual({
      rows: 2,
      columns: 2,
    });
  });

  it('gets single row and column for a greater-than patch size', () => {
    const img: tf.Tensor4D = tf.tensor(
      [1, 2, 3, 4, 1, 2, 3, 4, 1, 2, 3, 4],
      [1, 2, 2, 3],
    );

    expect(getRowsAndColumns(img, 3)).toEqual({
      rows: 1,
      columns: 1,
    });
  });

  it('gets uneven rows and columns by rounding up', () => {
    const img: tf.Tensor4D = tf.tensor(
      [
        1,
        1,
        1,
        2,
        2,
        2,
        3,
        3,
        3,
        4,
        4,
        4,
        5,
        5,
        5,
        6,
        6,
        6,
        7,
        7,
        7,
        8,
        8,
        8,
        9,
        9,
        9,
      ],
      [1, 3, 3, 3],
    );

    expect(getRowsAndColumns(img, 2)).toEqual({
      rows: 2,
      columns: 2,
    });
  });
});

describe('predict', () => {
  it('should make a prediction', async () => {
    const img: tf.Tensor3D = tf.tensor(
      [1, 2, 3, 4, 1, 2, 3, 4, 1, 2, 3, 4],
      [2, 2, 3],
    );
    const pred = {
      squeeze: jest.fn(() => 'foo'),
    };
    const model = ({
      predict: jest.fn(() => pred),
    } as unknown) as tf.LayersModel;
    const result = await predict(model, img.expandDims(0), 2);
    expect(model.predict).toHaveBeenCalledWith(
      expect.objectContaining({
        shape: [1, 2, 2, 3],
      }),
    );
    expect(pred.squeeze).toHaveBeenCalled();
    expect(result).toEqual('foo');
  });

  it('should make a prediction with a patchSize', async () => {
    const img: tf.Tensor3D = tf.tensor(
      [1, 1, 1, 2, 2, 2, 3, 3, 3, 4, 4, 4],
      [2, 2, 3],
    );
    const model = ({
      predict: jest.fn((pixel) => {
        return tf.fill([2, 2, 3], pixel.dataSync()[0]).expandDims(0);
      }),
    } as unknown) as tf.LayersModel;
    const result = await predict(model, img.expandDims(0), 2, {
      patchSize: 1,
      padding: 0,
    });
    expect(result.dataSync()).toEqual(tf.tensor([
        [[1, 1, 1], [1, 1, 1], [2, 2, 2], [2, 2, 2]],
        [[1, 1, 1], [1, 1, 1], [2, 2, 2], [2, 2, 2]],
        [[3, 3, 3], [3, 3, 3], [4, 4, 4], [4, 4, 4]],
        [[3, 3, 3], [3, 3, 3], [4, 4, 4], [4, 4, 4]],
      ]).expandDims(0).dataSync());
  });
});

describe('upscale', () => {
  it('should return a base64 src by default', async () => {
    const img: tf.Tensor3D = tf.tensor([
      [
        [1, 1, 1],
        [2, 2, 2],
      ],
      [
        [3, 3, 3],
        [4, 4, 4],
      ],
    ]);
    (image as any).getImageAsPixels = () => img;
    const pred = {
      squeeze: jest.fn(() => 'foo'),
      dispose: jest.fn(),
    };
    const model = ({
      predict: jest.fn(() => pred),
    } as unknown) as tf.LayersModel;
    (tensorAsBase as any).default = () => 'foobarbaz';
    const result = await upscale(model, img, 2);
    expect(result).toEqual('foobarbaz');
  });

  it('should return a tensor if specified', async () => {
    const img: tf.Tensor3D = tf.tensor([
      [
        [1, 1, 1],
        [2, 2, 2],
      ],
      [
        [3, 3, 3],
        [4, 4, 4],
      ],
    ]);
    (image as any).getImageAsPixels = () => img;
    const predOutput = 'foo';
    const pred = {
      squeeze: jest.fn(() => predOutput),
      dispose: jest.fn(),
    };
    const model = ({
      predict: jest.fn(() => pred),
    } as unknown) as tf.LayersModel;
    (tensorAsBase as any).default = () => 'foobarbaz';
    const result = await upscale(model, img, 2, {
      output: 'tensor',
    });
    expect(result).toEqual(predOutput);
  });
});<|MERGE_RESOLUTION|>--- conflicted
+++ resolved
@@ -15,10 +15,6 @@
     height: number;
     patchSize: number;
     padding: number;
-<<<<<<< HEAD
-    scale: number;
-=======
->>>>>>> a8836dc3
   }
   interface IExpectation {
     row: number;
@@ -28,1095 +24,728 @@
       size: [number, number];
       sliceOrigin?: [number, number];
       sliceSize: [number, number];
-    }
+    };
   }
 
-  const testGetTensorDimensions = (opts: IOpts, expectations: Array<IExpectation>) => {
+  const testGetTensorDimensions = (
+    opts: IOpts,
+    expectations: Array<IExpectation>,
+  ) => {
     for (let i = 0; i < expectations.length; i++) {
-      const { row, col, expectation: {
-        origin,
-        size,
-        sliceOrigin = [0, 0],
-        sliceSize,
-      } } = expectations[i];
+      const {
+        row,
+        col,
+        expectation: { origin, size, sliceOrigin = [0, 0], sliceSize },
+      } = expectations[i];
       try {
         expect(
-<<<<<<< HEAD
-          getTensorDimensions(row, col, opts.patchSize, opts.padding, opts.scale, opts.height, opts.width),
-        ).toEqual({
-          origin: [0, ...origin],
-          size: [-1, ...size],
-          sliceOrigin: [0, ...sliceOrigin],
-          sliceSize: [-1, ...sliceSize],
-=======
-          getTensorDimensions(row, col, opts.patchSize, opts.padding, opts.height, opts.width),
+          getTensorDimensions(
+            row,
+            col,
+            opts.patchSize,
+            opts.padding,
+            opts.height,
+            opts.width,
+          ),
         ).toEqual({
           origin,
           size,
           sliceOrigin,
           sliceSize,
->>>>>>> a8836dc3
         });
       } catch (err) {
         err.message = `*******\n${row} | ${col}\n*******\n${err.message}`;
         throw err;
       }
     }
-  }
-<<<<<<< HEAD
+  };
 
   it('gets tensor dimensions for a fully-covered patch size', () => {
-    testGetTensorDimensions({
-      width: 2,
-      height: 2,
-      patchSize: 2,
-      padding: 0,
-      scale: 2,
-=======
-
-  it('gets tensor dimensions for a fully-covered patch size', () => {
-    testGetTensorDimensions({
-      width: 2,
-      height: 2,
-      patchSize: 2,
-      padding: 0,
-    }, [{
-      row: 0,
-      col: 0,
-      expectation: {
-        origin: [0, 0],
-        size: [2, 2],
-        sliceSize: [2, 2],
+    testGetTensorDimensions(
+      {
+        width: 2,
+        height: 2,
+        patchSize: 2,
+        padding: 0,
       },
-    }]);
+      [
+        {
+          row: 0,
+          col: 0,
+          expectation: {
+            origin: [0, 0],
+            size: [2, 2],
+            sliceSize: [2, 2],
+          },
+        },
+      ],
+    );
   });
 
   it('gets tensor dimensions for a subset patch size that fits equally', () => {
     const sliceSize: [number, number] = [2, 2];
     const size: [number, number] = [2, 2];
-    testGetTensorDimensions({
-      width: 4,
-      height: 4,
-      patchSize: 2,
-      padding: 0,
->>>>>>> a8836dc3
-    }, [{
-      row: 0,
-      col: 0,
-      expectation: {
-        origin: [0, 0],
-<<<<<<< HEAD
-        size: [2, 2],
-        sliceSize: [4, 4],
+    testGetTensorDimensions(
+      {
+        width: 4,
+        height: 4,
+        patchSize: 2,
+        padding: 0,
       },
-    }]);
-  });
-
-  it('gets tensor dimensions for a subset patch size that fits equally', () => {
-    const sliceSize: [number, number] = [4, 4];
-    const size: [number, number] = [2, 2];
-    testGetTensorDimensions({
-      width: 4,
-      height: 4,
-      patchSize: 2,
-      padding: 0,
-      scale: 2,
-=======
-        size,
-        sliceSize,
+      [
+        {
+          row: 0,
+          col: 0,
+          expectation: {
+            origin: [0, 0],
+            size,
+            sliceSize,
+          },
+        },
+        {
+          row: 1,
+          col: 0,
+          expectation: {
+            origin: [2, 0],
+            size,
+            sliceSize,
+          },
+        },
+        {
+          row: 0,
+          col: 1,
+          expectation: {
+            origin: [0, 2],
+            size,
+            sliceSize,
+          },
+        },
+        {
+          row: 1,
+          col: 1,
+          expectation: {
+            origin: [2, 2],
+            size,
+            sliceSize,
+          },
+        },
+      ],
+    );
+  });
+
+  it('gets tensor dimensions for a subset patch size that is unequal', () => {
+    testGetTensorDimensions(
+      {
+        width: 6,
+        height: 6,
+        patchSize: 4,
+        padding: 0,
       },
-    }, {
-      row: 1,
-      col: 0,
-      expectation: {
-        origin: [2, 0],
-        size,
-        sliceSize,
-      },
-    }, {
-      row: 0,
-      col: 1,
-      expectation: {
-        origin: [0, 2],
-        size,
-        sliceSize,
-      },
-    }, {
-      row: 1,
-      col: 1,
-      expectation: {
-        origin: [2, 2],
-        size,
-        sliceSize,
-      },
-    }]);
-  });
-
-  it('gets tensor dimensions for a subset patch size that is unequal', () => {
-    testGetTensorDimensions({
-      width: 6,
-      height: 6,
-      patchSize: 4,
-      padding: 0,
->>>>>>> a8836dc3
-    }, [{
-      row: 0,
-      col: 0,
-      expectation: {
-        origin: [0, 0],
-<<<<<<< HEAD
-        size,
-        sliceSize,
-=======
-        size: [4, 4],
-        sliceSize: [4, 4],
->>>>>>> a8836dc3
-      },
-    }, {
-      row: 1,
-      col: 0,
-      expectation: {
-<<<<<<< HEAD
-        origin: [2, 0],
-        size,
-        sliceSize,
-=======
-        origin: [4, 0],
-        size: [2, 4],
-        sliceSize: [2, 4],
->>>>>>> a8836dc3
-      },
-    }, {
-      row: 0,
-      col: 1,
-      expectation: {
-<<<<<<< HEAD
-        origin: [0, 2],
-        size,
-        sliceSize,
-=======
-        origin: [0, 4],
-        size: [4, 2],
-        sliceSize: [4, 2],
->>>>>>> a8836dc3
-      },
-    }, {
-      row: 1,
-      col: 1,
-      expectation: {
-<<<<<<< HEAD
-        origin: [2, 2],
-        size,
-        sliceSize,
-      },
-    }]);
-  });
-
-  it('gets tensor dimensions for a subset patch size that is unequal', () => {
-    testGetTensorDimensions({
-      width: 6,
-      height: 6,
-      patchSize: 4,
-      padding: 0,
-      scale: 2,
-=======
-        origin: [4, 4],
-        size: [2, 2],
-        sliceSize: [2, 2],
-      },
-    }]);
+      [
+        {
+          row: 0,
+          col: 0,
+          expectation: {
+            origin: [0, 0],
+            size: [4, 4],
+            sliceSize: [4, 4],
+          },
+        },
+        {
+          row: 1,
+          col: 0,
+          expectation: {
+            origin: [4, 0],
+            size: [2, 4],
+            sliceSize: [2, 4],
+          },
+        },
+        {
+          row: 0,
+          col: 1,
+          expectation: {
+            origin: [0, 4],
+            size: [4, 2],
+            sliceSize: [4, 2],
+          },
+        },
+        {
+          row: 1,
+          col: 1,
+          expectation: {
+            origin: [4, 4],
+            size: [2, 2],
+            sliceSize: [2, 2],
+          },
+        },
+      ],
+    );
   });
 
   it('gets tensor dimensions for an uneven subset patch size that fits equally', () => {
     const size: [number, number] = [2, 2];
     const sliceSize: [number, number] = [2, 2];
-    testGetTensorDimensions({
-      width: 6,
-      height: 4,
-      patchSize: 2,
-      padding: 0,
->>>>>>> a8836dc3
-    }, [{
-      row: 0,
-      col: 0,
-      expectation: {
-        origin: [0, 0],
-<<<<<<< HEAD
-        size: [4, 4],
-        sliceSize: [8, 8],
-=======
-        size,
-        sliceSize,
->>>>>>> a8836dc3
+    testGetTensorDimensions(
+      {
+        width: 6,
+        height: 4,
+        patchSize: 2,
+        padding: 0,
       },
-    }, {
-      row: 1,
-      col: 0,
-      expectation: {
-<<<<<<< HEAD
-        origin: [4, 0],
-        size: [2, 4],
-        sliceSize: [4, 8],
-=======
-        origin: [2, 0],
-        size,
-        sliceSize,
->>>>>>> a8836dc3
+      [
+        {
+          row: 0,
+          col: 0,
+          expectation: {
+            origin: [0, 0],
+            size,
+            sliceSize,
+          },
+        },
+        {
+          row: 1,
+          col: 0,
+          expectation: {
+            origin: [2, 0],
+            size,
+            sliceSize,
+          },
+        },
+        {
+          row: 0,
+          col: 1,
+          expectation: {
+            origin: [0, 2],
+            size,
+            sliceSize,
+          },
+        },
+        {
+          row: 1,
+          col: 1,
+          expectation: {
+            origin: [2, 2],
+            size,
+            sliceSize,
+          },
+        },
+        {
+          row: 0,
+          col: 2,
+          expectation: {
+            origin: [0, 4],
+            size,
+            sliceSize,
+          },
+        },
+        {
+          row: 1,
+          col: 2,
+          expectation: {
+            origin: [2, 4],
+            size,
+            sliceSize,
+          },
+        },
+      ],
+    );
+  });
+
+  it('gets tensor dimensions for an uneven subset patch size that fits unequally', () => {
+    testGetTensorDimensions(
+      {
+        width: 10,
+        height: 5,
+        patchSize: 4,
+        padding: 0,
       },
-    }, {
-      row: 0,
-      col: 1,
-      expectation: {
-<<<<<<< HEAD
-        origin: [0, 4],
-        size: [4, 2],
-        sliceSize: [8, 4],
-=======
-        origin: [0, 2],
-        size,
-        sliceSize,
->>>>>>> a8836dc3
-      },
-    }, {
-      row: 1,
-      col: 1,
-      expectation: {
-<<<<<<< HEAD
-        origin: [4, 4],
-        size: [2, 2],
-        sliceSize: [4, 4],
-      },
-    }]);
-  });
-
-  it('gets tensor dimensions for an uneven subset patch size that fits equally', () => {
-    const size: [number, number] = [2, 2]
-    const sliceSize: [number, number] = [4, 4]
-    testGetTensorDimensions({
-      width: 6,
-      height: 4,
-      patchSize: 2,
-      padding: 0,
-      scale: 2,
-=======
-        origin: [2, 2],
-        size,
-        sliceSize,
-      },
-    }, {
-      row: 0,
-      col: 2,
-      expectation: {
-        origin: [0, 4],
-        size,
-        sliceSize,
-      },
-    }, {
-      row: 1,
-      col: 2,
-      expectation: {
-        origin: [2, 4],
-        size,
-        sliceSize,
-      },
-    }]);
-  });
-
-  it('gets tensor dimensions for an uneven subset patch size that fits unequally', () => {
-    testGetTensorDimensions({
-      width: 10,
-      height: 5,
-      patchSize: 4,
-      padding: 0,
->>>>>>> a8836dc3
-    }, [{
-      row: 0,
-      col: 0,
-      expectation: {
-        origin: [0, 0],
-<<<<<<< HEAD
-        size,
-        sliceSize,
-=======
-        size: [4, 4],
-        sliceSize: [4, 4],
->>>>>>> a8836dc3
-      },
-    }, {
-      row: 1,
-      col: 0,
-      expectation: {
-<<<<<<< HEAD
-        origin: [2, 0],
-        size,
-        sliceSize,
-=======
-        origin: [4, 0],
-        size: [1, 4],
-        sliceSize: [1, 4],
->>>>>>> a8836dc3
-      },
-    }, {
-      row: 0,
-      col: 1,
-      expectation: {
-<<<<<<< HEAD
-        origin: [0, 2],
-        size,
-        sliceSize,
-=======
-        origin: [0, 4],
-        size: [4, 4],
-        sliceSize: [4, 4],
->>>>>>> a8836dc3
-      },
-    }, {
-      row: 1,
-      col: 1,
-      expectation: {
-<<<<<<< HEAD
-        origin: [2, 2],
-        size,
-        sliceSize,
-=======
-        origin: [4, 4],
-        size: [1, 4],
-        sliceSize: [1, 4],
->>>>>>> a8836dc3
-      },
-    }, {
-      row: 0,
-      col: 2,
-      expectation: {
-<<<<<<< HEAD
-        origin: [0, 4],
-        size,
-        sliceSize,
-=======
-        origin: [0, 8],
-        size: [4, 2],
-        sliceSize: [4, 2],
->>>>>>> a8836dc3
-      },
-    }, {
-      row: 1,
-      col: 2,
-      expectation: {
-<<<<<<< HEAD
-        origin: [2, 4],
-        size,
-        sliceSize,
-      },
-    }]);
-  });
-
-  it('gets tensor dimensions for an uneven subset patch size that fits unequally', () => {
-    testGetTensorDimensions({
-      width: 10,
-      height: 5,
-      patchSize: 4,
-      padding: 0,
-      scale: 2,
-    }, [{
-      row: 0,
-      col: 0,
-      expectation: {
-        origin: [0, 0],
-        size: [4, 4],
-        sliceSize: [8, 8],
-      },
-    }, {
-      row: 1,
-      col: 0,
-      expectation: {
-        origin: [4, 0],
-        size: [1, 4],
-        sliceSize: [2, 8],
-      },
-    }, {
-      row: 0,
-      col: 1,
-      expectation: {
-        origin: [0, 4],
-        size: [4, 4],
-        sliceSize: [8, 8],
-      },
-    }, {
-      row: 1,
-      col: 1,
-      expectation: {
-        origin: [4, 4],
-        size: [1, 4],
-        sliceSize: [2, 8],
-      },
-    }, {
-      row: 0,
-      col: 2,
-      expectation: {
-        origin: [0, 8],
-        size: [4, 2],
-        sliceSize: [8, 4],
-      },
-    }, {
-      row: 1,
-      col: 2,
-      expectation: {
-        origin: [4, 8],
-        size: [1, 2],
-        sliceSize: [2, 4],
-      },
-    }]);
+      [
+        {
+          row: 0,
+          col: 0,
+          expectation: {
+            origin: [0, 0],
+            size: [4, 4],
+            sliceSize: [4, 4],
+          },
+        },
+        {
+          row: 1,
+          col: 0,
+          expectation: {
+            origin: [4, 0],
+            size: [1, 4],
+            sliceSize: [1, 4],
+          },
+        },
+        {
+          row: 0,
+          col: 1,
+          expectation: {
+            origin: [0, 4],
+            size: [4, 4],
+            sliceSize: [4, 4],
+          },
+        },
+        {
+          row: 1,
+          col: 1,
+          expectation: {
+            origin: [4, 4],
+            size: [1, 4],
+            sliceSize: [1, 4],
+          },
+        },
+        {
+          row: 0,
+          col: 2,
+          expectation: {
+            origin: [0, 8],
+            size: [4, 2],
+            sliceSize: [4, 2],
+          },
+        },
+        {
+          row: 1,
+          col: 2,
+          expectation: {
+            origin: [4, 8],
+            size: [1, 2],
+            sliceSize: [1, 2],
+          },
+        },
+      ],
+    );
   });
 
   describe('Padding', () => {
     it('gets tensor dimensions for a fully-covered patch size with padding', () => {
-      testGetTensorDimensions({
-        width: 2,
-        height: 2,
-        patchSize: 2,
-        padding: 1,
-        scale: 2,
-=======
-        origin: [4, 8],
-        size: [1, 2],
-        sliceSize: [1, 2],
-      },
-    }]);
-  });
-
-  describe('Padding', () => {
-    it('gets tensor dimensions for a fully-covered patch size with padding', () => {
-      testGetTensorDimensions({
-        width: 2,
-        height: 2,
-        patchSize: 2,
-        padding: 1,
-      }, [{
-        row: 0,
-        col: 0,
-        expectation: {
-          origin: [0, 0],
-          size: [2, 2],
-          sliceSize: [2, 2],
-        },
-      }]);
+      testGetTensorDimensions(
+        {
+          width: 2,
+          height: 2,
+          patchSize: 2,
+          padding: 1,
+        },
+        [
+          {
+            row: 0,
+            col: 0,
+            expectation: {
+              origin: [0, 0],
+              size: [2, 2],
+              sliceSize: [2, 2],
+            },
+          },
+        ],
+      );
     });
 
     it('gets tensor dimensions for a subset patch size that fits equally with padding', () => {
-      testGetTensorDimensions({
-        width: 9,
-        height: 9,
-        patchSize: 3,
-        padding: 1,
->>>>>>> a8836dc3
-      }, [{
-        row: 0,
-        col: 0,
-        expectation: {
-          origin: [0, 0],
-<<<<<<< HEAD
-          size: [2, 2],
-          sliceSize: [4, 4],
-        },
-      }]);
-    });
-
-    it('gets tensor dimensions for a subset patch size that fits equally with padding', () => {
-      testGetTensorDimensions({
-        width: 9,
-        height: 9,
-        patchSize: 3,
-        padding: 1,
-        scale: 2,
-=======
-          size: [4, 4],
-          sliceOrigin: [0, 0],
-          sliceSize: [3, 3],
-        },
-      }, {
-        row: 1,
-        col: 0,
-        expectation: {
-          origin: [2, 0],
-          size: [5, 4],
-          sliceOrigin: [1, 0],
-          sliceSize: [3, 3],
-        },
-      }, {
-        row: 2,
-        col: 0,
-        expectation: {
-          origin: [5, 0],
-          size: [4, 4],
-          sliceOrigin: [1, 0],
-          sliceSize: [3, 3],
-        },
-      }, {
-        row: 0,
-        col: 1,
-        expectation: {
-          origin: [0, 2],
-          size: [4, 5],
-          sliceOrigin: [0, 1],
-          sliceSize: [3, 3],
-        },
-      }, {
-        row: 1,
-        col: 1,
-        expectation: {
-          origin: [2, 2],
-          size: [5, 5],
-          sliceOrigin: [1, 1],
-          sliceSize: [3, 3],
-        },
-      }, {
-        row: 2,
-        col: 1,
-        expectation: {
-          origin: [5, 2],
-          size: [4, 5],
-          sliceOrigin: [1, 1],
-          sliceSize: [3, 3],
-        },
-      }, {
-        row: 0,
-        col: 2,
-        expectation: {
-          origin: [0, 5],
-          size: [4, 4],
-          sliceOrigin: [0, 1],
-          sliceSize: [3, 3],
-        },
-      }, {
-        row: 1,
-        col: 2,
-        expectation: {
-          origin: [2, 5],
-          size: [5, 4],
-          sliceOrigin: [1, 1],
-          sliceSize: [3, 3],
-        },
-      }, {
-        row: 2,
-        col: 2,
-        expectation: {
-          origin: [5, 5],
-          size: [4, 4],
-          sliceOrigin: [1, 1],
-          sliceSize: [3, 3],
-        },
-      }]);
+      testGetTensorDimensions(
+        {
+          width: 9,
+          height: 9,
+          patchSize: 3,
+          padding: 1,
+        },
+        [
+          {
+            row: 0,
+            col: 0,
+            expectation: {
+              origin: [0, 0],
+              size: [4, 4],
+              sliceOrigin: [0, 0],
+              sliceSize: [3, 3],
+            },
+          },
+          {
+            row: 1,
+            col: 0,
+            expectation: {
+              origin: [2, 0],
+              size: [5, 4],
+              sliceOrigin: [1, 0],
+              sliceSize: [3, 3],
+            },
+          },
+          {
+            row: 2,
+            col: 0,
+            expectation: {
+              origin: [5, 0],
+              size: [4, 4],
+              sliceOrigin: [1, 0],
+              sliceSize: [3, 3],
+            },
+          },
+          {
+            row: 0,
+            col: 1,
+            expectation: {
+              origin: [0, 2],
+              size: [4, 5],
+              sliceOrigin: [0, 1],
+              sliceSize: [3, 3],
+            },
+          },
+          {
+            row: 1,
+            col: 1,
+            expectation: {
+              origin: [2, 2],
+              size: [5, 5],
+              sliceOrigin: [1, 1],
+              sliceSize: [3, 3],
+            },
+          },
+          {
+            row: 2,
+            col: 1,
+            expectation: {
+              origin: [5, 2],
+              size: [4, 5],
+              sliceOrigin: [1, 1],
+              sliceSize: [3, 3],
+            },
+          },
+          {
+            row: 0,
+            col: 2,
+            expectation: {
+              origin: [0, 5],
+              size: [4, 4],
+              sliceOrigin: [0, 1],
+              sliceSize: [3, 3],
+            },
+          },
+          {
+            row: 1,
+            col: 2,
+            expectation: {
+              origin: [2, 5],
+              size: [5, 4],
+              sliceOrigin: [1, 1],
+              sliceSize: [3, 3],
+            },
+          },
+          {
+            row: 2,
+            col: 2,
+            expectation: {
+              origin: [5, 5],
+              size: [4, 4],
+              sliceOrigin: [1, 1],
+              sliceSize: [3, 3],
+            },
+          },
+        ],
+      );
     });
 
     it('gets tensor dimensions for a subset patch size that is unequal with padding', () => {
-      testGetTensorDimensions({
-        width: 9,
-        height: 9,
-        patchSize: 4,
-        padding: 1,
->>>>>>> a8836dc3
-      }, [{
-        row: 0,
-        col: 0,
-        expectation: {
-          origin: [0, 0],
-<<<<<<< HEAD
-          size: [4, 4],
-          sliceOrigin: [0, 0],
-          sliceSize: [6, 6],
-=======
-          size: [5, 5],
-          sliceOrigin: [0, 0],
-          sliceSize: [4, 4],
->>>>>>> a8836dc3
-        },
-      }, {
-        row: 1,
-        col: 0,
-        expectation: {
-<<<<<<< HEAD
-          origin: [2, 0],
-          size: [5, 4],
-          sliceOrigin: [2, 0],
-          sliceSize: [6, 6],
-=======
-          origin: [3, 0],
-          size: [6, 5],
-          sliceOrigin: [1, 0],
-          sliceSize: [4, 4],
->>>>>>> a8836dc3
-        },
-      }, {
-        row: 2,
-        col: 0,
-        expectation: {
-<<<<<<< HEAD
-          origin: [5, 0],
-          size: [4, 4],
-          sliceOrigin: [2, 0],
-          sliceSize: [6, 6],
-=======
-          origin: [7, 0],
-          size: [2, 5],
-          sliceOrigin: [1, 0],
-          sliceSize: [1, 4],
->>>>>>> a8836dc3
-        },
-      }, {
-        row: 0,
-        col: 1,
-        expectation: {
-<<<<<<< HEAD
-          origin: [0, 2],
-          size: [4, 5],
-          sliceOrigin: [0, 2],
-          sliceSize: [6, 6],
-=======
-          origin: [0, 3],
-          size: [5, 6],
-          sliceOrigin: [0, 1],
-          sliceSize: [4, 4],
->>>>>>> a8836dc3
-        },
-      }, {
-        row: 1,
-        col: 1,
-        expectation: {
-<<<<<<< HEAD
-          origin: [2, 2],
-          size: [5, 5],
-          sliceOrigin: [2, 2],
-          sliceSize: [6, 6],
-=======
-          origin: [3, 3],
-          size: [6, 6],
-          sliceOrigin: [1, 1],
-          sliceSize: [4, 4],
->>>>>>> a8836dc3
-        },
-      }, {
-        row: 2,
-        col: 1,
-        expectation: {
-<<<<<<< HEAD
-          origin: [5, 2],
-          size: [4, 5],
-          sliceOrigin: [2, 2],
-          sliceSize: [6, 6],
-=======
-          origin: [7, 3],
-          size: [2, 6],
-          sliceOrigin: [1, 1],
-          sliceSize: [1, 4],
->>>>>>> a8836dc3
-        },
-      }, {
-        row: 0,
-        col: 2,
-        expectation: {
-<<<<<<< HEAD
-          origin: [0, 5],
-          size: [4, 4],
-          sliceOrigin: [0, 2],
-          sliceSize: [6, 6],
-=======
-          origin: [0, 7],
-          size: [5, 2],
-          sliceOrigin: [0, 1],
-          sliceSize: [4, 1],
->>>>>>> a8836dc3
-        },
-      }, {
-        row: 1,
-        col: 2,
-        expectation: {
-<<<<<<< HEAD
-          origin: [2, 5],
-          size: [5, 4],
-          sliceOrigin: [2, 2],
-          sliceSize: [6, 6],
-=======
-          origin: [3, 7],
-          size: [6, 2],
-          sliceOrigin: [1, 1],
-          sliceSize: [4, 1],
->>>>>>> a8836dc3
-        },
-      }, {
-        row: 2,
-        col: 2,
-        expectation: {
-<<<<<<< HEAD
-          origin: [5, 5],
-          size: [4, 4],
-          sliceOrigin: [2, 2],
-          sliceSize: [6, 6],
-        },
-      }]);
-    });
-
-  it('gets tensor dimensions for a subset patch size that is unequal with padding', () => {
-    testGetTensorDimensions({
-      width: 9,
-      height: 9,
-      patchSize: 4,
-      padding: 1,
-      scale: 2,
-    }, [{
-      row: 0,
-      col: 0,
-      expectation: {
-        origin: [0, 3],
-        size: [6, 5],
-        sliceOrigin: [0, 2],
-        sliceSize: [8, 8],
-      },
-    }, {
-      row: 1,
-      col: 0,
-      expectation: {
-        origin: [0, 0],
-        size: [5, 5],
-        sliceOrigin: [0, 0],
-        sliceSize: [8, 8],
-      },
-    }]);
-  });
-
-  // it('gets tensor dimensions for an uneven subset patch size that fits equally', () => {
-  //   const size: [number, number] = [2, 2]
-  //   const sliceSize: [number, number] = [4, 4]
-  //   testGetTensorDimensions({
-  //     width: 6,
-  //     height: 4,
-  //     patchSize: 2,
-  //     padding: 0,
-  //     scale: 2,
-  //   }, [{
-  //     row: 0,
-  //     col: 0,
-  //     expectation: {
-  //       origin: [0, 0],
-  //       size,
-  //       sliceSize,
-  //     },
-  //   }, {
-  //     row: 1,
-  //     col: 0,
-  //     expectation: {
-  //       origin: [2, 0],
-  //       size,
-  //       sliceSize,
-  //     },
-  //   }, {
-  //     row: 0,
-  //     col: 1,
-  //     expectation: {
-  //       origin: [0, 2],
-  //       size,
-  //       sliceSize,
-  //     },
-  //   }, {
-  //     row: 1,
-  //     col: 1,
-  //     expectation: {
-  //       origin: [2, 2],
-  //       size,
-  //       sliceSize,
-  //     },
-  //   }, {
-  //     row: 0,
-  //     col: 2,
-  //     expectation: {
-  //       origin: [0, 4],
-  //       size,
-  //       sliceSize,
-  //     },
-  //   }, {
-  //     row: 1,
-  //     col: 2,
-  //     expectation: {
-  //       origin: [2, 4],
-  //       size,
-  //       sliceSize,
-  //     },
-  //   }]);
-  // });
-
-  // it('gets tensor dimensions for an uneven subset patch size that fits unequally', () => {
-  //   testGetTensorDimensions({
-  //     width: 10,
-  //     height: 5,
-  //     patchSize: 4,
-  //     padding: 0,
-  //     scale: 2,
-  //   }, [{
-  //     row: 0,
-  //     col: 0,
-  //     expectation: {
-  //       origin: [0, 0],
-  //       size: [4, 4],
-  //       sliceSize: [8, 8],
-  //     },
-  //   }, {
-  //     row: 1,
-  //     col: 0,
-  //     expectation: {
-  //       origin: [4, 0],
-  //       size: [1, 4],
-  //       sliceSize: [2, 8],
-  //     },
-  //   }, {
-  //     row: 0,
-  //     col: 1,
-  //     expectation: {
-  //       origin: [0, 4],
-  //       size: [4, 4],
-  //       sliceSize: [8, 8],
-  //     },
-  //   }, {
-  //     row: 1,
-  //     col: 1,
-  //     expectation: {
-  //       origin: [4, 4],
-  //       size: [1, 4],
-  //       sliceSize: [2, 8],
-  //     },
-  //   }, {
-  //     row: 0,
-  //     col: 2,
-  //     expectation: {
-  //       origin: [0, 8],
-  //       size: [4, 2],
-  //       sliceSize: [8, 4],
-  //     },
-  //   }, {
-  //     row: 1,
-  //     col: 2,
-  //     expectation: {
-  //       origin: [4, 8],
-  //       size: [1, 2],
-  //       sliceSize: [2, 4],
-  //     },
-  //   }]);
-  // });
-=======
-          origin: [7, 7],
-          size: [2, 2],
-          sliceOrigin: [1, 1],
-          sliceSize: [1, 1],
-        },
-      }]);
+      testGetTensorDimensions(
+        {
+          width: 9,
+          height: 9,
+          patchSize: 4,
+          padding: 1,
+        },
+        [
+          {
+            row: 0,
+            col: 0,
+            expectation: {
+              origin: [0, 0],
+              size: [5, 5],
+              sliceOrigin: [0, 0],
+              sliceSize: [4, 4],
+            },
+          },
+          {
+            row: 1,
+            col: 0,
+            expectation: {
+              origin: [3, 0],
+              size: [6, 5],
+              sliceOrigin: [1, 0],
+              sliceSize: [4, 4],
+            },
+          },
+          {
+            row: 2,
+            col: 0,
+            expectation: {
+              origin: [7, 0],
+              size: [2, 5],
+              sliceOrigin: [1, 0],
+              sliceSize: [1, 4],
+            },
+          },
+          {
+            row: 0,
+            col: 1,
+            expectation: {
+              origin: [0, 3],
+              size: [5, 6],
+              sliceOrigin: [0, 1],
+              sliceSize: [4, 4],
+            },
+          },
+          {
+            row: 1,
+            col: 1,
+            expectation: {
+              origin: [3, 3],
+              size: [6, 6],
+              sliceOrigin: [1, 1],
+              sliceSize: [4, 4],
+            },
+          },
+          {
+            row: 2,
+            col: 1,
+            expectation: {
+              origin: [7, 3],
+              size: [2, 6],
+              sliceOrigin: [1, 1],
+              sliceSize: [1, 4],
+            },
+          },
+          {
+            row: 0,
+            col: 2,
+            expectation: {
+              origin: [0, 7],
+              size: [5, 2],
+              sliceOrigin: [0, 1],
+              sliceSize: [4, 1],
+            },
+          },
+          {
+            row: 1,
+            col: 2,
+            expectation: {
+              origin: [3, 7],
+              size: [6, 2],
+              sliceOrigin: [1, 1],
+              sliceSize: [4, 1],
+            },
+          },
+          {
+            row: 2,
+            col: 2,
+            expectation: {
+              origin: [7, 7],
+              size: [2, 2],
+              sliceOrigin: [1, 1],
+              sliceSize: [1, 1],
+            },
+          },
+        ],
+      );
     });
 
     it('gets tensor dimensions for an uneven subset patch size that fits equally with padding', () => {
-      testGetTensorDimensions({
-        width: 9,
-        height: 6,
-        patchSize: 3,
-        padding: 1,
-      }, [{
-        row: 0,
-        col: 0,
-        expectation: {
-          origin: [0, 0],
-          size: [4, 4],
-          sliceOrigin: [0, 0],
-          sliceSize: [3, 3],
-        },
-      }, {
-        row: 1,
-        col: 0,
-        expectation: {
-          origin: [2, 0],
-          size: [4, 4],
-          sliceOrigin: [1, 0],
-          sliceSize: [3, 3],
-        },
-      }, {
-        row: 0,
-        col: 1,
-        expectation: {
-          origin: [0, 2],
-          size: [4, 5],
-          sliceOrigin: [0, 1],
-          sliceSize: [3, 3],
-        },
-      }, {
-        row: 1,
-        col: 1,
-        expectation: {
-          origin: [2, 2],
-          size: [4, 5],
-          sliceOrigin: [1, 1],
-          sliceSize: [3, 3],
-        },
-      }, {
-        row: 0,
-        col: 2,
-        expectation: {
-          origin: [0, 5],
-          size: [4, 4],
-          sliceOrigin: [0, 1],
-          sliceSize: [3, 3],
-        },
-      }, {
-        row: 1,
-        col: 2,
-        expectation: {
-          origin: [2, 5],
-          size: [4, 4],
-          sliceOrigin: [1, 1],
-          sliceSize: [3, 3],
-        },
-      }]);
+      testGetTensorDimensions(
+        {
+          width: 9,
+          height: 6,
+          patchSize: 3,
+          padding: 1,
+        },
+        [
+          {
+            row: 0,
+            col: 0,
+            expectation: {
+              origin: [0, 0],
+              size: [4, 4],
+              sliceOrigin: [0, 0],
+              sliceSize: [3, 3],
+            },
+          },
+          {
+            row: 1,
+            col: 0,
+            expectation: {
+              origin: [2, 0],
+              size: [4, 4],
+              sliceOrigin: [1, 0],
+              sliceSize: [3, 3],
+            },
+          },
+          {
+            row: 0,
+            col: 1,
+            expectation: {
+              origin: [0, 2],
+              size: [4, 5],
+              sliceOrigin: [0, 1],
+              sliceSize: [3, 3],
+            },
+          },
+          {
+            row: 1,
+            col: 1,
+            expectation: {
+              origin: [2, 2],
+              size: [4, 5],
+              sliceOrigin: [1, 1],
+              sliceSize: [3, 3],
+            },
+          },
+          {
+            row: 0,
+            col: 2,
+            expectation: {
+              origin: [0, 5],
+              size: [4, 4],
+              sliceOrigin: [0, 1],
+              sliceSize: [3, 3],
+            },
+          },
+          {
+            row: 1,
+            col: 2,
+            expectation: {
+              origin: [2, 5],
+              size: [4, 4],
+              sliceOrigin: [1, 1],
+              sliceSize: [3, 3],
+            },
+          },
+        ],
+      );
     });
 
     it('gets tensor dimensions for an uneven subset patch size that fits unequally with padding', () => {
-      testGetTensorDimensions({
-        width: 9,
-        height: 6,
-        patchSize: 4,
-        padding: 1,
-      }, [{
-        row: 0,
-        col: 0,
-        expectation: {
-          origin: [0, 0],
-          size: [5, 5],
-          sliceOrigin: [0, 0],
-          sliceSize: [4, 4],
-        },
-      }, {
-        row: 1,
-        col: 0,
-        expectation: {
-          origin: [3, 0],
-          size: [3, 5],
-          sliceOrigin: [1, 0],
-          sliceSize: [2, 4],
-        },
-      }, {
-        row: 0,
-        col: 1,
-        expectation: {
-          origin: [0, 3],
-          size: [5, 6],
-          sliceOrigin: [0, 1],
-          sliceSize: [4, 4],
-        },
-      }, {
-        row: 1,
-        col: 1,
-        expectation: {
-          origin: [3, 3],
-          size: [3, 6],
-          sliceOrigin: [1, 1],
-          sliceSize: [2, 4],
-        },
-      }, {
-        row: 0,
-        col: 2,
-        expectation: {
-          origin: [0, 7],
-          size: [5, 2],
-          sliceOrigin: [0, 1],
-          sliceSize: [4, 1],
-        },
-      }, {
-        row: 1,
-        col: 2,
-        expectation: {
-          origin: [3, 7],
-          size: [3, 2],
-          sliceOrigin: [1, 1],
-          sliceSize: [2, 1],
-        },
-      }]);
+      testGetTensorDimensions(
+        {
+          width: 9,
+          height: 6,
+          patchSize: 4,
+          padding: 1,
+        },
+        [
+          {
+            row: 0,
+            col: 0,
+            expectation: {
+              origin: [0, 0],
+              size: [5, 5],
+              sliceOrigin: [0, 0],
+              sliceSize: [4, 4],
+            },
+          },
+          {
+            row: 1,
+            col: 0,
+            expectation: {
+              origin: [3, 0],
+              size: [3, 5],
+              sliceOrigin: [1, 0],
+              sliceSize: [2, 4],
+            },
+          },
+          {
+            row: 0,
+            col: 1,
+            expectation: {
+              origin: [0, 3],
+              size: [5, 6],
+              sliceOrigin: [0, 1],
+              sliceSize: [4, 4],
+            },
+          },
+          {
+            row: 1,
+            col: 1,
+            expectation: {
+              origin: [3, 3],
+              size: [3, 6],
+              sliceOrigin: [1, 1],
+              sliceSize: [2, 4],
+            },
+          },
+          {
+            row: 0,
+            col: 2,
+            expectation: {
+              origin: [0, 7],
+              size: [5, 2],
+              sliceOrigin: [0, 1],
+              sliceSize: [4, 1],
+            },
+          },
+          {
+            row: 1,
+            col: 2,
+            expectation: {
+              origin: [3, 7],
+              size: [3, 2],
+              sliceOrigin: [1, 1],
+              sliceSize: [2, 1],
+            },
+          },
+        ],
+      );
     });
 
     it('gets tensor dimensions for a very small patch size', () => {
-      testGetTensorDimensions({
-        width: 13,
-        height: 2,
-        patchSize: 1,
-        padding: 8,
-      }, [{
-        row: 0,
-        col: 0,
-        expectation: {
-          origin: [0, 0],
-          size: [2, 9],
-          sliceOrigin: [0, 0],
-          sliceSize: [1, 1],
-        },
-      }, {
-        row: 1,
-        col: 0,
-        expectation: {
-          origin: [0, 0],
-          size: [2, 9],
-          sliceOrigin: [1, 0],
-          sliceSize: [1, 1],
-        },
-      }, {
-        row: 0,
-        col: 8,
-        expectation: {
-          origin: [0, 0],
-          size: [2, 13],
-          sliceOrigin: [0, 8],
-          sliceSize: [1, 1],
-        },
-      }, {
-        row: 1,
-        col: 8,
-        expectation: {
-          origin: [0, 0],
-          size: [2, 13],
-          sliceOrigin: [1, 8],
-          sliceSize: [1, 1],
-        },
-      }]);
-    });
->>>>>>> a8836dc3
-  });
-
-  // it('handles other scales', () => {
-  //   const row = 1;
-  //   const col = 1;
-  //   const patchSize = 2;
-  //   const padding = 0;
-  //   const scale = 3;
-  //   const height = 4;
-  //   const width = 4;
-  //   expect(
-  //     getTensorDimensions(row, col, patchSize, padding, scale, height, width),
-  //   ).toEqual({
-  //     origin: [0, 2, 2],
-  //     size: [-1, 2, 2],
-  //     sliceOrigin: [0, 0, 0],
-  //     sliceSize: [-1, 6, 6],
-  //   });
-  // });
-
-  // it('handles other scales with padding', () => {
-  //   const row = 1;
-  //   const col = 1;
-  //   const patchSize = 2;
-  //   const padding = 1;
-  //   const scale = 3;
-  //   const height = 4;
-  //   const width = 4;
-  //   expect(
-  //     getTensorDimensions(row, col, patchSize, padding, scale, height, width),
-  //   ).toEqual({
-  //     origin: [0, 1, 1],
-  //     size: [-1, 3, 3],
-  //     sliceOrigin: [0, 3, 3],
-  //     sliceSize: [-1, 6, 6],
-  //   });
-  // });
+      testGetTensorDimensions(
+        {
+          width: 13,
+          height: 2,
+          patchSize: 1,
+          padding: 8,
+        },
+        [
+          {
+            row: 0,
+            col: 0,
+            expectation: {
+              origin: [0, 0],
+              size: [2, 9],
+              sliceOrigin: [0, 0],
+              sliceSize: [1, 1],
+            },
+          },
+          {
+            row: 1,
+            col: 0,
+            expectation: {
+              origin: [0, 0],
+              size: [2, 9],
+              sliceOrigin: [1, 0],
+              sliceSize: [1, 1],
+            },
+          },
+          {
+            row: 0,
+            col: 8,
+            expectation: {
+              origin: [0, 0],
+              size: [2, 13],
+              sliceOrigin: [0, 8],
+              sliceSize: [1, 1],
+            },
+          },
+          {
+            row: 1,
+            col: 8,
+            expectation: {
+              origin: [0, 0],
+              size: [2, 13],
+              sliceOrigin: [1, 8],
+              sliceSize: [1, 1],
+            },
+          },
+        ],
+      );
+    });
+  });
 });
 
 describe('getRowsAndColumns', () => {
@@ -1221,12 +850,37 @@
       patchSize: 1,
       padding: 0,
     });
-    expect(result.dataSync()).toEqual(tf.tensor([
-        [[1, 1, 1], [1, 1, 1], [2, 2, 2], [2, 2, 2]],
-        [[1, 1, 1], [1, 1, 1], [2, 2, 2], [2, 2, 2]],
-        [[3, 3, 3], [3, 3, 3], [4, 4, 4], [4, 4, 4]],
-        [[3, 3, 3], [3, 3, 3], [4, 4, 4], [4, 4, 4]],
-      ]).expandDims(0).dataSync());
+    expect(result.dataSync()).toEqual(
+      tf
+        .tensor([
+          [
+            [1, 1, 1],
+            [1, 1, 1],
+            [2, 2, 2],
+            [2, 2, 2],
+          ],
+          [
+            [1, 1, 1],
+            [1, 1, 1],
+            [2, 2, 2],
+            [2, 2, 2],
+          ],
+          [
+            [3, 3, 3],
+            [3, 3, 3],
+            [4, 4, 4],
+            [4, 4, 4],
+          ],
+          [
+            [3, 3, 3],
+            [3, 3, 3],
+            [4, 4, 4],
+            [4, 4, 4],
+          ],
+        ])
+        .expandDims(0)
+        .dataSync(),
+    );
   });
 });
 
