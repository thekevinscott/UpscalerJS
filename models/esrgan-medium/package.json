{
  "name": "@upscalerjs/esrgan-medium",
  "version": "1.0.0-beta.7",
  "description": "ESRGAN Medium Model for Upscaler.js",
  "exports": {
    "./2x": {
      "require": "./dist/cjs/2x.js",
      "import": "./dist/esm/2x.js"
    },
    "./3x": {
      "require": "./dist/cjs/3x.js",
      "import": "./dist/esm/3x.js"
    },
    "./4x": {
      "require": "./dist/cjs/4x.js",
      "import": "./dist/esm/4x.js"
    },
    "./8x": {
      "require": "./dist/cjs/8x.js",
      "import": "./dist/esm/8x.js"
    },
    ".": {
      "require": "./dist/cjs/index.js",
      "import": "./dist/esm/index.js"
    }
  },
  "scripts": {
    "scaffold:dependencies": "ts-node ../../scripts/package-scripts/scaffold-dependencies.ts --src models/esrgan-medium --config models/scaffolder.ts",
    "lint:fix": "pnpm lint --fix",
    "lint": "pnpm scaffold:dependencies && eslint -c ../.eslintrc.js src --ext .ts",
    "prepublishOnly": "pnpm lint && pnpm build && pnpm validate:build",
    "validate:build": "ts-node ../../scripts/package-scripts/validate-build.ts models/esrgan-medium",
    "build": "ts-node ../../scripts/package-scripts/build-model.ts esrgan-medium -o cjs -o esm -o umd",
<<<<<<< HEAD
    "build:esm": "ts-node ../../scripts/package-scripts/build-model.ts esrgan-medium -o esm",
    "build:cjs": "ts-node ../../scripts/package-scripts/build-model.ts esrgan-medium -o cjs",
=======
    "build:cjs": "ts-node ../../scripts/package-scripts/build-model.ts esrgan-medium -o cjs",
    "build:esm": "ts-node ../../scripts/package-scripts/build-model.ts esrgan-medium -o esm",
>>>>>>> b839fbf2
    "build:umd": "ts-node ../../scripts/package-scripts/build-model.ts esrgan-medium -o umd",
    "clean": "ts-node ../../scripts/package-scripts/clean-model.ts esrgan-medium"
  },
  "keywords": [
    "image super resolution",
    "image upscaling",
    "image enhancement",
    "tensorflow.js",
    "pretrained models",
    "esrgan"
  ],
  "files": [
    "assets/**/*",
    "license",
    "src/**/*",
    "models/**/*",
    "dist/**/*"
  ],
  "peerDependencies": {
    "@tensorflow/tfjs": "^4.1.0"
  },
  "dependencies": {
    "@upscalerjs/core": "workspace:*"
  },
  "devDependencies": {
    "@tensorflow/tfjs-core": "^4.1.0",
    "@tensorflow/tfjs-layers": "^4.1.0",
    "@tensorflow/tfjs": "^4.1.0",
    "@tensorflow/tfjs-node": "^4.1.0",
    "@tensorflow/tfjs-node-gpu": "^4.1.0",
    "seedrandom": "3.0.5"
  },
  "author": "Kevin Scott",
  "license": "MIT"
}<|MERGE_RESOLUTION|>--- conflicted
+++ resolved
@@ -31,13 +31,8 @@
     "prepublishOnly": "pnpm lint && pnpm build && pnpm validate:build",
     "validate:build": "ts-node ../../scripts/package-scripts/validate-build.ts models/esrgan-medium",
     "build": "ts-node ../../scripts/package-scripts/build-model.ts esrgan-medium -o cjs -o esm -o umd",
-<<<<<<< HEAD
-    "build:esm": "ts-node ../../scripts/package-scripts/build-model.ts esrgan-medium -o esm",
-    "build:cjs": "ts-node ../../scripts/package-scripts/build-model.ts esrgan-medium -o cjs",
-=======
     "build:cjs": "ts-node ../../scripts/package-scripts/build-model.ts esrgan-medium -o cjs",
     "build:esm": "ts-node ../../scripts/package-scripts/build-model.ts esrgan-medium -o esm",
->>>>>>> b839fbf2
     "build:umd": "ts-node ../../scripts/package-scripts/build-model.ts esrgan-medium -o umd",
     "clean": "ts-node ../../scripts/package-scripts/clean-model.ts esrgan-medium"
   },
