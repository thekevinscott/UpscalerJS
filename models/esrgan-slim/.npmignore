--- conflicted
+++ resolved
@@ -3,8 +3,5 @@
 yarn-error.log
 node_modules
 test
-<<<<<<< HEAD
-DOC.mdx
-=======
->>>>>>> ec0aa531
-demo+demo
+DOC.mdx