{
  "name": "@upscalerjs/esrgan-slim",
  "version": "1.0.0-beta.7",
  "description": "ESRGAN Slim Model for Upscaler.js",
  "exports": {
    "./2x": {
      "require": "./dist/cjs/models/esrgan-slim/src/2x.js",
      "import": "./dist/esm/models/esrgan-slim/src/2x.js"
    },
    "./3x": {
      "require": "./dist/cjs/models/esrgan-slim/src/3x.js",
      "import": "./dist/esm/models/esrgan-slim/src/3x.js"
    },
    "./4x": {
      "require": "./dist/cjs/models/esrgan-slim/src/4x.js",
      "import": "./dist/esm/models/esrgan-slim/src/4x.js"
    },
    "./8x": {
      "require": "./dist/cjs/models/esrgan-slim/src/8x.js",
      "import": "./dist/esm/models/esrgan-slim/src/8x.js"
    },
    ".": {
      "require": "./dist/cjs/models/esrgan-slim/src/index.js",
      "import": "./dist/esm/models/esrgan-slim/src/index.js"
    }
  },
  "scripts": {
    "scaffold:dependencies": "ts-node ../../scripts/package-scripts/scaffold-dependencies.ts --src models/esrgan-slim --config models/scaffolder.ts",
    "lint:fix": "pnpm lint --fix",
    "lint": "pnpm scaffold:dependencies && eslint -c ../.eslintrc.js src --ext .ts",
    "prepublishOnly": "pnpm lint && pnpm build && pnpm validate:build",
    "validate:build": "ts-node ../../scripts/package-scripts/validate-build.ts models/esrgan-slim",
    "build": "ts-node ../../scripts/package-scripts/build-model.ts esrgan-slim -o cjs -o esm -o umd",
<<<<<<< HEAD
    "build:esm": "ts-node ../../scripts/package-scripts/build-model.ts esrgan-slim -o esm",
    "build:cjs": "ts-node ../../scripts/package-scripts/build-model.ts esrgan-slim -o cjs",
=======
    "build:cjs": "ts-node ../../scripts/package-scripts/build-model.ts esrgan-slim -o cjs",
    "build:esm": "ts-node ../../scripts/package-scripts/build-model.ts esrgan-slim -o esm",
>>>>>>> b839fbf2
    "build:umd": "ts-node ../../scripts/package-scripts/build-model.ts esrgan-slim -o umd",
    "clean": "ts-node ../../scripts/package-scripts/clean-model.ts esrgan-slim"
  },
  "keywords": [
    "image super resolution",
    "image upscaling",
    "image enhancement",
    "tensorflow.js",
    "pretrained models",
    "esrgan"
  ],
  "files": [
    "assets/**/*",
    "license",
    "src/**/*",
    "models/**/*",
    "dist/**/*"
  ],
  "peerDependencies": {
    "@tensorflow/tfjs": "^4.1.0"
  },
  "dependencies": {
    "@upscalerjs/core": "workspace:*"
  },
  "devDependencies": {
    "@upscalerjs/shared": "workspace:*",
    "@tensorflow/tfjs-core": "^4.1.0",
    "@tensorflow/tfjs-layers": "^4.1.0",
    "@tensorflow/tfjs": "^4.1.0",
    "@tensorflow/tfjs-node": "^4.1.0",
    "@tensorflow/tfjs-node-gpu": "^4.1.0",
    "seedrandom": "3.0.5"
  },
  "author": "Kevin Scott",
  "license": "MIT"
}<|MERGE_RESOLUTION|>--- conflicted
+++ resolved
@@ -31,13 +31,8 @@
     "prepublishOnly": "pnpm lint && pnpm build && pnpm validate:build",
     "validate:build": "ts-node ../../scripts/package-scripts/validate-build.ts models/esrgan-slim",
     "build": "ts-node ../../scripts/package-scripts/build-model.ts esrgan-slim -o cjs -o esm -o umd",
-<<<<<<< HEAD
-    "build:esm": "ts-node ../../scripts/package-scripts/build-model.ts esrgan-slim -o esm",
-    "build:cjs": "ts-node ../../scripts/package-scripts/build-model.ts esrgan-slim -o cjs",
-=======
     "build:cjs": "ts-node ../../scripts/package-scripts/build-model.ts esrgan-slim -o cjs",
     "build:esm": "ts-node ../../scripts/package-scripts/build-model.ts esrgan-slim -o esm",
->>>>>>> b839fbf2
     "build:umd": "ts-node ../../scripts/package-scripts/build-model.ts esrgan-slim -o umd",
     "clean": "ts-node ../../scripts/package-scripts/clean-model.ts esrgan-slim"
   },
