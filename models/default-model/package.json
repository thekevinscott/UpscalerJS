--- conflicted
+++ resolved
@@ -15,13 +15,8 @@
     "prepublishOnly": "pnpm lint && pnpm build && pnpm validate:build",
     "validate:build": "ts-node ../../scripts/package-scripts/validate-build.ts models/default-model",
     "build": "ts-node ../../scripts/package-scripts/build-model.ts default-model -o cjs -o esm -o umd",
-<<<<<<< HEAD
-    "build:esm": "ts-node ../../scripts/package-scripts/build-model.ts default-model -o esm",
-    "build:cjs": "ts-node ../../scripts/package-scripts/build-model.ts default-model -o cjs",
-=======
     "build:cjs": "ts-node ../../scripts/package-scripts/build-model.ts default-model -o cjs",
     "build:esm": "ts-node ../../scripts/package-scripts/build-model.ts default-model -o esm",
->>>>>>> b839fbf2
     "build:umd": "ts-node ../../scripts/package-scripts/build-model.ts default-model -o umd",
     "clean": "ts-node ../../scripts/package-scripts/clean-model.ts default-model"
   },
