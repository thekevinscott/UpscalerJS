<<<<<<< HEAD
=======
import { ModelDefinition, } from '@upscalerjs/core';
>>>>>>> e4910ae9
import getModelDefinition from '../utils/getModelDefinition';

const SCALE = 4;

<<<<<<< HEAD
export default getModelDefinition(SCALE, `div2k/${SCALE}x`, {
  outputRange: [0, 255,],
});
=======
const modelDefinition: ModelDefinition = getModelDefinition(SCALE, `div2k/${SCALE}x`);

export default modelDefinition;
>>>>>>> e4910ae9
<|MERGE_RESOLUTION|>--- conflicted
+++ resolved
@@ -1,17 +1,8 @@
-<<<<<<< HEAD
-=======
 import { ModelDefinition, } from '@upscalerjs/core';
->>>>>>> e4910ae9
 import getModelDefinition from '../utils/getModelDefinition';
 
 const SCALE = 4;
 
-<<<<<<< HEAD
-export default getModelDefinition(SCALE, `div2k/${SCALE}x`, {
-  outputRange: [0, 255,],
-});
-=======
 const modelDefinition: ModelDefinition = getModelDefinition(SCALE, `div2k/${SCALE}x`);
 
-export default modelDefinition;
->>>>>>> e4910ae9
+export default modelDefinition;