import { ModelDefinition, } from '@upscalerjs/core';
import { NAME, VERSION, } from '../constants.generated';

<<<<<<< HEAD
const getModelDefinition = (scale: 2 | 3 | 4, modelPath: string, extra: Partial<ModelDefinition> = {}): ModelDefinition => ({
=======
const getModelDefinition = (scale: 2 | 3 | 4, modelPath: string): ModelDefinition => ({
>>>>>>> e4910ae9
  scale,
  path: `models/${modelPath}/model.json`,
  packageInformation: {
    name: NAME,
    version: VERSION,
  },
  meta: {
    dataset: 'div2k',
  },
<<<<<<< HEAD
  ...extra,
=======
>>>>>>> e4910ae9
});

export default getModelDefinition;
<|MERGE_RESOLUTION|>--- conflicted
+++ resolved
@@ -1,11 +1,7 @@
 import { ModelDefinition, } from '@upscalerjs/core';
 import { NAME, VERSION, } from '../constants.generated';
 
-<<<<<<< HEAD
-const getModelDefinition = (scale: 2 | 3 | 4, modelPath: string, extra: Partial<ModelDefinition> = {}): ModelDefinition => ({
-=======
 const getModelDefinition = (scale: 2 | 3 | 4, modelPath: string): ModelDefinition => ({
->>>>>>> e4910ae9
   scale,
   path: `models/${modelPath}/model.json`,
   packageInformation: {
@@ -15,10 +11,6 @@
   meta: {
     dataset: 'div2k',
   },
-<<<<<<< HEAD
-  ...extra,
-=======
->>>>>>> e4910ae9
 });
 
 export default getModelDefinition;
