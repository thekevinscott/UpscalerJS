name: Setup PNPM
description: "Sets up PNPM"

inputs:
  node-version:
    description: 'Node Version'
    required: true

runs:
  using: "composite"
  steps:
    - uses: pnpm/action-setup@v2
      with:
        version: 8

    - name: Use Node.js ${{ inputs.node-version }}
      uses: actions/setup-node@v3
      with:
        node-version: ${{ inputs.node-version }}
        # cache: 'pnpm'

    - name: Install dependencies
      shell: bash
      run: pnpm install --ignore-scripts

    - name: postinstall
      shell: bash
      run: pnpm postinstall

    - name: Install Puppeteer explicitly
      shell: bash
      run: node node_modules/puppeteer/install.js

<<<<<<< HEAD
    - name: Re-install tfjs-node
=======
    - name: Re-install @tensorflow/tfjs-node
>>>>>>> 211c614b
      shell: bash
      run: cd node_modules/@tensorflow/tfjs-node && pnpm run install<|MERGE_RESOLUTION|>--- conflicted
+++ resolved
@@ -31,10 +31,6 @@
       shell: bash
       run: node node_modules/puppeteer/install.js
 
-<<<<<<< HEAD
-    - name: Re-install tfjs-node
-=======
     - name: Re-install @tensorflow/tfjs-node
->>>>>>> 211c614b
       shell: bash
       run: cd node_modules/@tensorflow/tfjs-node && pnpm run install