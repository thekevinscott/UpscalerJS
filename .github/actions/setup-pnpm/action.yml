--- conflicted
+++ resolved
@@ -17,7 +17,7 @@
       uses: actions/setup-node@v3
       with:
         node-version: ${{ inputs.node-version }}
-        # cache: 'pnpm'
+        cache: 'pnpm'
 
     - name: Install dependencies
       shell: bash
@@ -27,10 +27,6 @@
       shell: bash
       run: node node_modules/puppeteer/install.js
 
-<<<<<<< HEAD
-    - name: Re-install tfjs-node
-=======
-    - name: Re-install tfjs/node
->>>>>>> b68dfaf7
+    - name: Re-install @tensorflow/tfjs-node
       shell: bash
       run: cd node_modules/@tensorflow/tfjs-node && pnpm run install