--- conflicted
+++ resolved
@@ -134,48 +134,6 @@
         with:
           verbose: true
 
-<<<<<<< HEAD
-
-  integration:
-    name: 'Integration'
-=======
-  integration-browserstack:
-    name: 'Integration / Browserstack'
->>>>>>> bc28115c
-    runs-on: ubuntu-latest
-    strategy:
-      fail-fast: false
-      matrix:
-        test: [clientside, serverside, memory-leaks, models, browserstack]
-    steps:
-      - name: 'BrowserStack Env Setup'  # Invokes the setup-env action
-        uses: browserstack/github-actions/setup-env@master
-        with:
-          username: ${{ secrets.BROWSERSTACK_USERNAME }}
-          access-key: ${{ secrets.BROWSERSTACK_ACCESS_KEY }}
-      
-      - name: 'Checkout repository'
-        uses: actions/checkout@v2
-        with:
-          lfs: 'true'
-
-      - name: 'Setup PNPM with Node 16'
-        uses: ./.github/actions/setup-pnpm
-        with:
-          node-version: 16
-
-<<<<<<< HEAD
-      # - name: Setup tmate session
-      #   uses: mxschmitt/action-tmate@v3
-      #   with:
-      #     detached: true
-
-
-      - name: 'Integration Tests'
-        run: pnpm test:integration:browserstack
-        env:
-          NODE_OPTIONS: --max_old_space_size=8192
-
   integration-clientside:
     name: 'Integration / Clientside'
     runs-on: ubuntu-latest
