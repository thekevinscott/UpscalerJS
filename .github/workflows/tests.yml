--- conflicted
+++ resolved
@@ -215,14 +215,10 @@
         with:
           node-version: 16
 
-<<<<<<< HEAD
-=======
-      # - name: Setup tmate session
-      #   uses: mxschmitt/action-tmate@v3
-      #   with:
-      #     detached: true
-
->>>>>>> b36449fa
+      # - name: Setup tmate session
+      #   uses: mxschmitt/action-tmate@v3
+      #   with:
+      #     detached: true
       - name: 'Integration Tests'
         run: pnpm test:integration:serverside
 
@@ -289,11 +285,7 @@
           node-version: 16
 
       - name: 'Memory Leak Tests'
-<<<<<<< HEAD
         run: pnpm test:integration:memory-leaks 
-=======
-        run: pnpm test:integration:memory-leaks
->>>>>>> b36449fa
 
   build-docs:
     name: 'Build Documentation'
