name: 'Tests'
on: [push]

jobs:
  unit:
    name: 'Tests: Unit'
    runs-on: ubuntu-latest
    steps:
      - name: 'Checkout repository'
        uses: actions/checkout@v2

      - uses: actions/cache@v2
        with:
          path: '**/node_modules'
          key: ${{ runner.os }}-modules-${{ hashFiles('**/yarn.lock') }}

      - name: 'Installing'
        run: yarn

      - name: 'Unit Tests'
        run: yarn test:unit

      - name: 'Codecov'
        uses: codecov/codecov-action@v1
        with:
          directory: ./packages/upscalerjs/coverage
          verbose: true

  integration-browser:
    name: 'Tests: Integration / Browser'
    runs-on: ubuntu-latest
    steps:
      - name: 'BrowserStack Env Setup'  # Invokes the setup-env action
        uses: browserstack/github-actions/setup-env@master
        with:
          username: ${{ secrets.BROWSERSTACK_USERNAME }}
          access-key: ${{ secrets.BROWSERSTACK_ACCESS_KEY }}

      - name: 'Checkout repository'
        uses: actions/checkout@v2

      - uses: actions/cache@v2
        with:
          path: '**/node_modules'
          key: ${{ runner.os }}-modules-${{ hashFiles('**/yarn.lock') }}

      - name: 'Installing'
        env:
          NODE_OPTIONS: --max_old_space_size=8192
        run: yarn

<<<<<<< HEAD
      - name: 'Integration Tests'
        run: yarn test:integration:browser --ci


  integration-node:
    name: 'Tests: Integration / Node'
    runs-on: ubuntu-latest
    steps:
      - name: 'Checkout repository'
        uses: actions/checkout@v2

      - uses: actions/cache@v2
        with:
          path: '**/node_modules'
          key: ${{ runner.os }}-modules-${{ hashFiles('**/yarn.lock') }}

      - name: 'Installing'
        env:
          NODE_OPTIONS: --max_old_space_size=8192
        run: yarn

      - name: 'Installing Node-specific deps'
        env:
          NODE_OPTIONS: --max_old_space_size=8192
        run: cd test/lib/node && yarn

      - name: 'Integration Tests'
        run: yarn test:integration:node --ci
=======
      - name: 'Integration Tests'
        run: yarn test:integration:browser --ci
        env:
          NODE_OPTIONS: --max_old_space_size=8192
>>>>>>> 5f1d4289
<|MERGE_RESOLUTION|>--- conflicted
+++ resolved
@@ -49,9 +49,10 @@
           NODE_OPTIONS: --max_old_space_size=8192
         run: yarn
 
-<<<<<<< HEAD
       - name: 'Integration Tests'
         run: yarn test:integration:browser --ci
+        env:
+          NODE_OPTIONS: --max_old_space_size=8192
 
 
   integration-node:
@@ -77,10 +78,4 @@
         run: cd test/lib/node && yarn
 
       - name: 'Integration Tests'
-        run: yarn test:integration:node --ci
-=======
-      - name: 'Integration Tests'
-        run: yarn test:integration:browser --ci
-        env:
-          NODE_OPTIONS: --max_old_space_size=8192
->>>>>>> 5f1d4289
+        run: yarn test:integration:node --ci