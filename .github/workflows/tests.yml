--- conflicted
+++ resolved
@@ -18,7 +18,6 @@
 
       - name: Use Node.js ${{ matrix.node-version }}
         uses: actions/setup-node@v2
-<<<<<<< HEAD
         with:
           node-version: ${{ matrix.node-version }}
           cache: 'pnpm'
@@ -28,16 +27,6 @@
 
       - name: 'Lint'
         run: 'pnpm lint'
-=======
-        with:
-          node-version: ${{ matrix.node-version }}
-          cache: 'pnpm'
-
-      - name: 'Install dependencies'
-        run: pnpm liteinstall
-
-      - name: 'Lint'
-        run: 'pnpm lint'
 
   build:
     name: 'Build'
@@ -67,7 +56,6 @@
 
       - name: 'Validate'
         run: 'pnpm --filter "*" validate:build'
->>>>>>> 277d5197
 
   unit-browser:
     name: 'Unit / Browser'
