--- conflicted
+++ resolved
@@ -170,31 +170,9 @@
       - name: Download artifacts
         uses: actions/download-artifact@v2
 
-<<<<<<< HEAD
       - name: 'Codecov'
         uses: codecov/codecov-action@v3
         with:
-=======
-      - name: ls
-        run: ls
-
-      - name: ls artifacts-test-unit-node
-        run: ls artifacts-test-unit-node
-
-      - name: ls artifacts-test-unit-browser-playwright
-        run: ls artifacts-test-unit-browser-playwright
-
-      - name: ls artifacts-test-unit-browser-jest
-        run: ls artifacts-test-unit-browser-jest
-
-      - name: 'Codecov'
-        uses: codecov/codecov-action@v3
-        with:
-          # files: |
-          #   artifacts-test-unit-node/coverage-final.json,
-          #   artifacts-test-unit-browser/coverage/coverage-final.json,
-          #   artifacts-test-unit-browser/.nyc_output/coverage-pw.json
->>>>>>> 0ec1ebab
           verbose: true
 
   integration-browser-browserstack:
