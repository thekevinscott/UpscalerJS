--- conflicted
+++ resolved
@@ -86,8 +86,6 @@
         env:
           NODE_OPTIONS: --max_old_space_size=8192
 
-
-
   integration-node-local-16:
     name: 'Tests: Integration / Node / Local / v16'
     runs-on: ubuntu-latest
@@ -115,151 +113,4 @@
         run: cd test/lib/node && yarn
 
       - name: 'Integration Tests'
-<<<<<<< HEAD
-        run: yarn test:integration:node --ci
-
-jobs:
-  unit:
-    name: 'Tests: Unit'
-    runs-on: ubuntu-latest
-    steps:
-      - name: 'Checkout repository'
-        uses: actions/checkout@v2
-
-      - uses: actions/setup-node@v2
-        with:
-          node-version: '14'
-
-      - uses: actions/cache@v2
-        with:
-          path: '**/node_modules'
-          key: ${{ runner.os }}-modules-${{ hashFiles('**/yarn.lock') }}
-
-      - name: 'Installing'
-        run: yarn
-
-      - name: 'Unit Tests'
-        run: yarn test:unit
-
-      - name: 'Codecov'
-        uses: codecov/codecov-action@v1
-        with:
-          directory: ./packages/upscalerjs/coverage
-          verbose: true
-
-  integration-browser-browserstack:
-    name: 'Tests: Integration / Browser / Browserstack'
-    runs-on: ubuntu-latest
-    steps:
-      - name: 'BrowserStack Env Setup'  # Invokes the setup-env action
-        uses: browserstack/github-actions/setup-env@master
-        with:
-          username: ${{ secrets.BROWSERSTACK_USERNAME }}
-          access-key: ${{ secrets.BROWSERSTACK_ACCESS_KEY }}
-
-      - name: 'Checkout repository'
-        uses: actions/checkout@v2
-
-      - uses: actions/cache@v2
-        with:
-          path: '**/node_modules'
-          key: ${{ runner.os }}-modules-${{ hashFiles('**/yarn.lock') }}
-
-      - name: 'Installing'
-        env:
-          NODE_OPTIONS: --max_old_space_size=8192
-        run: yarn
-
-      - name: 'Integration Tests'
-        run: yarn test:integration:browserstack --ci
-        env:
-          NODE_OPTIONS: --max_old_space_size=8192
-
-  integration-browser-local:
-    name: 'Tests: Integration / Browser / Local'
-    runs-on: ubuntu-latest
-    steps:
-      - name: 'BrowserStack Env Setup'  # Invokes the setup-env action
-        uses: browserstack/github-actions/setup-env@master
-        with:
-          username: ${{ secrets.BROWSERSTACK_USERNAME }}
-          access-key: ${{ secrets.BROWSERSTACK_ACCESS_KEY }}
-
-      - name: 'Checkout repository'
-        uses: actions/checkout@v2
-
-      - uses: actions/cache@v2
-        with:
-          path: '**/node_modules'
-          key: ${{ runner.os }}-modules-${{ hashFiles('**/yarn.lock') }}
-
-      - name: 'Installing'
-        env:
-          NODE_OPTIONS: --max_old_space_size=8192
-        run: yarn
-
-      - name: 'Integration Tests'
-        run: yarn test:integration:browser --ci
-        env:
-          NODE_OPTIONS: --max_old_space_size=8192
-
-
-  integration-node-local-14:
-    name: 'Tests: Integration / Node / Local / v14'
-    runs-on: ubuntu-latest
-    steps:
-      - name: 'Checkout repository'
-        uses: actions/checkout@v2
-
-      - uses: actions/setup-node@v2
-        with:
-          node-version: '14'
-
-      - uses: actions/cache@v2
-        with:
-          path: '**/node_modules'
-          key: ${{ runner.os }}-modules-${{ hashFiles('**/yarn.lock') }}
-
-      - name: 'Installing'
-        env:
-          NODE_OPTIONS: --max_old_space_size=8192
-        run: yarn
-
-      - name: 'Installing Node-specific deps'
-        env:
-          NODE_OPTIONS: --max_old_space_size=8192
-        run: cd test/lib/node && yarn
-
-      - name: 'Integration Tests'
-        run: yarn test:integration:node --ci
-
-  integration-node-local-16:
-    name: 'Tests: Integration / Node / Local / v16'
-    runs-on: ubuntu-latest
-    steps:
-      - name: 'Checkout repository'
-        uses: actions/checkout@v2
-
-      - uses: actions/setup-node@v2
-        with:
-          node-version: '16'
-
-      - uses: actions/cache@v2
-        with:
-          path: '**/node_modules'
-          key: ${{ runner.os }}-modules-${{ hashFiles('**/yarn.lock') }}
-
-      - name: 'Installing'
-        env:
-          NODE_OPTIONS: --max_old_space_size=8192
-        run: yarn
-
-      - name: 'Installing Node-specific deps'
-        env:
-          NODE_OPTIONS: --max_old_space_size=8192
-        run: cd test/lib/node && yarn
-
-      - name: 'Integration Tests'
-=======
->>>>>>> a53c271d
         run: yarn test:integration:node --ci