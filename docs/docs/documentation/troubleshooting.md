--- conflicted
+++ resolved
@@ -243,7 +243,6 @@
 
 To get rid of this warning, update your `patchSize` and `padding` arguments to result in a multiple of the `divisibilityFactor`.
 
-<<<<<<< HEAD
 ## Missing path and internals
 
 This error indicates model configuration is missing a path to a valid JSON file.
@@ -260,12 +259,11 @@
   },
 });
 ```
-=======
+
 ## Deprecated Model Definition Function
 
 Passing a function for a model configuration is deprecated and will be removed in a future version of UpscalerJS.
 
 Model configuration functions were used primarily for registering custom layers and operations. This behavior can be achieved by leveraging the `setup` function, which is called upon model instantiation.  [See the guide on custom model configurations for more information](/documentation/guides/browser/usage/custom-model-configurations).
 
-To resolve this warning, rewrite your custom model configuration function to be a plain object, and move your instantiation logic into the `setup` function.
->>>>>>> 5ecca671
+To resolve this warning, rewrite your custom model configuration function to be a plain object, and move your instantiation logic into the `setup` function.