--- conflicted
+++ resolved
@@ -28,11 +28,7 @@
 const post = (payload: {
   type: SenderWorkerState;
   data: Record<string, string | number | SliceData | Float32Array | Uint8Array | Uint16Array | Int32Array | number[]>;
-<<<<<<< HEAD
-}) => window.postMessage(payload);
-=======
-}) => postMessage(payload, '*');
->>>>>>> 779fb83d
+}) => postMessage(payload);
 
 onmessage = async ({ data: { type, data } }) => {
   if (type === ReceiverWorkerState.INSTANTIATE) {
