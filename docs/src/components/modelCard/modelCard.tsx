--- conflicted
+++ resolved
@@ -34,16 +34,10 @@
          <h1>{packageName}</h1>
          <Description description={description} />
       </div>
-<<<<<<< HEAD
       <div className={styles.footer}>
-        <Badges packageName={packageName} truncated={true} />
+        <Badges packageName={packageName} truncated />
         <div className={styles.buttonContainer}>
-=======
-      <div id={styles.footer}>
-        <Badges packageName={packageName} truncated />
-        <div id={styles.buttonContainer}>
->>>>>>> a1fc8003
-        <button>View</button>
+          <button>View</button>
         </div>
       </div>
     </Link>
