* {
  box-sizing: border-box;
}

/* You can override the default Infima variables here. */
:root {
  --ifm-color-primary: #2857a4;
  --ifm-color-primary-dark: #244e94;
  --ifm-color-primary-darker: #224a8b;
  --ifm-color-primary-darkest: #1c3d73;
  --ifm-color-primary-light: #2c60b4;
  --ifm-color-primary-lighter: #2e64bd;
  --ifm-color-primary-lightest: #3a73cf;
  --ifm-code-font-size: 95%;
  --docusaurus-highlighted-code-line-bg: rgba(0, 0, 0, 0.1);

  --off-background-color: white;
  --header-color: #303C50;
}

/* For readability concerns, you should choose a lighter palette in dark mode. */
[data-theme='dark'] {
  --ifm-color-primary: #7fa5f0;
  --ifm-color-primary-dark: #5e8eec;
  --ifm-color-primary-darker: #4e82ea;
  --ifm-color-primary-darkest: #4e82ea;
  --ifm-color-primary-light: #a0bcf4;
  --ifm-color-primary-lighter: #b0c8f6;
  --ifm-color-primary-lightest: #e2eafc;
  --docusaurus-highlighted-code-line-bg: rgba(0, 0, 0, 0.3);

  --off-background-color: rgb(21, 37, 57);
  --header-color: hsl(220, 79%, 89%);
}

html[data-theme='dark'] {
  --ifm-background-color: #283339;
  --ifm-background-surface-color: #011627;
}

html {
  article {
    font-size: 120%;
  }
}

.main-wrapper {
  display: flex;
}

<<<<<<< HEAD
.gray {
  opacity: 0.6;
=======
.footer__copyright {
  opacity: 0.4;
  a {
    color: inherit;
    text-decoration: underline;
  }
}

h1, h2, h3, h4, h5, h6 {
  color: var(--header-color);
>>>>>>> 903841d8
}<|MERGE_RESOLUTION|>--- conflicted
+++ resolved
@@ -48,10 +48,10 @@
   display: flex;
 }
 
-<<<<<<< HEAD
 .gray {
   opacity: 0.6;
-=======
+}
+
 .footer__copyright {
   opacity: 0.4;
   a {
@@ -62,5 +62,4 @@
 
 h1, h2, h3, h4, h5, h6 {
   color: var(--header-color);
->>>>>>> 903841d8
 }