--- conflicted
+++ resolved
@@ -12,11 +12,7 @@
     "react-dropzone": "^11.7.1",
     "react-scripts": "5.0.0",
     "seedrandom": "^3.0.5",
-<<<<<<< HEAD
     "typescript": "^5.1.6",
-=======
-    "typescript": "^4.9.5",
->>>>>>> 361528c7
     "upscaler": "1.0.0-beta.14"
   },
   "scripts": {
