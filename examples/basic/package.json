--- conflicted
+++ resolved
@@ -15,11 +15,7 @@
   "dependencies": {
     "seedrandom": "^3.0.5",
     "@tensorflow/tfjs": "^3.18.0",
-<<<<<<< HEAD
-    "upscaler": "1.0.0-beta.3"
-=======
     "upscaler": "1.0.0-beta.5"
->>>>>>> 277d5197
   },
   "engines": {
     "npm": ">8.0.0"
