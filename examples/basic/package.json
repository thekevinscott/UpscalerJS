{
  "name": "basic",
<<<<<<< HEAD
  "version": "0.4.3",
=======
  "version": "0.4.2",
>>>>>>> d1490fab
  "description": "Demonstration of basic usage of UpscalerJS",
  "main": "index.js",
  "scripts": {
    "watch": "cross-env NODE_ENV=development parcel index.html --no-hmr --open",
    "build": "cross-env NODE_ENV=production parcel build index.html --no-minify --public-url ./"
  },
  "author": "Kevin Scott",
  "license": "MIT",
  "devDependencies": {
    "cross-env": "^7.0.2",
    "parcel": "^1.12.4"
  },
  "dependencies": {
    "@tensorflow/tfjs": "^2.0.1",
<<<<<<< HEAD
    "upscaler": "0.4.3"
=======
    "upscaler": "0.4.2"
>>>>>>> d1490fab
  },
  "browserslist": {
    "production": [
      ">0.2%",
      "not dead",
      "not op_mini all"
    ],
    "development": [
      "last 1 chrome version",
      "last 1 firefox version",
      "last 1 safari version"
    ]
  }
}<|MERGE_RESOLUTION|>--- conflicted
+++ resolved
@@ -1,10 +1,6 @@
 {
   "name": "basic",
-<<<<<<< HEAD
-  "version": "0.4.3",
-=======
   "version": "0.4.2",
->>>>>>> d1490fab
   "description": "Demonstration of basic usage of UpscalerJS",
   "main": "index.js",
   "scripts": {
@@ -19,11 +15,7 @@
   },
   "dependencies": {
     "@tensorflow/tfjs": "^2.0.1",
-<<<<<<< HEAD
-    "upscaler": "0.4.3"
-=======
     "upscaler": "0.4.2"
->>>>>>> d1490fab
   },
   "browserslist": {
     "production": [
