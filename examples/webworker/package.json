--- conflicted
+++ resolved
@@ -1,10 +1,6 @@
 {
   "name": "webworker",
-<<<<<<< HEAD
-  "version": "0.4.3",
-=======
   "version": "0.4.2",
->>>>>>> d1490fab
   "description": "Demonstration of webworker integration with UpscalerJS",
   "main": "index.js",
   "scripts": {
@@ -32,10 +28,6 @@
   "dependencies": {
     "@tensorflow/tfjs": "^2.0.1",
     "tensor-as-base64": "^0.1.1",
-<<<<<<< HEAD
-    "upscaler": "0.4.3"
-=======
     "upscaler": "0.4.2"
->>>>>>> d1490fab
   }
 }