{
  "name": "patch-sizes",
  "description": "Demonstration of patch sizes of UpscalerJS",
  "main": "index.js",
  "private": true,
  "dependencies": {
    "react": "^16.13.1",
    "react-dom": "^16.13.1",
    "react-input-range": "^1.3.0",
    "react-scripts": "3.4.1",
    "tensor-as-base64": "^0.1.1",
<<<<<<< HEAD
    "upscaler": "0.4.3"
=======
    "upscaler": "0.4.2"
>>>>>>> d1490fab
  },
  "scripts": {
    "start": "PORT=1234 react-scripts start",
    "build": "react-scripts build",
    "test": "react-scripts test",
    "eject": "react-scripts eject"
  },
  "eslintConfig": {
    "extends": "react-app"
  },
  "browserslist": {
    "production": [
      ">0.2%",
      "not dead",
      "not op_mini all"
    ],
    "development": [
      "last 1 chrome version",
      "last 1 firefox version",
      "last 1 safari version"
    ]
  },
<<<<<<< HEAD
  "version": "0.4.3"
=======
  "version": "0.4.2"
>>>>>>> d1490fab
}<|MERGE_RESOLUTION|>--- conflicted
+++ resolved
@@ -9,11 +9,7 @@
     "react-input-range": "^1.3.0",
     "react-scripts": "3.4.1",
     "tensor-as-base64": "^0.1.1",
-<<<<<<< HEAD
-    "upscaler": "0.4.3"
-=======
     "upscaler": "0.4.2"
->>>>>>> d1490fab
   },
   "scripts": {
     "start": "PORT=1234 react-scripts start",
@@ -36,9 +32,5 @@
       "last 1 safari version"
     ]
   },
-<<<<<<< HEAD
-  "version": "0.4.3"
-=======
   "version": "0.4.2"
->>>>>>> d1490fab
 }