--- conflicted
+++ resolved
@@ -10,10 +10,6 @@
   model: {
     path: tf.io.fileSystem(path.resolve(__dirname, '../node_modules/@upscalerjs/models/models/div2k/005-2x/model.json')),
     scale: 2,
-<<<<<<< HEAD
-
-=======
->>>>>>> 09b30b67
   },
 });
 
