--- conflicted
+++ resolved
@@ -12,11 +12,7 @@
   "dependencies": {
     "@tensorflow/tfjs": "^4.2.0",
     "@tensorflow/tfjs-node": "^4.2.0",
-<<<<<<< HEAD
-    "@upscalerjs/esrgan-thick": "1.0.0-beta.8",
-=======
-    "@upscalerjs/esrgan-thick": "1.0.0-beta.10",
->>>>>>> 47bf4183
+    "@upscalerjs/esrgan-thick": "1.0.0-beta.11",
     "express": "4.18.2",
     "seedrandom": "3.0.5",
     "upscaler": "1.0.0-beta.14"
