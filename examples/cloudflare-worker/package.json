--- conflicted
+++ resolved
@@ -6,13 +6,8 @@
     "@types/node": "^17.0.45",
     "npx": "^10.2.2",
     "seedrandom": "3.0.5",
-<<<<<<< HEAD
     "typescript": "^5.1.6",
-    "vite": "^4.0.4"
-=======
-    "typescript": "^4.9.5",
     "vite": "^4.4.3"
->>>>>>> 361528c7
   },
   "private": true,
   "scripts": {
