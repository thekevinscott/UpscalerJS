--- conflicted
+++ resolved
@@ -5,17 +5,10 @@
   "private": true,
   "dependencies": {
     "@tensorflow/tfjs": "^3.13.0",
-<<<<<<< HEAD
     "react": "^17.0.2",
     "react-dom": "^17.0.2",
     "react-scripts": "5.0.0",
-    "upscaler": "0.11.0"
-=======
-    "react": "^16.13.1",
-    "react-dom": "^16.13.1",
-    "react-scripts": "^4.0.2",
     "upscaler": "0.12.0"
->>>>>>> 44282fb4
   },
   "scripts": {
     "start": "react-scripts start"
