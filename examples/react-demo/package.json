--- conflicted
+++ resolved
@@ -13,11 +13,7 @@
     "react-scripts": "5.0.0",
     "seedrandom": "~2.4.3",
     "typescript": ">=3.2.1 <4.0.0 || >=4.0.0 <5.0.0",
-<<<<<<< HEAD
-    "upscaler": "1.0.0-beta.3"
-=======
     "upscaler": "1.0.0-beta.5"
->>>>>>> 277d5197
   },
   "scripts": {
     "start": "react-scripts start"
