{
  "name": "progress",
<<<<<<< HEAD
  "version": "0.4.3",
=======
  "version": "0.4.2",
>>>>>>> d1490fab
  "description": "Demonstration of upscale progress with UpscalerJS",
  "main": "index.js",
  "scripts": {
    "watch": "cross-env NODE_ENV=development parcel index.html --no-hmr --open",
    "build": "cross-env NODE_ENV=production parcel build index.html --no-minify --public-url ./"
  },
  "author": "Kevin Scott",
  "license": "MIT",
  "devDependencies": {
    "cross-env": "^7.0.2",
    "parcel": "^1.12.4"
  },
  "dependencies": {
    "@tensorflow/tfjs": "^2.0.1",
<<<<<<< HEAD
    "upscaler": "0.4.3"
=======
    "upscaler": "0.4.2"
>>>>>>> d1490fab
  },
  "browserslist": {
    "production": [
      ">0.2%",
      "not dead",
      "not op_mini all"
    ],
    "development": [
      "last 1 chrome version",
      "last 1 firefox version",
      "last 1 safari version"
    ]
  }
}<|MERGE_RESOLUTION|>--- conflicted
+++ resolved
@@ -1,10 +1,6 @@
 {
   "name": "progress",
-<<<<<<< HEAD
-  "version": "0.4.3",
-=======
   "version": "0.4.2",
->>>>>>> d1490fab
   "description": "Demonstration of upscale progress with UpscalerJS",
   "main": "index.js",
   "scripts": {
@@ -19,11 +15,7 @@
   },
   "dependencies": {
     "@tensorflow/tfjs": "^2.0.1",
-<<<<<<< HEAD
-    "upscaler": "0.4.3"
-=======
     "upscaler": "0.4.2"
->>>>>>> d1490fab
   },
   "browserslist": {
     "production": [
