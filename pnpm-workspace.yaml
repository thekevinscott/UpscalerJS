--- conflicted
+++ resolved
@@ -1,10 +1,5 @@
 packages:
   - 'packages/**'
   - 'models/**'
-<<<<<<< HEAD
   - 'examples/**'
-=======
-  - 'test/lib/**'
-  - 'examples/**'
-  - 'scripts/**'
->>>>>>> b69fcd62
+  - 'scripts/**'